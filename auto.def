--- conflicted
+++ resolved
@@ -7,13 +7,9 @@
                          => {Look for openssl in the given path, or auto or none}
     with-zlib:path       => {Look for zlib in the given path}
     with-tcl:path        => {Enable Tcl integration, with Tcl in the specified path}
-<<<<<<< HEAD
-    with-tcl-stubs=0     => {Enable Tcl integration via stubs mechanism}
-=======
     with-tcl-stubs=0     => {Enable Tcl integration via stubs library mechanism}
     with-tcl-private-stubs=0
                          => {Enable Tcl integration via private stubs mechanism}
->>>>>>> 52516cc6
     internal-sqlite=1    => {Don't use the internal SQLite, use the system one}
     static=0             => {Link a static executable}
     lineedit=1           => {Disable line editing}
