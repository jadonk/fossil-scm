/*
** Copyright (c) 2007 D. Richard Hipp
**
** This program is free software; you can redistribute it and/or
** modify it under the terms of the Simplified BSD License (also
** known as the "2-Clause License" or "FreeBSD License".)

** This program is distributed in the hope that it will be useful,
** but without any warranty; without even the implied warranty of
** merchantability or fitness for a particular purpose.
**
** Author contact information:
**   drh@hwaci.com
**   http://www.hwaci.com/drh/
**
*******************************************************************************
**
** This file contains code used to merge the changes in the current
** checkout into a different version and switch to that version.
*/
#include "config.h"
#include "update.h"
#include <assert.h>

/*
** Return true if artifact rid is a version
*/
int is_a_version(int rid){
  return db_exists("SELECT 1 FROM event WHERE objid=%d AND type='ci'", rid);
}

/* This variable is set if we are doing an internal update.  It is clear
** when running the "update" command.
*/
static int internalUpdate = 0;
static int internalConflictCnt = 0;

/*
** Do an update to version vid.  
**
** Start an undo session but do not terminate it.  Do not autosync.
*/
int update_to(int vid){
  int savedArgc;
  char **savedArgv;
  char *newArgv[3];
  newArgv[0] = g.argv[0];
  newArgv[1] = "update";
  newArgv[2] = 0;
  savedArgv = g.argv;
  savedArgc = g.argc;
  g.argc = 2;
  g.argv = newArgv;
  internalUpdate = vid;
  internalConflictCnt = 0;
  update_cmd();
  g.argc = savedArgc;
  g.argv = savedArgv;
  return internalConflictCnt;
}

/*
** COMMAND: update
**
** Usage: %fossil update ?OPTIONS? ?VERSION? ?FILES...?
**
** Change the version of the current checkout to VERSION.  Any uncommitted
** changes are retained and applied to the new checkout.
**
** The VERSION argument can be a specific version or tag or branch name.
** If the VERSION argument is omitted, then the leaf of the subtree
** that begins at the current version is used, if there is only a single
** leaf.  VERSION can also be "current" to select the leaf of the current
** version or "latest" to select the most recent check-in.
**
** If one or more FILES are listed after the VERSION then only the
** named files are candidates to be updated.  If FILES is omitted, all
** files in the current checkout are subject to be updated.  Using
** a directory name for one of the FILES arguments is the same as
** using every subdirectory and file beneath that directory.
**
** The -n or --dry-run option causes this command to do a "dry run".  It
** prints out what would have happened but does not actually make any
** changes to the current checkout or the repository.
**
** The -v or --verbose option prints status information about unchanged
** files in addition to those file that actually do change.
**
** Options:
**   --case-sensitive <BOOL> override case-sensitive setting
**   --debug          print debug information on stdout
**   --latest         acceptable in place of VERSION, update to latest version
**   -n|--dry-run     If given, display instead of run actions
**   -v|--verbose     print status information about all files
**
** See also: revert
*/
void update_cmd(void){
  int vid;              /* Current version */
  int tid=0;            /* Target version - version we are changing to */
  Stmt q;
  int latestFlag;       /* --latest.  Pick the latest version if true */
  int dryRunFlag;       /* -n or --dry-run.  Do a dry run */
  int verboseFlag;      /* -v or --verbose.  Output extra information */
  int debugFlag;        /* --debug option */
  int setmtimeFlag;     /* --setmtime.  Set mtimes on files */
  int nChng;            /* Number of file renames */
  int *aChng;           /* Array of file renames */
  int i;                /* Loop counter */
  int nConflict = 0;    /* Number of merge conflicts */
  int nOverwrite = 0;   /* Number of unmanaged files overwritten */
  int nUpdate = 0;      /* Number of changes of any kind */
  Stmt mtimeXfer;       /* Statement to transfer mtimes */

  if( !internalUpdate ){
    undo_capture_command_line();
    url_proxy_options();
  }
  latestFlag = find_option("latest",0, 0)!=0;
  dryRunFlag = find_option("dry-run","n",0)!=0;
  if( !dryRunFlag ){
    dryRunFlag = find_option("nochange",0,0)!=0; /* deprecated */
  }
  verboseFlag = find_option("verbose","v",0)!=0;
  debugFlag = find_option("debug",0,0)!=0;
  setmtimeFlag = find_option("setmtime",0,0)!=0;
  capture_case_sensitive_option();
  db_must_be_within_tree();
  vid = db_lget_int("checkout", 0);
  if( vid==0 ){
    fossil_fatal("cannot find current version");
  }
  user_select();
  if( !dryRunFlag && !internalUpdate ){
    autosync(SYNC_PULL + SYNC_VERBOSE*verboseFlag);
  }
  
  /* Create any empty directories now, as well as after the update,
  ** so changes in settings are reflected now */
  if( !dryRunFlag ) ensure_empty_dirs_created();

  if( internalUpdate ){
    tid = internalUpdate;
  }else if( g.argc>=3 ){
    if( fossil_strcmp(g.argv[2], "current")==0 ){
      /* If VERSION is "current", then use the same algorithm to find the
      ** target as if VERSION were omitted. */
    }else if( fossil_strcmp(g.argv[2], "latest")==0 ){
      /* If VERSION is "latest", then use the same algorithm to find the
      ** target as if VERSION were omitted and the --latest flag is present.
      */
      latestFlag = 1;
    }else{
      tid = name_to_typed_rid(g.argv[2],"ci");
      if( tid==0 ){
        fossil_fatal("no such version: %s", g.argv[2]);
      }else if( !is_a_version(tid) ){
        fossil_fatal("no such version: %s", g.argv[2]);
      }
    }
  }
  
  /* If no VERSION is specified on the command-line, then look for a
  ** descendent of the current version.  If there are multiple descendants,
  ** look for one from the same branch as the current version.  If there
  ** are still multiple descendants, show them all and refuse to update
  ** until the user selects one.
  */
  if( tid==0 ){
    int closeCode = 1;
    compute_leaves(vid, closeCode);
    if( !db_exists("SELECT 1 FROM leaves") ){
      closeCode = 0;
      compute_leaves(vid, closeCode);
    }
    if( !latestFlag && db_int(0, "SELECT count(*) FROM leaves")>1 ){
      db_multi_exec(
        "DELETE FROM leaves WHERE rid NOT IN"
        "   (SELECT leaves.rid FROM leaves, tagxref"
        "     WHERE leaves.rid=tagxref.rid AND tagxref.tagid=%d"
        "       AND tagxref.value==(SELECT value FROM tagxref"
                                   " WHERE tagid=%d AND rid=%d))",
        TAG_BRANCH, TAG_BRANCH, vid
      );
      if( db_int(0, "SELECT count(*) FROM leaves")>1 ){
        compute_leaves(vid, closeCode);
        db_prepare(&q, 
          "%s "
          "   AND event.objid IN leaves"
          " ORDER BY event.mtime DESC",
          timeline_query_for_tty()
        );
<<<<<<< HEAD
        print_timeline(&q, -100, 80, 0);
=======
        print_timeline(&q, 100, 79, 0);
>>>>>>> 75f62844
        db_finalize(&q);
        fossil_fatal("Multiple descendants");
      }
    }
    tid = db_int(0, "SELECT rid FROM leaves, event"
                    " WHERE event.objid=leaves.rid"
                    " ORDER BY event.mtime DESC"); 
    if( tid==0 ) tid = vid;
  }

  if( tid==0 ){
    fossil_panic("unable to find a version to update to.");
  }

  db_begin_transaction();
  vfile_check_signature(vid, CKSIG_ENOTFILE);
  if( !dryRunFlag && !internalUpdate ) undo_begin();
  load_vfile_from_rid(tid);

  /*
  ** The record.fn field is used to match files against each other.  The
  ** FV table contains one row for each each unique filename in
  ** in the current checkout, the pivot, and the version being merged.
  */
  db_multi_exec(
    "DROP TABLE IF EXISTS fv;"
    "CREATE TEMP TABLE fv("
    "  fn TEXT %s PRIMARY KEY,"   /* The filename relative to root */
    "  idv INTEGER,"              /* VFILE entry for current version */
    "  idt INTEGER,"              /* VFILE entry for target version */
    "  chnged BOOLEAN,"           /* True if current version has been edited */
    "  islinkv BOOLEAN,"          /* True if current file is a link */
    "  islinkt BOOLEAN,"          /* True if target file is a link */
    "  ridv INTEGER,"             /* Record ID for current version */
    "  ridt INTEGER,"             /* Record ID for target */
    "  isexe BOOLEAN,"            /* Does target have execute permission? */
    "  deleted BOOLEAN DEFAULT 0,"/* File marked by "rm" to become unmanaged */
    "  fnt TEXT %s"               /* Filename of same file on target version */
    ");",
    filename_collation(), filename_collation()
  );

  /* Add files found in the current version
  */
  db_multi_exec(
    "INSERT OR IGNORE INTO fv(fn,fnt,idv,idt,ridv,ridt,isexe,chnged,deleted)"
    " SELECT pathname, pathname, id, 0, rid, 0, isexe, chnged, deleted"
    "   FROM vfile WHERE vid=%d",
    vid
  );

  /* Compute file name changes on V->T.  Record name changes in files that
  ** have changed locally.
  */
  find_filename_changes(vid, tid, 1, &nChng, &aChng, debugFlag ? "V->T": 0);
  if( nChng ){
    for(i=0; i<nChng; i++){
      db_multi_exec(
        "UPDATE fv"
        "   SET fnt=(SELECT name FROM filename WHERE fnid=%d)"
        " WHERE fn=(SELECT name FROM filename WHERE fnid=%d) AND chnged",
        aChng[i*2+1], aChng[i*2]
      );
    }
    fossil_free(aChng);
  }

  /* Add files found in the target version T but missing from the current
  ** version V.
  */
  db_multi_exec(
    "INSERT OR IGNORE INTO fv(fn,fnt,idv,idt,ridv,ridt,isexe,chnged)"
    " SELECT pathname, pathname, 0, 0, 0, 0, isexe, 0 FROM vfile"
    "  WHERE vid=%d"
    "    AND pathname %s NOT IN (SELECT fnt FROM fv)",
    tid, filename_collation()
  );

  /*
  ** Compute the file version ids for T
  */
  db_multi_exec(
    "UPDATE fv SET"
    " idt=coalesce((SELECT id FROM vfile WHERE vid=%d AND fnt=pathname),0),"
    " ridt=coalesce((SELECT rid FROM vfile WHERE vid=%d AND fnt=pathname),0)",
    tid, tid
  );

  /*
  ** Add islink information
  */
  db_multi_exec(
    "UPDATE fv SET"
    " islinkv=coalesce((SELECT islink FROM vfile"
                       " WHERE vid=%d AND fnt=pathname),0),"
    " islinkt=coalesce((SELECT islink FROM vfile"
                       " WHERE vid=%d AND fnt=pathname),0)",
    vid, tid
  );


  if( debugFlag ){
    db_prepare(&q,
       "SELECT rowid, fn, fnt, chnged, ridv, ridt, isexe,"
       "       islinkv, islinkt FROM fv"
    );
    while( db_step(&q)==SQLITE_ROW ){
       fossil_print("%3d: ridv=%-4d ridt=%-4d chnged=%d isexe=%d"
                    " islinkv=%d  islinkt=%d\n",
          db_column_int(&q, 0),
          db_column_int(&q, 4),
          db_column_int(&q, 5),
          db_column_int(&q, 3),
          db_column_int(&q, 6),
          db_column_int(&q, 7),
          db_column_int(&q, 8));
       fossil_print("     fnv = [%s]\n", db_column_text(&q, 1));
       fossil_print("     fnt = [%s]\n", db_column_text(&q, 2));
    }
    db_finalize(&q);
  }

  /* If FILES appear on the command-line, remove from the "fv" table
  ** every entry that is not named on the command-line or which is not
  ** in a directory named on the command-line.
  */
  if( g.argc>=4 ){
    Blob sql;              /* SQL statement to purge unwanted entries */
    Blob treename;         /* Normalized filename */
    int i;                 /* Loop counter */
    const char *zSep;      /* Term separator */

    blob_zero(&sql);
    blob_append(&sql, "DELETE FROM fv WHERE ", -1);
    zSep = "";
    for(i=3; i<g.argc; i++){
      file_tree_name(g.argv[i], &treename, 1);
      if( file_wd_isdir(g.argv[i])==1 ){
        if( blob_size(&treename) != 1 || blob_str(&treename)[0] != '.' ){
          blob_appendf(&sql, "%sfn NOT GLOB '%b/*' ", zSep, &treename);
        }else{
          blob_reset(&sql);
          break;
        }
      }else{
        blob_appendf(&sql, "%sfn<>%B ", zSep, &treename);
      }
      zSep = "AND ";
      blob_reset(&treename);
    }
    db_multi_exec(blob_str(&sql));
    blob_reset(&sql);
  }

  /*
  ** Alter the content of the checkout so that it conforms with the
  ** target
  */
  db_prepare(&q, 
    "SELECT fn, idv, ridv, idt, ridt, chnged, fnt,"
    "       isexe, islinkv, islinkt, deleted FROM fv ORDER BY 1"
  );
  db_prepare(&mtimeXfer,
    "UPDATE vfile SET mtime=(SELECT mtime FROM vfile WHERE id=:idv)"
    " WHERE id=:idt"
  );
  assert( g.zLocalRoot!=0 );
  assert( strlen(g.zLocalRoot)>1 );
  assert( g.zLocalRoot[strlen(g.zLocalRoot)-1]=='/' );
  while( db_step(&q)==SQLITE_ROW ){
    const char *zName = db_column_text(&q, 0);  /* The filename from root */
    int idv = db_column_int(&q, 1);             /* VFILE entry for current */
    int ridv = db_column_int(&q, 2);            /* RecordID for current */
    int idt = db_column_int(&q, 3);             /* VFILE entry for target */
    int ridt = db_column_int(&q, 4);            /* RecordID for target */
    int chnged = db_column_int(&q, 5);          /* Current is edited */
    const char *zNewName = db_column_text(&q,6);/* New filename */
    int isexe = db_column_int(&q, 7);           /* EXE perm for new file */
    int islinkv = db_column_int(&q, 8);         /* Is current file is a link */
    int islinkt = db_column_int(&q, 9);         /* Is target file is a link */
    int deleted = db_column_int(&q, 10);        /* Marked for deletion */
    char *zFullPath;                            /* Full pathname of the file */
    char *zFullNewPath;                         /* Full pathname of dest */
    char nameChng;                              /* True if the name changed */

    zFullPath = mprintf("%s%s", g.zLocalRoot, zName);
    zFullNewPath = mprintf("%s%s", g.zLocalRoot, zNewName);
    nameChng = fossil_strcmp(zName, zNewName);
    nUpdate++;
    if( deleted ){
      db_multi_exec("UPDATE vfile SET deleted=1 WHERE id=%d", idt);
    }
    if( idv>0 && ridv==0 && idt>0 && ridt>0 ){
      /* Conflict.  This file has been added to the current checkout
      ** but also exists in the target checkout.  Use the current version.
      */
      fossil_print("CONFLICT %s\n", zName);
      nConflict++;
    }else if( idt>0 && idv==0 ){
      /* File added in the target. */
      if( file_wd_isfile_or_link(zFullPath) ){
        fossil_print("ADD %s - overwrites an unmanaged file\n", zName);
        nOverwrite++;
      }else{
        fossil_print("ADD %s\n", zName);
      }
      undo_save(zName);
      if( !dryRunFlag ) vfile_to_disk(0, idt, 0, 0);
    }else if( idt>0 && idv>0 && ridt!=ridv && (chnged==0 || deleted) ){
      /* The file is unedited.  Change it to the target version */
      undo_save(zName);
      if( deleted ){
        fossil_print("UPDATE %s - change to unmanaged file\n", zName);
      }else{
        fossil_print("UPDATE %s\n", zName);
      }
      if( !dryRunFlag ) vfile_to_disk(0, idt, 0, 0);
    }else if( idt>0 && idv>0 && !deleted && file_wd_size(zFullPath)<0 ){
      /* The file missing from the local check-out. Restore it to the
      ** version that appears in the target. */
      fossil_print("UPDATE %s\n", zName);
      undo_save(zName);
      if( !dryRunFlag ) vfile_to_disk(0, idt, 0, 0);
    }else if( idt==0 && idv>0 ){
      if( ridv==0 ){
        /* Added in current checkout.  Continue to hold the file as
        ** as an addition */
        db_multi_exec("UPDATE vfile SET vid=%d WHERE id=%d", tid, idv);
      }else if( chnged ){
        /* Edited locally but deleted from the target.  Do not track the
        ** file but keep the edited version around. */
        fossil_print("CONFLICT %s - edited locally but deleted by update\n",
                     zName);
        nConflict++;
      }else{
        fossil_print("REMOVE %s\n", zName);
        undo_save(zName);
        if( !dryRunFlag ) file_delete(zFullPath);
      }
    }else if( idt>0 && idv>0 && ridt!=ridv && chnged ){
      /* Merge the changes in the current tree into the target version */
      Blob r, t, v;
      int rc;
      if( nameChng ){
        fossil_print("MERGE %s -> %s\n", zName, zNewName);
      }else{
        fossil_print("MERGE %s\n", zName);
      }
      if( islinkv || islinkt /* || file_wd_islink(zFullPath) */ ){
        fossil_print("***** Cannot merge symlink %s\n", zNewName);
        nConflict++;        
      }else{
        unsigned mergeFlags = dryRunFlag ? MERGE_DRYRUN : 0;
        undo_save(zName);
        content_get(ridt, &t);
        content_get(ridv, &v);
        rc = merge_3way(&v, zFullPath, &t, &r, mergeFlags);
        if( rc>=0 ){
          if( !dryRunFlag ){
            blob_write_to_file(&r, zFullNewPath);
            file_wd_setexe(zFullNewPath, isexe);
          }
          if( rc>0 ){
            fossil_print("***** %d merge conflicts in %s\n", rc, zNewName);
            nConflict++;
          }
        }else{
          if( !dryRunFlag ){
            blob_write_to_file(&t, zFullNewPath);
            file_wd_setexe(zFullNewPath, isexe);
          }
          fossil_print("***** Cannot merge binary file %s\n", zNewName);
          nConflict++;
        }
      }
      if( nameChng && !dryRunFlag ) file_delete(zFullPath);
      blob_reset(&v);
      blob_reset(&t);
      blob_reset(&r);
    }else{
      nUpdate--;
      if( chnged ){
        if( verboseFlag ) fossil_print("EDITED %s\n", zName);
      }else{
        db_bind_int(&mtimeXfer, ":idv", idv);
        db_bind_int(&mtimeXfer, ":idt", idt);
        db_step(&mtimeXfer);
        db_reset(&mtimeXfer);
        if( verboseFlag ) fossil_print("UNCHANGED %s\n", zName);
      }
    }
    free(zFullPath);
    free(zFullNewPath);
  }
  db_finalize(&q);
  db_finalize(&mtimeXfer);
  fossil_print("%.79c\n",'-');
  if( nUpdate==0 ){
    show_common_info(tid, "checkout:", 1, 0);
    fossil_print("%-13s None. Already up-to-date\n", "changes:");
  }else{
    show_common_info(tid, "updated-to:", 1, 0);
    fossil_print("%-13s %d file%s modified.\n", "changes:",
                 nUpdate, nUpdate>1 ? "s" : "");
  }

  /* Report on conflicts
  */
  if( !dryRunFlag ){
    Stmt q;
    int nMerge = 0;
    db_prepare(&q, "SELECT uuid, id FROM vmerge JOIN blob ON merge=rid"
                   " WHERE id<=0");
    while( db_step(&q)==SQLITE_ROW ){
      const char *zLabel = "merge";
      switch( db_column_int(&q, 1) ){
        case -1:  zLabel = "cherrypick merge"; break;
        case -2:  zLabel = "backout merge";    break;
      }
      fossil_warning("uncommitted %s against %S.",
                     zLabel, db_column_text(&q, 0));
      nMerge++;
    }
    db_finalize(&q);
    
    if( nConflict ){
      if( internalUpdate ){
        internalConflictCnt = nConflict;
        nConflict = 0;
      }else{
        fossil_warning("WARNING: %d merge conflicts", nConflict);
      }
    }
    if( nOverwrite ){
      fossil_warning("WARNING: %d unmanaged files were overwritten",
                     nOverwrite);
    }
    if( nMerge ){
      fossil_warning("WARNING: %d uncommitted prior merges", nMerge);
    }
  }
  
  /*
  ** Clean up the mid and pid VFILE entries.  Then commit the changes.
  */
  if( dryRunFlag ){
    db_end_transaction(1);  /* With --dry-run, rollback changes */
  }else{
    ensure_empty_dirs_created();
    if( g.argc<=3 ){
      /* All files updated.  Shift the current checkout to the target. */
      db_multi_exec("DELETE FROM vfile WHERE vid!=%d", tid);
      checkout_set_all_exe(tid);
      manifest_to_disk(tid);
      db_lset_int("checkout", tid);
    }else{
      /* A subset of files have been checked out.  Keep the current
      ** checkout unchanged. */
      db_multi_exec("DELETE FROM vfile WHERE vid!=%d", vid);
    }
    if( !internalUpdate ) undo_finish();
    if( setmtimeFlag ) vfile_check_signature(tid, CKSIG_SETMTIME);
    db_end_transaction(0);
  }
}

/*
** Make sure empty directories are created
*/
void ensure_empty_dirs_created(void){
  /* Make empty directories? */
  char *zEmptyDirs = db_get("empty-dirs", 0);
  if( zEmptyDirs!=0 ){
    char *bc;
    Blob dirName;
    Blob dirsList;

    blob_zero(&dirsList);
    blob_init(&dirsList, zEmptyDirs, strlen(zEmptyDirs));
    /* Replace commas by spaces */
    bc = blob_str(&dirsList);
    while( (*bc)!='\0' ){
      if( (*bc)==',' ) { *bc = ' '; }
      ++bc;
    }
    /* Make directories */
    blob_zero(&dirName);
    while( blob_token(&dirsList, &dirName) ){
      const char *zDir = blob_str(&dirName);
      /* Make full pathname of the directory */
      Blob path;
      const char *zPath;

      blob_zero(&path);
      blob_appendf(&path, "%s/%s", g.zLocalRoot, zDir);
      zPath = blob_str(&path);      
      /* Handle various cases of existence of the directory */
      switch( file_wd_isdir(zPath) ){
        case 0: { /* doesn't exist */
          if( file_mkdir(zPath, 0)!=0 ) {
            fossil_warning("couldn't create directory %s as "
                           "required by empty-dirs setting", zDir);
          }          
          break;
        }
        case 1: { /* exists, and is a directory */
          /* do nothing - required directory exists already */
          break;
        }
        case 2: { /* exists, but isn't a directory */
          fossil_warning("file %s found, but a directory is required "
                         "by empty-dirs setting", zDir);          
        }
      }
      blob_reset(&path);
    }
  }
}


/*
** Get the contents of a file within the checking "revision".  If
** revision==NULL then get the file content for the current checkout.
*/
int historical_version_of_file(
  const char *revision,    /* The checkin containing the file */
  const char *file,        /* Full treename of the file */
  Blob *content,           /* Put the content here */
  int *pIsLink,            /* Set to true if file is link. */
  int *pIsExe,             /* Set to true if file is executable */
  int *pIsBin,             /* Set to true if file is binary */
  int errCode              /* Error code if file not found.  Panic if 0. */
){
  Manifest *pManifest;
  ManifestFile *pFile;
  int rid=0;
  
  if( revision ){
    rid = name_to_typed_rid(revision,"ci");
  }else{
    rid = db_lget_int("checkout", 0);
  }
  if( !is_a_version(rid) ){
    if( errCode>0 ) return errCode;
    fossil_fatal("no such checkin: %s", revision);
  }
  pManifest = manifest_get(rid, CFTYPE_MANIFEST, 0);
  
  if( pManifest ){
    pFile = manifest_file_find(pManifest, file);
    if( pFile ){
      int rc;
      rid = uuid_to_rid(pFile->zUuid, 0);
      if( pIsExe ) *pIsExe = ( manifest_file_mperm(pFile)==PERM_EXE );
      if( pIsLink ) *pIsLink = ( manifest_file_mperm(pFile)==PERM_LNK );
      manifest_destroy(pManifest);
      rc = content_get(rid, content);
      if( rc && pIsBin ){
        *pIsBin = looks_like_binary(content);
      }
      return rc;
    }
    manifest_destroy(pManifest);
    if( errCode<=0 ){
      fossil_fatal("file %s does not exist in checkin: %s", file, revision);
    }
  }else if( errCode<=0 ){
    if( revision==0 ){
      revision = db_text("current", "SELECT uuid FROM blob WHERE rid=%d", rid);
    }
    fossil_fatal("could not parse manifest for checkin: %s", revision);
  }
  return errCode;
}


/*
** COMMAND: revert
**
** Usage: %fossil revert ?-r REVISION? ?FILE ...?
**
** Revert to the current repository version of FILE, or to
** the version associated with baseline REVISION if the -r flag
** appears.
**
** If FILE was part of a rename operation, both the original file
** and the renamed file are reverted.
**
** Revert all files if no file name is provided.
**
** If a file is reverted accidently, it can be restored using
** the "fossil undo" command.
**
** Options:
**   -r REVISION    revert given FILE(s) back to given REVISION
**
** See also: redo, undo, update
*/
void revert_cmd(void){
  const char *zFile;
  const char *zRevision;
  Blob record;
  int i;
  int errCode;
  Stmt q;

  undo_capture_command_line();  
  zRevision = find_option("revision", "r", 1);
  verify_all_options();
  
  if( g.argc<2 ){
    usage("?OPTIONS? [FILE] ...");
  }
  if( zRevision && g.argc<3 ){
    fossil_fatal("the --revision option does not work for the entire tree");
  }
  db_must_be_within_tree();
  db_begin_transaction();
  undo_begin();
  db_multi_exec("CREATE TEMP TABLE torevert(name UNIQUE);");

  if( g.argc>2 ){
    for(i=2; i<g.argc; i++){
      Blob fname;
      zFile = mprintf("%/", g.argv[i]);
      file_tree_name(zFile, &fname, 1);
      db_multi_exec(
        "REPLACE INTO torevert VALUES(%B);"
        "INSERT OR IGNORE INTO torevert"
        " SELECT pathname"
        "   FROM vfile"
        "  WHERE origname IN(%B)"
        " UNION ALL"
        " SELECT origname"
        "   FROM vfile"
        "  WHERE pathname IN(%B) AND origname IS NOT NULL;",
        &fname, &fname, &fname
      );
      blob_reset(&fname);
    }
  }else{
    int vid;
    vid = db_lget_int("checkout", 0);
    vfile_check_signature(vid, 0);
    db_multi_exec(
      "DELETE FROM vmerge;"
      "INSERT OR IGNORE INTO torevert "
      " SELECT pathname"
      "   FROM vfile "
      "  WHERE chnged OR deleted OR rid=0 OR pathname!=origname "
      " UNION ALL "
      " SELECT origname"
      "   FROM vfile"
      "  WHERE origname!=pathname;"
    );
  }
  blob_zero(&record);
  db_prepare(&q, "SELECT name FROM torevert");
  if( zRevision==0 ){
    int vid = db_lget_int("checkout", 0);
    zRevision = db_text(0, "SELECT uuid FROM blob WHERE rid=%d", vid);
  }
  while( db_step(&q)==SQLITE_ROW ){
    int isExe = 0;
    int isLink = 0;
    char *zFull;
    zFile = db_column_text(&q, 0);
    zFull = mprintf("%/%/", g.zLocalRoot, zFile);
    errCode = historical_version_of_file(zRevision, zFile, &record,
                                         &isLink, &isExe, 0, 2);
    if( errCode==2 ){
      if( db_int(0, "SELECT rid FROM vfile WHERE pathname=%Q OR origname=%Q",
                 zFile, zFile)==0 ){
        fossil_print("UNMANAGE: %s\n", zFile);
      }else{
        undo_save(zFile);
        file_delete(zFull);
        fossil_print("DELETE: %s\n", zFile);
      }
      db_multi_exec(
        "UPDATE vfile"
        "   SET pathname=origname, origname=NULL"
        " WHERE pathname=%Q AND origname!=pathname AND origname IS NOT NULL;"
        "DELETE FROM vfile WHERE pathname=%Q",
        zFile, zFile
      );
    }else{
      sqlite3_int64 mtime;
      undo_save(zFile);
      if( file_wd_size(zFull)>=0 && (isLink || file_wd_islink(zFull)) ){
        file_delete(zFull);
      }
      if( isLink ){
        symlink_create(blob_str(&record), zFull);
      }else{
        blob_write_to_file(&record, zFull);
      }
      file_wd_setexe(zFull, isExe);
      fossil_print("REVERTED: %s\n", zFile);
      mtime = file_wd_mtime(zFull);
      db_multi_exec(
         "UPDATE vfile"
         "   SET mtime=%lld, chnged=0, deleted=0, isexe=%d, islink=%d,mrid=rid"
         " WHERE pathname=%Q OR origname=%Q",
         mtime, isExe, isLink, zFile, zFile
      );
    }
    blob_reset(&record);
    free(zFull);
  }
  db_finalize(&q);
  undo_finish();
  db_end_transaction(0);
}<|MERGE_RESOLUTION|>--- conflicted
+++ resolved
@@ -190,11 +190,7 @@
           " ORDER BY event.mtime DESC",
           timeline_query_for_tty()
         );
-<<<<<<< HEAD
-        print_timeline(&q, -100, 80, 0);
-=======
         print_timeline(&q, 100, 79, 0);
->>>>>>> 75f62844
         db_finalize(&q);
         fossil_fatal("Multiple descendants");
       }
