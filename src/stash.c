--- conflicted
+++ resolved
@@ -487,9 +487,7 @@
   db_must_be_within_tree();
   db_open_config(0, 0);
   db_begin_transaction();
-<<<<<<< HEAD
-  zDb = db_name("localdb");
-  db_multi_exec(zStashInit /*works-like:"%w,%w"*/, zDb, zDb);
+  db_multi_exec(zStashInit /*works-like:""*/);
   rc = db_exists("SELECT 1 FROM sqlite_master"
                  " WHERE name='stashfile'"
                  "   AND sql GLOB '* PRIMARY KEY(origname, stashid)*'");
@@ -504,9 +502,6 @@
       "DROP TABLE stashfile_tmp;"
     );
   }
-=======
-  db_multi_exec(zStashInit /*works-like:""*/);
->>>>>>> 0f8a5d48
   if( g.argc<=2 ){
     zCmd = "save";
   }else{
