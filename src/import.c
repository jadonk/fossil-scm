/*
** Copyright (c) 2010 D. Richard Hipp
**
** This program is free software; you can redistribute it and/or
** modify it under the terms of the Simplified BSD License (also
** known as the "2-Clause License" or "FreeBSD License".)

** This program is distributed in the hope that it will be useful,
** but without any warranty; without even the implied warranty of
** merchantability or fitness for a particular purpose.
**
** Author contact information:
**   drh@sqlite.org
**
*******************************************************************************
**
** This file contains code used to import the content of a Git/SVN
** repository in the git-fast-import/svn-dump formats as a new Fossil
** repository.
*/
#include "config.h"
#include "import.h"
#include <assert.h>

#if INTERFACE
/*
** A single file change record.
*/
struct ImportFile {
  char *zName;           /* Name of a file */
  char *zUuid;           /* UUID of the file */
  char *zPrior;          /* Prior name if the name was changed */
  char isFrom;           /* True if obtained from the parent */
  char isExe;            /* True if executable */
  char isLink;           /* True if symlink */
};
#endif


/*
** State information about an on-going fast-import parse.
*/
static struct {
  void (*xFinish)(void);      /* Function to finish a prior record */
  int nData;                  /* Bytes of data */
  char *zTag;                 /* Name of a tag */
  char *zBranch;              /* Name of a branch for a commit */
  char *zPrevBranch;          /* The branch of the previous check-in */
  char *aData;                /* Data content */
  char *zMark;                /* The current mark */
  char *zDate;                /* Date/time stamp */
  char *zUser;                /* User name */
  char *zComment;             /* Comment of a commit */
  char *zFrom;                /* from value as a UUID */
  char *zPrevCheckin;         /* Name of the previous check-in */
  char *zFromMark;            /* The mark of the "from" field */
  int nMerge;                 /* Number of merge values */
  int nMergeAlloc;            /* Number of slots in azMerge[] */
  char **azMerge;             /* Merge values */
  int nFile;                  /* Number of aFile values */
  int nFileAlloc;             /* Number of slots in aFile[] */
  ImportFile *aFile;          /* Information about files in a commit */
  int fromLoaded;             /* True zFrom content loaded into aFile[] */
  int hasLinks;               /* True if git repository contains symlinks */
  int tagCommit;              /* True if the commit adds a tag */
} gg;

/*
** Duplicate a string.
*/
char *fossil_strdup(const char *zOrig){
  char *z = 0;
  if( zOrig ){
    int n = strlen(zOrig);
    z = fossil_malloc( n+1 );
    memcpy(z, zOrig, n+1);
  }
  return z;
}

/*
** A no-op "xFinish" method
*/
static void finish_noop(void){}

/*
** Deallocate the state information.
**
** The azMerge[] and aFile[] arrays are zeroed by allocated space is
** retained unless the freeAll flag is set.
*/
static void import_reset(int freeAll){
  int i;
  gg.xFinish = 0;
  fossil_free(gg.zTag); gg.zTag = 0;
  fossil_free(gg.zBranch); gg.zBranch = 0;
  fossil_free(gg.aData); gg.aData = 0;
  fossil_free(gg.zMark); gg.zMark = 0;
  fossil_free(gg.zDate); gg.zDate = 0;
  fossil_free(gg.zUser); gg.zUser = 0;
  fossil_free(gg.zComment); gg.zComment = 0;
  fossil_free(gg.zFrom); gg.zFrom = 0;
  fossil_free(gg.zFromMark); gg.zFromMark = 0;
  for(i=0; i<gg.nMerge; i++){
    fossil_free(gg.azMerge[i]); gg.azMerge[i] = 0;
  }
  gg.nMerge = 0;
  for(i=0; i<gg.nFile; i++){
    fossil_free(gg.aFile[i].zName);
    fossil_free(gg.aFile[i].zUuid);
    fossil_free(gg.aFile[i].zPrior);
  }
  memset(gg.aFile, 0, gg.nFile*sizeof(gg.aFile[0]));
  gg.nFile = 0;
  if( freeAll ){
    fossil_free(gg.zPrevBranch);
    fossil_free(gg.zPrevCheckin);
    fossil_free(gg.azMerge);
    fossil_free(gg.aFile);
    memset(&gg, 0, sizeof(gg));
  }
  gg.xFinish = finish_noop;
}

/*
** Insert an artifact into the BLOB table if it isn't there already.
** If zMark is not zero, create a cross-reference from that mark back
** to the newly inserted artifact.
**
** If saveUuid is true, then pContent is a commit record.  Record its
** UUID in gg.zPrevCheckin.
*/
static int fast_insert_content(Blob *pContent, const char *zMark, int saveUuid){
  Blob hash;
  Blob cmpr;
  int rid;

  sha1sum_blob(pContent, &hash);
  rid = db_int(0, "SELECT rid FROM blob WHERE uuid=%B", &hash);
  if( rid==0 ){
    static Stmt ins;
    db_static_prepare(&ins,
        "INSERT INTO blob(uuid, size, content) VALUES(:uuid, :size, :content)"
    );
    db_bind_text(&ins, ":uuid", blob_str(&hash));
    db_bind_int(&ins, ":size", gg.nData);
    blob_compress(pContent, &cmpr);
    db_bind_blob(&ins, ":content", &cmpr);
    db_step(&ins);
    db_reset(&ins);
    blob_reset(&cmpr);
    rid = db_last_insert_rowid();
  }
  if( zMark ){
    db_multi_exec(
        "INSERT OR IGNORE INTO xmark(tname, trid, tuuid)"
        "VALUES(%Q,%d,%B)",
        zMark, rid, &hash
    );
    db_multi_exec(
        "INSERT OR IGNORE INTO xmark(tname, trid, tuuid)"
        "VALUES(%B,%d,%B)",
        &hash, rid, &hash
    );
  }
  if( saveUuid ){
    fossil_free(gg.zPrevCheckin);
    gg.zPrevCheckin = fossil_strdup(blob_str(&hash));
  }
  blob_reset(&hash);
  return rid;
}

/*
** Use data accumulated in gg from a "blob" record to add a new file
** to the BLOB table.
*/
static void finish_blob(void){
  Blob content;
  blob_init(&content, gg.aData, gg.nData);
  fast_insert_content(&content, gg.zMark, 0);
  blob_reset(&content);
  import_reset(0);
}

/*
** Use data accumulated in gg from a "tag" record to add a new
** control artifact to the BLOB table.
*/
static void finish_tag(void){
  Blob record, cksum;
  if( gg.zDate && gg.zTag && gg.zFrom && gg.zUser ){
    blob_zero(&record);
    blob_appendf(&record, "D %s\n", gg.zDate);
    blob_appendf(&record, "T +%F %s\n", gg.zTag, gg.zFrom);
    blob_appendf(&record, "U %F\n", gg.zUser);
    md5sum_blob(&record, &cksum);
    blob_appendf(&record, "Z %b\n", &cksum);
    fast_insert_content(&record, 0, 0);
    blob_reset(&record);
    blob_reset(&cksum);
  }
  import_reset(0);
}

/*
** Compare two ImportFile objects for sorting
*/
static int mfile_cmp(const void *pLeft, const void *pRight){
  const ImportFile *pA = (const ImportFile*)pLeft;
  const ImportFile *pB = (const ImportFile*)pRight;
  return fossil_strcmp(pA->zName, pB->zName);
}

/*
** Compare two strings for sorting.
*/
static int string_cmp(const void *pLeft, const void *pRight){
  const char *zLeft = *(const char **)pLeft;
  const char *zRight = *(const char **)pRight;
  return fossil_strcmp(zLeft, zRight);
}

/* Forward reference */
static void import_prior_files(void);

/*
** Use data accumulated in gg from a "commit" record to add a new
** manifest artifact to the BLOB table.
*/
static void finish_commit(void){
  int i;
  char *zFromBranch;
  char *aTCard[4];                /* Array of T cards for manifest */
  int nTCard = 0;                 /* Entries used in aTCard[] */
  Blob record, cksum;

  import_prior_files();
  qsort(gg.aFile, gg.nFile, sizeof(gg.aFile[0]), mfile_cmp);
  blob_zero(&record);
  blob_appendf(&record, "C %F\n", gg.zComment);
  blob_appendf(&record, "D %s\n", gg.zDate);
  for(i=0; i<gg.nFile; i++){
    const char *zUuid = gg.aFile[i].zUuid;
    if( zUuid==0 ) continue;
    blob_appendf(&record, "F %F %s", gg.aFile[i].zName, zUuid);
    if( gg.aFile[i].isExe ){
      blob_append(&record, " x\n", 3);
    }else if( gg.aFile[i].isLink ){
      blob_append(&record, " l\n", 3);
      gg.hasLinks = 1;
    }else{
      blob_append(&record, "\n", 1);
    }
  }
  if( gg.zFrom ){
    blob_appendf(&record, "P %s", gg.zFrom);
    for(i=0; i<gg.nMerge; i++){
      blob_appendf(&record, " %s", gg.azMerge[i]);
    }
    blob_append(&record, "\n", 1);
    zFromBranch = db_text(0, "SELECT brnm FROM xbranch WHERE tname=%Q",
                              gg.zFromMark);
  }else{
    zFromBranch = 0;
  }

  /* Add the required "T" cards to the manifest. Make sure they are added
  ** in sorted order and without any duplicates. Otherwise, fossil will not
  ** recognize the document as a valid manifest. */
  if( !gg.tagCommit && fossil_strcmp(zFromBranch, gg.zBranch)!=0 ){
    aTCard[nTCard++] = mprintf("T *branch * %F\n", gg.zBranch);
    aTCard[nTCard++] = mprintf("T *sym-%F *\n", gg.zBranch);
    if( zFromBranch ){
      aTCard[nTCard++] = mprintf("T -sym-%F *\n", zFromBranch);
    }
  }
  if( gg.zFrom==0 ){
    aTCard[nTCard++] = mprintf("T *sym-trunk *\n");
  }
  qsort(aTCard, nTCard, sizeof(char *), string_cmp);
  for(i=0; i<nTCard; i++){
    if( i==0 || fossil_strcmp(aTCard[i-1], aTCard[i]) ){
      blob_appendf(&record, "%s", aTCard[i]);
    }
  }
  for(i=0; i<nTCard; i++) free(aTCard[i]);

  free(zFromBranch);
  db_multi_exec("INSERT INTO xbranch(tname, brnm) VALUES(%Q,%Q)",
                gg.zMark, gg.zBranch);
  blob_appendf(&record, "U %F\n", gg.zUser);
  md5sum_blob(&record, &cksum);
  blob_appendf(&record, "Z %b\n", &cksum);
  fast_insert_content(&record, gg.zMark, 1);
  blob_reset(&record);
  blob_reset(&cksum);

  /* The "git fast-export" command might output multiple "commit" lines
  ** that reference a tag using "refs/tags/TAGNAME".  The tag should only
  ** be applied to the last commit that is output.  The problem is we do not
  ** know at this time if the current commit is the last one to hold this
  ** tag or not.  So make an entry in the XTAG table to record this tag
  ** but overwrite that entry if a later instance of the same tag appears.
  **
  ** This behavior seems like a bug in git-fast-export, but it is easier
  ** to work around the problem than to fix git-fast-export.
  */
  if( gg.tagCommit && gg.zDate && gg.zUser && gg.zFrom ){
    blob_appendf(&record, "D %s\n", gg.zDate);
    blob_appendf(&record, "T +sym-%F %s\n", gg.zBranch, gg.zPrevCheckin);
    blob_appendf(&record, "U %F\n", gg.zUser);
    md5sum_blob(&record, &cksum);
    blob_appendf(&record, "Z %b\n", &cksum);
    db_multi_exec(
       "INSERT OR REPLACE INTO xtag(tname, tcontent)"
       " VALUES(%Q,%Q)", gg.zBranch, blob_str(&record)
    );
    blob_reset(&record);
    blob_reset(&cksum);
  }

  fossil_free(gg.zPrevBranch);
  gg.zPrevBranch = gg.zBranch;
  gg.zBranch = 0;
  import_reset(0);
}

/*
** Turn the first \n in the input string into a \000
*/
static void trim_newline(char *z){
  while( z[0] && z[0]!='\n' ){ z++; }
  z[0] = 0;
}

/*
** Get a token from a line of text.  Return a pointer to the first
** character of the token and zero-terminate the token.  Make
** *pzIn point to the first character past the end of the zero
** terminator, or at the zero-terminator at EOL.
*/
static char *next_token(char **pzIn){
  char *z = *pzIn;
  int i;
  if( z[0]==0 ) return z;
  for(i=0; z[i] && z[i]!=' ' && z[i]!='\n'; i++){}
  if( z[i] ){
    z[i] = 0;
    *pzIn = &z[i+1];
  }else{
    *pzIn = &z[i];
  }
  return z;
}

/*
** Return a token that is all text up to (but omitting) the next \n
** or \r\n.
*/
static char *rest_of_line(char **pzIn){
  char *z = *pzIn;
  int i;
  if( z[0]==0 ) return z;
  for(i=0; z[i] && z[i]!='\r' && z[i]!='\n'; i++){}
  if( z[i] ){
    if( z[i]=='\r' && z[i+1]=='\n' ){
      z[i] = 0;
      i++;
    }else{
      z[i] = 0;
    }
    *pzIn = &z[i+1];
  }else{
    *pzIn = &z[i];
  }
  return z;
}

/*
** Convert a "mark" or "committish" into the UUID.
*/
static char *resolve_committish(const char *zCommittish){
  char *zRes;

  zRes = db_text(0, "SELECT tuuid FROM xmark WHERE tname=%Q", zCommittish);
  return zRes;
}

/*
** Create a new entry in the gg.aFile[] array
*/
static ImportFile *import_add_file(void){
  ImportFile *pFile;
  if( gg.nFile>=gg.nFileAlloc ){
    gg.nFileAlloc = gg.nFileAlloc*2 + 100;
    gg.aFile = fossil_realloc(gg.aFile, gg.nFileAlloc*sizeof(gg.aFile[0]));
  }
  pFile = &gg.aFile[gg.nFile++];
  memset(pFile, 0, sizeof(*pFile));
  return pFile;
}


/*
** Load all file information out of the gg.zFrom check-in
*/
static void import_prior_files(void){
  Manifest *p;
  int rid;
  ManifestFile *pOld;
  ImportFile *pNew;
  if( gg.fromLoaded ) return;
  gg.fromLoaded = 1;
  if( gg.zFrom==0 && gg.zPrevCheckin!=0
   && fossil_strcmp(gg.zBranch, gg.zPrevBranch)==0
  ){
     gg.zFrom = gg.zPrevCheckin;
     gg.zPrevCheckin = 0;
  }
  if( gg.zFrom==0 ) return;
  rid = fast_uuid_to_rid(gg.zFrom);
  if( rid==0 ) return;
  p = manifest_get(rid, CFTYPE_MANIFEST, 0);
  if( p==0 ) return;
  manifest_file_rewind(p);
  while( (pOld = manifest_file_next(p, 0))!=0 ){
    pNew = import_add_file();
    pNew->zName = fossil_strdup(pOld->zName);
    pNew->isExe = pOld->zPerm && strstr(pOld->zPerm, "x")!=0;
    pNew->isLink = pOld->zPerm && strstr(pOld->zPerm, "l")!=0;
    pNew->zUuid = fossil_strdup(pOld->zUuid);
    pNew->isFrom = 1;
  }
  manifest_destroy(p);
}

/*
** Locate a file in the gg.aFile[] array by its name.  Begin the search
** with the *pI-th file.  Update *pI to be one past the file found.
** Do not search past the mx-th file.
*/
static ImportFile *import_find_file(const char *zName, int *pI, int mx){
  int i = *pI;
  int nName = strlen(zName);
  while( i<mx ){
    const char *z = gg.aFile[i].zName;
    if( strncmp(zName, z, nName)==0 && (z[nName]==0 || z[nName]=='/') ){
      *pI = i+1;
      return &gg.aFile[i];
    }
    i++;
  }
  return 0;
}

/*
** Dequote a fast-export filename.  Filenames are normally unquoted.  But
** if the contain some obscure special characters, quotes might be added.
*/
static void dequote_git_filename(char *zName){
  int n, i, j;
  if( zName==0 || zName[0]!='"' ) return;
  n = (int)strlen(zName);
  if( zName[n-1]!='"' ) return;
  for(i=0, j=1; j<n-1; j++){
    char c = zName[j];
    if( c=='\\' ) c = zName[++j];
    zName[i++] = c;
  }
  zName[i] = 0;
}


/*
** Read the git-fast-import format from pIn and insert the corresponding
** content into the database.
*/
static void git_fast_import(FILE *pIn){
  ImportFile *pFile, *pNew;
  int i, mx;
  char *z;
  char *zUuid;
  char *zName;
  char *zPerm;
  char *zFrom;
  char *zTo;
  char zLine[1000];

  gg.xFinish = finish_noop;
  while( fgets(zLine, sizeof(zLine), pIn) ){
    if( zLine[0]=='\n' || zLine[0]=='#' ) continue;
    if( strncmp(zLine, "blob", 4)==0 ){
      gg.xFinish();
      gg.xFinish = finish_blob;
    }else
    if( strncmp(zLine, "commit ", 7)==0 ){
      gg.xFinish();
      gg.xFinish = finish_commit;
      trim_newline(&zLine[7]);
      z = &zLine[7];

      /* The argument to the "commit" line might match either of these
      ** patterns:
      **
      **   (A)  refs/heads/BRANCHNAME
      **   (B)  refs/tags/TAGNAME
      **
      ** If pattern A is used, then the branchname used is as shown.
      ** Except, the "master" branch which is the default branch name in
      ** Git is changed to "trunk" which is the default name in Fossil.
      ** If the pattern is B, then the new commit should be on the same
      ** branch as its parent.  And, we might need to add the TAGNAME
      ** tag to the new commit.  However, if there are multiple instances
      ** of pattern B with the same TAGNAME, then only put the tag on the
      ** last commit that holds that tag.
      **
      ** None of the above is explained in the git-fast-export
      ** documentation.  We had to figure it out via trial and error.
      */
      for(i=strlen(z)-1; i>=0 && z[i]!='/'; i--){}
      gg.tagCommit = strncmp(&z[i-4], "tags", 4)==0;  /* True for pattern B */
      if( z[i+1]!=0 ) z += i+1;
      if( fossil_strcmp(z, "master")==0 ) z = "trunk";
      gg.zBranch = fossil_strdup(z);
      gg.fromLoaded = 0;
    }else
    if( strncmp(zLine, "tag ", 4)==0 ){
      gg.xFinish();
      gg.xFinish = finish_tag;
      trim_newline(&zLine[4]);
      gg.zTag = fossil_strdup(&zLine[4]);
    }else
    if( strncmp(zLine, "reset ", 4)==0 ){
      gg.xFinish();
    }else
    if( strncmp(zLine, "checkpoint", 10)==0 ){
      gg.xFinish();
    }else
    if( strncmp(zLine, "feature", 7)==0 ){
      gg.xFinish();
    }else
    if( strncmp(zLine, "option", 6)==0 ){
      gg.xFinish();
    }else
    if( strncmp(zLine, "progress ", 9)==0 ){
      gg.xFinish();
      trim_newline(&zLine[9]);
      fossil_print("%s\n", &zLine[9]);
      fflush(stdout);
    }else
    if( strncmp(zLine, "data ", 5)==0 ){
      fossil_free(gg.aData); gg.aData = 0;
      gg.nData = atoi(&zLine[5]);
      if( gg.nData ){
        int got;
        gg.aData = fossil_malloc( gg.nData+1 );
        got = fread(gg.aData, 1, gg.nData, pIn);
        if( got!=gg.nData ){
          fossil_fatal("short read: got %d of %d bytes", got, gg.nData);
        }
        gg.aData[got] = 0;
        if( gg.zComment==0 && gg.xFinish==finish_commit ){
          gg.zComment = gg.aData;
          gg.aData = 0;
          gg.nData = 0;
        }
      }
    }else
    if( strncmp(zLine, "author ", 7)==0 ){
      /* No-op */
    }else
    if( strncmp(zLine, "mark ", 5)==0 ){
      trim_newline(&zLine[5]);
      fossil_free(gg.zMark);
      gg.zMark = fossil_strdup(&zLine[5]);
    }else
    if( strncmp(zLine, "tagger ", 7)==0 || strncmp(zLine, "committer ",10)==0 ){
      sqlite3_int64 secSince1970;
      for(i=0; zLine[i] && zLine[i]!='<'; i++){}
      if( zLine[i]==0 ) goto malformed_line;
      z = &zLine[i+1];
      for(i=i+1; zLine[i] && zLine[i]!='>'; i++){}
      if( zLine[i]==0 ) goto malformed_line;
      zLine[i] = 0;
      fossil_free(gg.zUser);
      gg.zUser = fossil_strdup(z);
      secSince1970 = 0;
      for(i=i+2; fossil_isdigit(zLine[i]); i++){
        secSince1970 = secSince1970*10 + zLine[i] - '0';
      }
      fossil_free(gg.zDate);
      gg.zDate = db_text(0, "SELECT datetime(%lld, 'unixepoch')", secSince1970);
      gg.zDate[10] = 'T';
    }else
    if( strncmp(zLine, "from ", 5)==0 ){
      trim_newline(&zLine[5]);
      fossil_free(gg.zFromMark);
      gg.zFromMark = fossil_strdup(&zLine[5]);
      fossil_free(gg.zFrom);
      gg.zFrom = resolve_committish(&zLine[5]);
    }else
    if( strncmp(zLine, "merge ", 6)==0 ){
      trim_newline(&zLine[6]);
      if( gg.nMerge>=gg.nMergeAlloc ){
        gg.nMergeAlloc = gg.nMergeAlloc*2 + 10;
        gg.azMerge = fossil_realloc(gg.azMerge, gg.nMergeAlloc*sizeof(char*));
      }
      gg.azMerge[gg.nMerge] = resolve_committish(&zLine[6]);
      if( gg.azMerge[gg.nMerge] ) gg.nMerge++;
    }else
    if( strncmp(zLine, "M ", 2)==0 ){
      import_prior_files();
      z = &zLine[2];
      zPerm = next_token(&z);
      zUuid = next_token(&z);
      zName = rest_of_line(&z);
      dequote_git_filename(zName);
      i = 0;
      pFile = import_find_file(zName, &i, gg.nFile);
      if( pFile==0 ){
        pFile = import_add_file();
        pFile->zName = fossil_strdup(zName);
      }
      pFile->isExe = (fossil_strcmp(zPerm, "100755")==0);
      pFile->isLink = (fossil_strcmp(zPerm, "120000")==0);
      fossil_free(pFile->zUuid);
      pFile->zUuid = resolve_committish(zUuid);
      pFile->isFrom = 0;
    }else
    if( strncmp(zLine, "D ", 2)==0 ){
      import_prior_files();
      z = &zLine[2];
      zName = rest_of_line(&z);
      dequote_git_filename(zName);
      i = 0;
      while( (pFile = import_find_file(zName, &i, gg.nFile))!=0 ){
        if( pFile->isFrom==0 ) continue;
        fossil_free(pFile->zName);
        fossil_free(pFile->zPrior);
        fossil_free(pFile->zUuid);
        *pFile = gg.aFile[--gg.nFile];
        i--;
      }
    }else
    if( strncmp(zLine, "C ", 2)==0 ){
      int nFrom;
      import_prior_files();
      z = &zLine[2];
      zFrom = next_token(&z);
      zTo = rest_of_line(&z);
      i = 0;
      mx = gg.nFile;
      nFrom = strlen(zFrom);
      while( (pFile = import_find_file(zFrom, &i, mx))!=0 ){
        if( pFile->isFrom==0 ) continue;
        pNew = import_add_file();
        pFile = &gg.aFile[i-1];
        if( strlen(pFile->zName)>nFrom ){
          pNew->zName = mprintf("%s%s", zTo, pFile->zName[nFrom]);
        }else{
          pNew->zName = fossil_strdup(pFile->zName);
        }
        pNew->isExe = pFile->isExe;
        pNew->isLink = pFile->isLink;
        pNew->zUuid = fossil_strdup(pFile->zUuid);
        pNew->isFrom = 0;
      }
    }else
    if( strncmp(zLine, "R ", 2)==0 ){
      int nFrom;
      import_prior_files();
      z = &zLine[2];
      zFrom = next_token(&z);
      zTo = rest_of_line(&z);
      i = 0;
      nFrom = strlen(zFrom);
      while( (pFile = import_find_file(zFrom, &i, gg.nFile))!=0 ){
        if( pFile->isFrom==0 ) continue;
        pNew = import_add_file();
        pFile = &gg.aFile[i-1];
        if( strlen(pFile->zName)>nFrom ){
          pNew->zName = mprintf("%s%s", zTo, pFile->zName[nFrom]);
        }else{
          pNew->zName = fossil_strdup(pFile->zName);
        }
        pNew->zPrior = pFile->zName;
        pNew->isExe = pFile->isExe;
        pNew->isLink = pFile->isLink;
        pNew->zUuid = pFile->zUuid;
        pNew->isFrom = 0;
        gg.nFile--;
        *pFile = *pNew;
        memset(pNew, 0, sizeof(*pNew));
      }
      fossil_fatal("cannot handle R records, use --full-tree");
    }else
    if( strncmp(zLine, "deleteall", 9)==0 ){
      gg.fromLoaded = 1;
    }else
    if( strncmp(zLine, "N ", 2)==0 ){
      /* No-op */
    }else

    {
      goto malformed_line;
    }
  }
  gg.xFinish();
  if( gg.hasLinks ){
    db_set_int("allow-symlinks", 1, 0);
  }
  import_reset(1);
  return;

malformed_line:
  trim_newline(zLine);
  fossil_fatal("bad fast-import line: [%s]", zLine);
  return;
}

static struct{
  int rev;                    /* SVN revision number */
  char *zDate;                /* Date/time stamp */
  char *zUser;                /* User name */
  char *zComment;             /* Comment of a commit */
  const char *zTrunk;         /* Name of trunk folder in repo root */
  int lenTrunk;               /* String length of zTrunk */
  const char *zBranches;      /* Name of branches folder in repo root */
  int lenBranches;            /* String length of zBranches */
  const char *zTags;          /* Name of tags folder in repo root */
  int lenTags;                /* String length of zTags */
  Bag newBranches;            /* Branches that were created in this revision */
  int noSvnRevFlag;           /* Omit snv-rev-nn tags on every checkins */
} gsvn;
typedef struct {
  char *zKey;
  char *zVal;
} KeyVal;
typedef struct {
  KeyVal *aHeaders;
  int nHeaders;
  char *pRawProps;
  KeyVal *aProps;
  int nProps;
  Blob content;
  int contentFlag;
} SvnRecord;

#define svn_find_header(rec, zHeader) \
  svn_find_keyval((rec).aHeaders, (rec).nHeaders, (zHeader))
#define svn_find_prop(rec, zProp) \
  svn_find_keyval((rec).aProps, (rec).nProps, (zProp))
static char *svn_find_keyval(
  KeyVal *aKeyVal,
  int nKeyVal,
  const char *zKey
){
  int i;
  for(i=0; i<nKeyVal; i++){
    if( fossil_strcmp(aKeyVal[i].zKey, zKey)==0 ){
      return aKeyVal[i].zVal;
    }
  }
  return 0;
}

static void svn_free_rec(SvnRecord *rec){
  int i;
  for(i=0; i<rec->nHeaders; i++){
    fossil_free(rec->aHeaders[i].zKey);
  }
  fossil_free(rec->aHeaders);
  fossil_free(rec->aProps);
  fossil_free(rec->pRawProps);
  blob_reset(&rec->content);
}

static int svn_read_headers(FILE *pIn, SvnRecord *rec){
  char zLine[1000];

  rec->aHeaders = 0;
  rec->nHeaders = 0;
  while( fgets(zLine, sizeof(zLine), pIn) ){
    if( zLine[0]!='\n' ) break;
  }
  if( feof(pIn) ) return 0;
  do{
    char *sep;
    if( zLine[0]=='\n' ) break;
    rec->nHeaders += 1;
    rec->aHeaders = fossil_realloc(rec->aHeaders,
      sizeof(rec->aHeaders[0])*rec->nHeaders);
    rec->aHeaders[rec->nHeaders-1].zKey = mprintf("%s", zLine);
    sep = strchr(rec->aHeaders[rec->nHeaders-1].zKey, ':');
    if( !sep ){
      trim_newline(zLine);
      fossil_fatal("bad header line: [%s]", zLine);
    }
    *sep = 0;
    rec->aHeaders[rec->nHeaders-1].zVal = sep+1;
    sep = strchr(rec->aHeaders[rec->nHeaders-1].zVal, '\n');
    *sep = 0;
    while(rec->aHeaders[rec->nHeaders-1].zVal
       && fossil_isspace(*(rec->aHeaders[rec->nHeaders-1].zVal)) )
    {
      rec->aHeaders[rec->nHeaders-1].zVal++;
    }
  }while( fgets(zLine, sizeof(zLine), pIn) );
  if( zLine[0]!='\n' ){
      trim_newline(zLine);
      fossil_fatal("svn-dump data ended unexpectedly");
  }
  return 1;
}

static void svn_read_props(FILE *pIn, SvnRecord *rec){
  int nRawProps = 0;
  char *pRawProps;
  const char *zLen;

  rec->pRawProps = 0;
  rec->aProps = 0;
  rec->nProps = 0;
  zLen = svn_find_header(*rec, "Prop-content-length");
  if( zLen ){
    nRawProps = atoi(zLen);
  }
  if( nRawProps ){
    int got;
    char *zLine;
    rec->pRawProps = pRawProps = fossil_malloc( nRawProps );
    got = fread(rec->pRawProps, 1, nRawProps, pIn);
    if( got!=nRawProps ){
      fossil_fatal("short read: got %d of %d bytes", got, nRawProps);
    }
    if( memcmp(&pRawProps[got-10], "PROPS-END\n", 10)!=0 ){
      fossil_fatal("svn-dump data ended unexpectedly");
    }
    zLine = pRawProps;
    while( zLine<(pRawProps+nRawProps-10) ){
      char *eol;
      int propLen;
      if( zLine[0]=='D' ){
        propLen = atoi(&zLine[2]);
        eol = strchr(zLine, '\n');
        zLine = eol+1+propLen+1;
      }else{
        if( zLine[0]!='K' ){
          fossil_fatal("svn-dump data format broken");
        }
        propLen = atoi(&zLine[2]);
        eol = strchr(zLine, '\n');
        zLine = eol+1;
        eol = zLine+propLen;
        if( *eol!='\n' ){
          fossil_fatal("svn-dump data format broken");
        }
        *eol = 0;
        rec->nProps += 1;
        rec->aProps = fossil_realloc(rec->aProps,
          sizeof(rec->aProps[0])*rec->nProps);
        rec->aProps[rec->nProps-1].zKey = zLine;
        zLine = eol+1;
        if( zLine[0]!='V' ){
          fossil_fatal("svn-dump data format broken");
        }
        propLen = atoi(&zLine[2]);
        eol = strchr(zLine, '\n');
        zLine = eol+1;
        eol = zLine+propLen;
        if( *eol!='\n' ){
          fossil_fatal("svn-dump data format broken");
        }
        *eol = 0;
        rec->aProps[rec->nProps-1].zVal = zLine;
        zLine = eol+1;
      }
    }
  }
}

static int svn_read_rec(FILE *pIn, SvnRecord *rec){
  const char *zLen;
  int nLen = 0;
  if( svn_read_headers(pIn, rec)==0 ) return 0;
  svn_read_props(pIn, rec);
  blob_zero(&rec->content);
  zLen = svn_find_header(*rec, "Text-content-length");
  if( zLen ){
    rec->contentFlag = 1;
    nLen = atoi(zLen);
    blob_read_from_channel(&rec->content, pIn, nLen);
    if( blob_size(&rec->content)!=nLen ){
      fossil_fatal("short read: got %d of %d bytes",
        blob_size(&rec->content), nLen
      );
    }
  }else{
    rec->contentFlag = 0;
  }
  return 1;
}

/*
** Returns the UUID for the RID, or NULL if not found.
** The returned string is allocated via db_text() and must be
** free()d by the caller.
*/
char * rid_to_uuid(int rid)
{
  return db_text(0, "SELECT uuid FROM blob WHERE rid=%d", rid);
}

#define SVN_UNKNOWN   0
#define SVN_TRUNK     1
#define SVN_BRANCH    2
#define SVN_TAG       3

#define MAX_INT_32    (1<<31 - 1)

static void svn_finish_revision(){
  Blob manifest;
  static Stmt getChanges;
  static Stmt getFiles;
  static Stmt setRid;
  Blob mcksum;

  blob_zero(&manifest);
  db_static_prepare(&getChanges, "SELECT tid, tname, ttype, tparent"
                                 " FROM xrevisions, xbranches ON (tbranch=tid)"
                                 " WHERE trid ISNULL");
  db_static_prepare(&getFiles, "SELECT tpath, tuuid, tperm FROM xfiles"
                               " WHERE tbranch=:branch ORDER BY tpath");
  db_prepare(&setRid, "UPDATE xrevisions SET trid=:rid"
                             " WHERE trev=%d AND tbranch=:branch", gsvn.rev);
  while( db_step(&getChanges)==SQLITE_ROW ){
    int branchId = db_column_int(&getChanges, 0);
    const char *zBranch = db_column_text(&getChanges, 1);
    int branchType = db_column_int(&getChanges, 2);
    int parentRid = db_column_int(&getChanges, 3);
    int mergeRid = parentRid;
    Manifest *pParentManifest = 0;
    ManifestFile *pParentFile = 0;
    int sameAsParent = 1;
    int parentBranch = 0;
    if( !bag_find(&gsvn.newBranches, branchId) ){
      parentRid = db_int(0, "SELECT trid, max(trev) FROM xrevisions"
                            " WHERE trev<%d AND tbranch=%d",
                         gsvn.rev, branchId);
    }
    if( parentRid>0 ){
      pParentManifest = manifest_get(parentRid, CFTYPE_MANIFEST, 0);
      pParentFile = manifest_file_next(pParentManifest, 0);
      parentBranch = db_int(0, "SELECT tbranch FROM xrevisions WHERE trid=%d",
                            parentRid);
      if( parentBranch!=branchId && branchType!=SVN_TAG ){
        sameAsParent = 0;
      }
    }
    if( mergeRid<MAX_INT_32 ){
      if( gsvn.zComment ){
        blob_appendf(&manifest, "C %F\n", gsvn.zComment);
      }else{
        blob_append(&manifest, "C (no\\scomment)\n", 16);
      }
      blob_appendf(&manifest, "D %s\n", gsvn.zDate);
      db_bind_int(&getFiles, ":branch", branchId);
      while( db_step(&getFiles)==SQLITE_ROW ){
        const char *zFile = db_column_text(&getFiles, 0);
        const char *zUuid = db_column_text(&getFiles, 1);
        const char *zPerm = db_column_text(&getFiles, 2);
        if( zPerm ){
          blob_appendf(&manifest, "F %F %s %s\n", zFile, zUuid, zPerm);
        }else{
          blob_appendf(&manifest, "F %F %s\n", zFile, zUuid);
        }
        if( sameAsParent ){
          if( !pParentFile
           || fossil_strcmp(pParentFile->zName,zFile)!=0
           || fossil_strcmp(pParentFile->zUuid,zUuid)!=0
           || fossil_strcmp(pParentFile->zPerm,zPerm)!=0
          ){
            sameAsParent = 0;
          }else{
            pParentFile = manifest_file_next(pParentManifest, 0);
          }
        }
      }
      if( pParentFile ){
        sameAsParent = 0;
      }
      db_reset(&getFiles);
      if( !sameAsParent ){
        if( parentRid>0 ){
          char *zParentUuid = rid_to_uuid(parentRid);
          if( parentRid==mergeRid || mergeRid==0){
            char *zParentBranch =
              db_text(0, "SELECT tname FROM xbranches WHERE tid=%d",
                      parentBranch
              );
            blob_appendf(&manifest, "P %s\n", zParentUuid);
            blob_appendf(&manifest, "T *branch * %F\n", zBranch);
            blob_appendf(&manifest, "T *sym-%F *\n", zBranch);
            if( !gsvn.noSvnRevFlag ){
              blob_appendf(&manifest, "T +sym-svn-rev-%d *\n", gsvn.rev);
            }
            blob_appendf(&manifest, "T -sym-%F *\n", zParentBranch);
            fossil_free(zParentBranch);
          }else{
            char *zMergeUuid = rid_to_uuid(mergeRid);
            blob_appendf(&manifest, "P %s %s\n", zParentUuid, zMergeUuid);
            if( !gsvn.noSvnRevFlag ){
              blob_appendf(&manifest, "T +sym-svn-rev-%d *\n", gsvn.rev);
            }
            fossil_free(zMergeUuid);
          }
          fossil_free(zParentUuid);
        }else{
          blob_appendf(&manifest, "T *branch * %F\n", zBranch);
          blob_appendf(&manifest, "T *sym-%F *\n", zBranch);
          if( !gsvn.noSvnRevFlag ){
            blob_appendf(&manifest, "T +sym-svn-rev-%d *\n", gsvn.rev);
          }
        }
      }else if( branchType==SVN_TAG ){
        char *zParentUuid = rid_to_uuid(parentRid);
        blob_reset(&manifest);
        blob_appendf(&manifest, "D %s\n", gsvn.zDate);
        blob_appendf(&manifest, "T +sym-%F %s\n", zBranch, zParentUuid);
        fossil_free(zParentUuid);
      }
    }else{
      char *zParentUuid = rid_to_uuid(parentRid);
      blob_appendf(&manifest, "D %s\n", gsvn.zDate);
      if( branchType!=SVN_TAG ){
        blob_appendf(&manifest, "T +closed %s\n", zParentUuid);
      }else{
        blob_appendf(&manifest, "T -sym-%F %s\n", zBranch, zParentUuid);
      }
      fossil_free(zParentUuid);
    }
    if( gsvn.zUser ){
      blob_appendf(&manifest, "U %F\n", gsvn.zUser);
    }else{
      const char *zUserOvrd = find_option("user-override",0,1);
      blob_appendf(&manifest, "U %F\n", zUserOvrd ? zUserOvrd : login_name());
    }
    md5sum_blob(&manifest, &mcksum);
    blob_appendf(&manifest, "Z %b\n", &mcksum);
    blob_reset(&mcksum);
    if( !sameAsParent ){
      int rid = content_put(&manifest);
      db_bind_int(&setRid, ":branch", branchId);
      db_bind_int(&setRid, ":rid", rid);
      db_step(&setRid);
      db_reset(&setRid);
    }else if( branchType==SVN_TAG ){
      content_put(&manifest);
      db_bind_int(&setRid, ":branch", branchId);
      db_bind_int(&setRid, ":rid", parentRid);
      db_step(&setRid);
      db_reset(&setRid);
    }else if( mergeRid==MAX_INT_32 ){
      content_put(&manifest);
      db_multi_exec("DELETE FROM xrevisions WHERE tbranch=%d AND trev=%d",
                    branchId, gsvn.rev);
    }else{
      db_multi_exec("DELETE FROM xrevisions WHERE tbranch=%d AND trev=%d",
                    branchId, gsvn.rev);
    }
    blob_reset(&manifest);
    manifest_destroy(pParentManifest);
  }
  db_reset(&getChanges);
  db_finalize(&setRid);
}

static u64 svn_get_varint(const char **pz){
  unsigned int v = 0;
  do{
    v = (v<<7) | ((*pz)[0]&0x7f);
  }while( (*pz)++[0]&0x80 );
  return v;
}

static void svn_apply_svndiff(Blob *pDiff, Blob *pSrc, Blob *pOut){
  const char *zDiff = blob_buffer(pDiff);
  char *zOut;
  if( blob_size(pDiff)<4 || memcmp(zDiff, "SVN", 4)!=0 ){
    fossil_fatal("Invalid svndiff0 format");
  }
  zDiff += 4;
  blob_zero(pOut);
  while( zDiff<(blob_buffer(pDiff)+blob_size(pDiff)) ){
    u64 offSrc = svn_get_varint(&zDiff);
    /*u64 lenSrc =*/ svn_get_varint(&zDiff);
    u64 lenOut = svn_get_varint(&zDiff);
    u64 lenInst = svn_get_varint(&zDiff);
    u64 lenData = svn_get_varint(&zDiff);
    const char *zInst = zDiff;
    const char *zData = zInst+lenInst;
    u64 lenOld = blob_size(pOut);
    blob_resize(pOut, lenOut+lenOld);
    zOut = blob_buffer(pOut)+lenOld;
    while( zDiff<zInst+lenInst ){
      u64 lenCpy = (*zDiff)&0x3f;
      const char *zCpy;
      switch( (*zDiff)&0xC0 ){
        case 0x00: zCpy = blob_buffer(pSrc)+offSrc; break;
        case 0x40: zCpy = blob_buffer(pOut); break;
        case 0x80: zCpy = zData; break;
        default: fossil_fatal("Invalid svndiff0 instruction");
      }
      zDiff++;
      if( lenCpy==0 ){
        lenCpy = svn_get_varint(&zDiff);
      }
      if( zCpy!=zData ){
        zCpy += svn_get_varint(&zDiff);
      }else{
        zData += lenCpy;
      }
      while( lenCpy-- > 0 ){
        *zOut++ = *zCpy++;
      }
    }
    zDiff += lenData;
  }
}

/*
** Extract the branch or tag that the given path is on. Return the branch ID.
 */
static int svn_parse_path(char *zPath, char **zFile, int *type){
  char *zBranch = 0;
  int branchId = 0;
  *type = SVN_UNKNOWN;
  *zFile = 0;
  if( gsvn.lenTrunk==0 ){
    zBranch = "trunk";
    *zFile = zPath;
    *type = SVN_TRUNK;
  }else
  if( strncmp(zPath, gsvn.zTrunk, gsvn.lenTrunk-1)==0 ){
    if( zPath[gsvn.lenTrunk-1]=='/' || zPath[gsvn.lenTrunk-1]==0 ){
      zBranch = "trunk";
      *zFile = zPath+gsvn.lenTrunk;
      *type = SVN_TRUNK;
    }else{
      zBranch = 0;
      *type = SVN_UNKNOWN;
    }
  }else{
    if( strncmp(zPath, gsvn.zBranches, gsvn.lenBranches)==0 ){
      *zFile = zBranch = zPath+gsvn.lenBranches;
      *type = SVN_BRANCH;
    }else
    if( strncmp(zPath, gsvn.zTags, gsvn.lenTags)==0 ){
      *zFile = zBranch = zPath+gsvn.lenTags;
      *type = SVN_TAG;
    }else{ /* Not a branch, tag or trunk */
      return 0;
    }
    while( **zFile && **zFile!='/' ){ (*zFile)++; }
    if( **zFile ){
      **zFile = '\0';
      (*zFile)++;
    }
  }
  if( *type!=SVN_UNKNOWN ){
    branchId = db_int(0,
                      "SELECT tid FROM xbranches WHERE tname=%Q AND ttype=%d",
                      zBranch, *type);
    if( branchId==0 ){
      db_multi_exec("INSERT INTO xbranches (tname, ttype) VALUES(%Q, %d)",
                    zBranch, *type);
      branchId = db_last_insert_rowid();
    }
  }
  return branchId;
}

/*
** Read the svn-dump format from pIn and insert the corresponding
** content into the database.
*/
static void svn_dump_import(FILE *pIn){
  SvnRecord rec;
  int ver;
  char *zTemp;
  const char *zUuid;
  Stmt addFile;
  Stmt delPath;
  Stmt addRev;
  Stmt cpyPath;
  Stmt cpyRoot;
  Stmt revSrc;

  /* version */
  if( svn_read_rec(pIn, &rec)
   && (zTemp = svn_find_header(rec, "SVN-fs-dump-format-version")) ){
    ver = atoi(zTemp);
    if( ver!=2 && ver!=3 ){
      fossil_fatal("Unknown svn-dump format version: %d", ver);
    }
  }else{
    fossil_fatal("Input is not an svn-dump!");
  }
  svn_free_rec(&rec);
  /* UUID */
  if( !svn_read_rec(pIn, &rec) || !(zUuid = svn_find_header(rec, "UUID")) ){
    /* Removed the following line since UUID is not actually used
     fossil_fatal("Missing UUID!"); */
  }
  svn_free_rec(&rec);

  /* content */
  db_prepare(&addFile,
    "INSERT INTO xfiles (tpath, tbranch, tuuid, tperm)"
    " VALUES(:path, :branch, (SELECT uuid FROM blob WHERE rid=:rid), :perm)"
  );
  db_prepare(&delPath,
    "DELETE FROM xfiles"
    " WHERE (tpath=:path OR (tpath>:path||'/' AND tpath<:path||'0'))"
    "   AND tbranch=:branch"
  );
  db_prepare(&addRev,
    "INSERT OR IGNORE INTO xrevisions (trev, tbranch) VALUES(:rev, :branch)"
  );
  db_prepare(&cpyPath,
    "INSERT INTO xfiles (tpath, tbranch, tuuid, tperm)"
    " SELECT :path||:sep||substr(filename, length(:srcpath)+2), :branch, uuid, perm"
    " FROM xfoci"
    " WHERE checkinID=:rid"
    "   AND filename>:srcpath||'/'"
    "   AND filename<:srcpath||'0'"
  );
  db_prepare(&cpyRoot,
    "INSERT INTO xfiles (tpath, tbranch, tuuid, tperm)"
    " SELECT :path||:sep||filename, :branch, uuid, perm"
    " FROM xfoci"
    " WHERE checkinID=:rid"
  );
  db_prepare(&revSrc,
    "UPDATE xrevisions SET tparent=:parent"
    " WHERE trev=:rev AND tbranch=:branch AND tparent<:parent"
  );
  gsvn.rev = -1;
  bag_init(&gsvn.newBranches);
  while( svn_read_rec(pIn, &rec) ){
    if( (zTemp = svn_find_header(rec, "Revision-number")) ){ /* revision node */
      /* finish previous revision */
      char *zDate = NULL;
      if( gsvn.rev>=0 ){
        svn_finish_revision();
        fossil_free(gsvn.zUser);
        fossil_free(gsvn.zComment);
        fossil_free(gsvn.zDate);
        bag_clear(&gsvn.newBranches);
      }
      /* start new revision */
      gsvn.rev = atoi(zTemp);
      gsvn.zUser = mprintf("%s", svn_find_prop(rec, "svn:author"));
      gsvn.zComment = mprintf("%s", svn_find_prop(rec, "svn:log"));
      zDate = svn_find_prop(rec, "svn:date");
      if( zDate ){
        gsvn.zDate = date_in_standard_format(zDate);
      }else{
        gsvn.zDate = date_in_standard_format("now");
      }
      db_bind_int(&addRev, ":rev", gsvn.rev);
      fossil_print("\rImporting SVN revision: %d", gsvn.rev);
    }else
    if( (zTemp = svn_find_header(rec, "Node-path")) ){ /* file/dir node */
      char *zFile;
      int branchType;
      int branchId = svn_parse_path(zTemp, &zFile, &branchType);
      char *zAction = svn_find_header(rec, "Node-action");
      char *zKind = svn_find_header(rec, "Node-kind");
      char *zPerm = svn_find_prop(rec, "svn:executable") ? "x" : 0;
      int deltaFlag = 0;
      int srcRev = 0;
      if( branchId==0 ){
        svn_free_rec(&rec);
        continue;
      }
      if( (zTemp = svn_find_header(rec, "Text-delta")) ){
        deltaFlag = strncmp(zTemp, "true", 4)==0;
      }
      if( strncmp(zAction, "delete", 6)==0
       || strncmp(zAction, "replace", 7)==0 )
      {
        db_bind_int(&addRev, ":branch", branchId);
        db_step(&addRev);
        db_reset(&addRev);
        if( zFile[0]!=0 ){
          db_bind_text(&delPath, ":path", zFile);
          db_bind_int(&delPath, ":branch", branchId);
          db_step(&delPath);
          db_reset(&delPath);
        }else{
          db_multi_exec("DELETE FROM xfiles WHERE tbranch=%d", branchId);
          db_bind_int(&revSrc, ":parent", MAX_INT_32);
          db_bind_int(&revSrc, ":rev", gsvn.rev);
          db_bind_int(&revSrc, ":branch", branchId);
          db_step(&revSrc);
          db_reset(&revSrc);
        }
      } /* no 'else' here since 'replace' does both a 'delete' and an 'add' */
      if( strncmp(zAction, "add", 3)==0
       || strncmp(zAction, "replace", 7)==0 )
      {
        char *zSrcPath = svn_find_header(rec, "Node-copyfrom-path");
        char *zSrcFile;
        int srcRid = 0;
        if( zSrcPath ){
          int srcBranch;
          zTemp = svn_find_header(rec, "Node-copyfrom-rev");
          if( zTemp ){
            srcRev = atoi(zTemp);
          }else{
            fossil_fatal("Missing copyfrom-rev");
          }
          srcBranch = svn_parse_path(zSrcPath, &zSrcFile, &branchType);
          if( srcBranch==0 ){
            fossil_fatal("Copy from path outside the import paths");
          }
          srcRid = db_int(0, "SELECT trid, max(trev) FROM xrevisions"
                             " WHERE trev<=%d AND tbranch=%d",
                          srcRev, srcBranch);
          if( srcRid>0 && srcBranch!=branchId ){
            db_bind_int(&addRev, ":branch", branchId);
            db_step(&addRev);
            db_reset(&addRev);
            db_bind_int(&revSrc, ":parent", srcRid);
            db_bind_int(&revSrc, ":rev", gsvn.rev);
            db_bind_int(&revSrc, ":branch", branchId);
            db_step(&revSrc);
            db_reset(&revSrc);
          }
        }
        if( zKind==0 ){
          fossil_fatal("Missing Node-kind");
        }else if( strncmp(zKind, "dir", 3)==0 ){
          if( zSrcPath ){
            if( srcRid>0 ){
              if( zSrcFile[0]==0 ){
                db_bind_text(&cpyRoot, ":path", zFile);
                if( zFile[0]!=0 ){
                  db_bind_text(&cpyRoot, ":sep", "/");
                }else{
                  db_bind_text(&cpyRoot, ":sep", "");
                }
                db_bind_int(&cpyRoot, ":branch", branchId);
                db_bind_int(&cpyRoot, ":rid", srcRid);
                db_step(&cpyRoot);
                db_reset(&cpyRoot);
              }else{
                db_bind_text(&cpyPath, ":path", zFile);
                if( zFile[0]!=0 ){
                  db_bind_text(&cpyPath, ":sep", "/");
                }else{
                  db_bind_text(&cpyPath, ":sep", "");
                }
                db_bind_int(&cpyPath, ":branch", branchId);
                db_bind_text(&cpyPath, ":srcpath", zSrcFile);
                db_bind_int(&cpyPath, ":rid", srcRid);
                db_step(&cpyPath);
                db_reset(&cpyPath);
              }
            }
          }
          if( zFile[0]==0 ){
            bag_insert(&gsvn.newBranches, branchId);
          }
        }else{
          int rid = 0;
          if( zSrcPath ){
            rid = db_int(0, "SELECT rid FROM blob WHERE uuid=("
                            " SELECT uuid FROM xfoci"
                            "  WHERE checkinID=%d AND filename=%Q"
                            ")",
                         srcRid, zSrcFile);
          }
          if( deltaFlag ){
            Blob deltaSrc;
            Blob target;
            if( rid!=0 ){
              content_get(rid, &deltaSrc);
            }else{
              blob_zero(&deltaSrc);
            }
            svn_apply_svndiff(&rec.content, &deltaSrc, &target);
            rid = content_put(&target);
          }else if( rec.contentFlag ){
            rid = content_put(&rec.content);
          }
          db_bind_text(&addFile, ":path", zFile);
          db_bind_int(&addFile, ":branch", branchId);
          db_bind_int(&addFile, ":rid", rid);
          db_bind_text(&addFile, ":perm", zPerm);
          db_step(&addFile);
          db_reset(&addFile);
          db_bind_int(&addRev, ":branch", branchId);
          db_step(&addRev);
          db_reset(&addRev);
        }
      }else
      if( strncmp(zAction, "change", 6)==0 ){
        int rid = 0;
        if( zKind==0 ){
          fossil_fatal("Missing Node-kind");
        }
        if( strncmp(zKind, "dir", 3)!=0 ){
          if( deltaFlag ){
            Blob deltaSrc;
            Blob target;
            rid = db_int(0, "SELECT rid FROM blob WHERE uuid=("
                            " SELECT uuid FROM xfiles"
                            "  WHERE tpath=%Q AND tbranch=%d"
                            ")", zFile, branchId);
            content_get(rid, &deltaSrc);
            svn_apply_svndiff(&rec.content, &deltaSrc, &target);
            rid = content_put(&target);
          }else{
            rid = content_put(&rec.content);
          }
          db_bind_text(&addFile, ":path", zFile);
          db_bind_int(&addFile, ":branch", branchId);
          db_bind_int(&addFile, ":rid", rid);
          db_bind_text(&addFile, ":perm", zPerm);
          db_step(&addFile);
          db_reset(&addFile);
          db_bind_int(&addRev, ":branch", branchId);
          db_step(&addRev);
          db_reset(&addRev);
        }
      }else
      if( strncmp(zAction, "delete", 6)!=0 ){ /* already did this one above */
        fossil_fatal("Unknown Node-action");
      }
    }else{
      fossil_fatal("Unknown record type");
    }
    svn_free_rec(&rec);
  }
  svn_finish_revision();
  fossil_free(gsvn.zUser);
  fossil_free(gsvn.zComment);
  fossil_free(gsvn.zDate);
  db_finalize(&addFile);
  db_finalize(&delPath);
  db_finalize(&addRev);
  db_finalize(&cpyPath);
  db_finalize(&cpyRoot);
  db_finalize(&revSrc);
  fossil_print(" Done!\n");
}

/*
** COMMAND: import
**
** Usage: %fossil import FORMAT ?OPTIONS? NEW-REPOSITORY ?INPUT-FILE?
**
** Read interchange format generated by another VCS and use it to
** construct a new Fossil repository named by the NEW-REPOSITORY
** argument.  If no input file is supplied the interchange format
** data is read from standard input.
**
** The following formats are currently understood by this command
**
**   git          Import from the git-fast-export file format
**
**   svn          Import from the svnadmin-dump file format. The default
**                behaviour (unless overridden by --flat) is to treat 3 folders
**                in the SVN root as special, following the common layout of
**                SVN repositories. These are (by default) trunk/, branches/
**                and tags/
**                Options:
**                  --trunk FOLDER     Name of trunk folder
**                  --branches FOLDER  Name of branches folder
**                  --tags FOLDER      Name of tags folder
**                  --base PATH        Path to project root in repository
**                  --flat             The whole dump is a single branch
**                  --no-svn-rev       Omit 'snv-rev-nnn' tags on checkins
**
** The --incremental option allows an existing repository to be extended
** with new content.
**
** Options:
**   --incremental  allow importing into an existing repository
**
** See also: export
*/
void import_cmd(void){
  char *zPassword;
  FILE *pIn;
  Stmt q;
  const char *zBase = find_option("base", 0, 1);
  int forceFlag = find_option("force", "f", 0)!=0;
  int incrFlag = find_option("incremental", "i", 0)!=0;
  int flatFlag = find_option("flat", 0, 0)!=0;
<<<<<<< HEAD
  
  gsvn.zTrunk = find_option("trunk", 0, 1);
  gsvn.zBranches = find_option("branches", 0, 1);
  gsvn.zTags = find_option("tags", 0, 1);
  gsvn.noSvnRevFlag = find_option("no-svn-rev", 0, 0)!=0;

=======

  gsvn.zTrunk = find_option("trunk", 0, 1);
  gsvn.zBranches = find_option("branches", 0, 1);
  gsvn.zTags = find_option("tags", 0, 1);
>>>>>>> fbfe1cac
  verify_all_options();
  if( g.argc!=4  && g.argc!=5 ){
    usage("FORMAT REPOSITORY-NAME");
  }
  if( g.argc==5 ){
    pIn = fossil_fopen(g.argv[4], "rb");
  }else{
    pIn = stdin;
    fossil_binary_mode(pIn);
  }
  if( !incrFlag ){
    if( forceFlag ) file_delete(g.argv[3]);
    db_create_repository(g.argv[3]);
  }
  db_open_repository(g.argv[3]);
  db_open_config(0);

  db_begin_transaction();
  if( !incrFlag ) db_initial_setup(0, 0, 0, 1);

  if( strncmp(g.argv[2], "svn", 3)==0 ){
    db_multi_exec(
       "CREATE TEMP TABLE xrevisions("
       " trev INTEGER, tbranch INT, trid INT, tparent INT DEFAULT 0,"
       " UNIQUE(tbranch, trev)"
       ");"
       "CREATE INDEX temp.i_xrevisions ON xrevisions(trid);"
       "CREATE TEMP TABLE xfiles("
       " tpath TEXT, tbranch INT, tuuid TEXT, tperm TEXT,"
       " UNIQUE (tbranch, tpath) ON CONFLICT REPLACE"
       ");"
       "CREATE TEMP TABLE xbranches("
       " tid INTEGER PRIMARY KEY, tname TEXT, ttype INT,"
       " UNIQUE(tname, ttype)"
       ");"
       "CREATE VIRTUAL TABLE temp.xfoci USING files_of_checkin;"
    );
    if( zBase==0 ){ zBase = ""; }
    if( strlen(zBase)>0 ){
      if( zBase[strlen(zBase)-1]!='/' ){
        zBase = mprintf("%s/", zBase);
      }
    }
    if( flatFlag ){
      gsvn.zTrunk = zBase;
      gsvn.zBranches = 0;
      gsvn.zTags = 0;
      gsvn.lenTrunk = strlen(zBase);
      gsvn.lenBranches = 0;
      gsvn.lenTags = 0;
    }else{
      if( gsvn.zTrunk==0 ){ gsvn.zTrunk = "trunk/"; }
      if( gsvn.zBranches==0 ){ gsvn.zBranches = "branches/"; }
      if( gsvn.zTags==0 ){ gsvn.zTags = "tags/"; }
      gsvn.zTrunk = mprintf("%s%s", zBase, gsvn.zTrunk);
      gsvn.zBranches = mprintf("%s%s", zBase, gsvn.zBranches);
      gsvn.zTags = mprintf("%s%s", zBase, gsvn.zTags);
      gsvn.lenTrunk = strlen(gsvn.zTrunk);
      gsvn.lenBranches = strlen(gsvn.zBranches);
      gsvn.lenTags = strlen(gsvn.zTags);
      if( gsvn.zTrunk[gsvn.lenTrunk-1]!='/' ){
        gsvn.zTrunk = mprintf("%s/", gsvn.zTrunk);
        gsvn.lenTrunk++;
      }
      if( gsvn.zBranches[gsvn.lenBranches-1]!='/' ){
        gsvn.zBranches = mprintf("%s/", gsvn.zBranches);
        gsvn.lenBranches++;
      }
      if( gsvn.zTags[gsvn.lenTags-1]!='/' ){
        gsvn.zTags = mprintf("%s/", gsvn.zTags);
        gsvn.lenTags++;
      }
    }
    svn_dump_import(pIn);
  }else if( strncmp(g.argv[2], "git", 3)==0 ){
    /* The following temp-tables are used to hold information needed for
    ** the import.
    **
    ** The XMARK table provides a mapping from fast-import "marks" and symbols
    ** into artifact ids (UUIDs - the 40-byte hex SHA1 hash of artifacts).
    ** Given any valid fast-import symbol, the corresponding fossil rid and
    ** uuid can found by searching against the xmark.tname field.
    **
    ** The XBRANCH table maps commit marks and symbols into the branch those
    ** commits belong to.  If xbranch.tname is a fast-import symbol for a
    ** checkin then xbranch.brnm is the branch that checkin is part of.
    **
    ** The XTAG table records information about tags that need to be applied
    ** to various branches after the import finishes.  The xtag.tcontent field
    ** contains the text of an artifact that will add a tag to a check-in.
    ** The git-fast-export file format might specify the same tag multiple
    ** times but only the last tag should be used.  And we do not know which
    ** occurrence of the tag is the last until the import finishes.
    */
    db_multi_exec(
       "CREATE TEMP TABLE xmark(tname TEXT UNIQUE, trid INT, tuuid TEXT);"
       "CREATE TEMP TABLE xbranch(tname TEXT UNIQUE, brnm TEXT);"
       "CREATE TEMP TABLE xtag(tname TEXT UNIQUE, tcontent TEXT);"
    );

    git_fast_import(pIn);
    db_prepare(&q, "SELECT tcontent FROM xtag");
    while( db_step(&q)==SQLITE_ROW ){
      Blob record;
      db_ephemeral_blob(&q, 0, &record);
      fast_insert_content(&record, 0, 0);
      import_reset(0);
    }
    db_finalize(&q);
  }

  verify_cancel();
  db_end_transaction(0);
  db_begin_transaction();
  fossil_print("Rebuilding repository meta-data...\n");
  rebuild_db(0, 1, !incrFlag);
  verify_cancel();
  db_end_transaction(0);
  fossil_print("Vacuuming..."); fflush(stdout);
  db_multi_exec("VACUUM");
  fossil_print(" ok\n");
  if( !incrFlag ){
    fossil_print("project-id: %s\n", db_get("project-code", 0));
    fossil_print("server-id:  %s\n", db_get("server-code", 0));
    zPassword = db_text(0, "SELECT pw FROM user WHERE login=%Q", g.zLogin);
    fossil_print("admin-user: %s (password is \"%s\")\n", g.zLogin, zPassword);
  }
}<|MERGE_RESOLUTION|>--- conflicted
+++ resolved
@@ -1501,19 +1501,12 @@
   int forceFlag = find_option("force", "f", 0)!=0;
   int incrFlag = find_option("incremental", "i", 0)!=0;
   int flatFlag = find_option("flat", 0, 0)!=0;
-<<<<<<< HEAD
-  
+
   gsvn.zTrunk = find_option("trunk", 0, 1);
   gsvn.zBranches = find_option("branches", 0, 1);
   gsvn.zTags = find_option("tags", 0, 1);
   gsvn.noSvnRevFlag = find_option("no-svn-rev", 0, 0)!=0;
 
-=======
-
-  gsvn.zTrunk = find_option("trunk", 0, 1);
-  gsvn.zBranches = find_option("branches", 0, 1);
-  gsvn.zTags = find_option("tags", 0, 1);
->>>>>>> fbfe1cac
   verify_all_options();
   if( g.argc!=4  && g.argc!=5 ){
     usage("FORMAT REPOSITORY-NAME");
