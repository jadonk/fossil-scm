--- conflicted
+++ resolved
@@ -477,7 +477,6 @@
     /* Generate a "detail" link for tags. */
     if( (zType[0]=='g' || zType[0]=='w' || zType[0]=='t') && g.perm.Hyperlink ){
       @ [%z(href("%R/info/%!S",zUuid))details</a>]
-<<<<<<< HEAD
     }
 
     /* Generate the "tags: TAGLIST" at the end of the comment, together
@@ -508,38 +507,6 @@
         @ tags: %h(zTagList))
       }
     }
-=======
-    }
-
-    /* Generate the "tags: TAGLIST" at the end of the comment, together
-    ** with hyperlinks to the tag list.
-    */
-    if( zTagList ){
-      if( g.perm.Hyperlink ){
-        int i;
-        const char *z = zTagList;
-        Blob links;
-        blob_zero(&links);
-        while( z && z[0] ){
-          for(i=0; z[i] && (z[i]!=',' || z[i+1]!=' '); i++){}
-          if( zThisTag==0 || memcmp(z, zThisTag, i)!=0 || zThisTag[i]!=0 ){
-            blob_appendf(&links,
-                  "%z%#h</a>%.2s",
-                  href("%R/timeline?r=%#t&nd&c=%t&n=200",i,z,zDate), i,z, &z[i]
-            );
-          }else{
-            blob_appendf(&links, "%#h", i+2, z);
-          }
-          if( z[i]==0 ) break;
-          z += i+2;
-        }
-        @ tags: %s(blob_str(&links)))
-        blob_reset(&links);
-      }else{
-        @ tags: %h(zTagList))
-      }
-    }
->>>>>>> ab7508a2
     tag_private_status(rid);
 
     /* Generate extra hyperlinks at the end of the comment */
@@ -979,20 +946,7 @@
     @       var y = u.y+(node.h-wArrow.h)/2;
     @       var n = drawBox(wArrow.cls,null,x,y);
     @       if( u.fg ) n.style.borderLeftColor = u.fg;
-<<<<<<< HEAD
-=======
     @     }
-    @   }
-    @   for( var i=0; i<p.mi.length; i++ ){
-    @     var rail = p.mi[i];
-    @     if( rail<0 ){
-    @       rail = -rail;
-    @       mergeLines[rail] = -mLine.w/2;
-    @       var x = rail*railPitch + (node.w-mLine.w)/2;
-    @       drawMergeLine(x,miLineY(p),null,btm);
->>>>>>> ab7508a2
-    @     }
-    @     drawMergeArrow(p,rail);
     @   }
     @   for( var i=0; i<p.mi.length; i++ ){
     @     var rail = p.mi[i];
@@ -1168,8 +1122,6 @@
     rDate
   );
   return -1;
-<<<<<<< HEAD
-=======
 }
 
 /*
@@ -1194,70 +1146,8 @@
   }
   db_finalize(&q);
   return blob_str(&out);
->>>>>>> ab7508a2
 }
 
-/*
-** Return all possible names for file zUuid.
-*/
-char *names_of_file(const char *zUuid){
-  Stmt q;
-  Blob out;
-  const char *zSep = "";
-  db_prepare(&q,
-    "SELECT DISTINCT filename.name FROM mlink, filename"
-    " WHERE mlink.fid=(SELECT rid FROM blob WHERE uuid=%Q)"
-    "   AND filename.fnid=mlink.fnid",
-    zUuid
-  );
-  blob_zero(&out);
-  while( db_step(&q)==SQLITE_ROW ){
-    const char *zFN = db_column_text(&q, 0);
-    blob_appendf(&out, "%s%z%h</a>", zSep,
-          href("%R/finfo?name=%t", zFN), zFN);
-    zSep = " or ";
-  }
-  db_finalize(&q);
-  return blob_str(&out);
-}
-
-
-/*
-** Add the select/option box to the timeline submenu that is used to
-** set the y= parameter that determines which elements to display
-** on the timeline.
-*/
-static void timeline_y_submenu(int isDisabled){
-  static int i = 0;
-  static const char *az[12];
-  if( i==0 ){
-    az[0] = "all";
-    az[1] = "Any Type";
-    i = 2;
-    if( g.perm.Read ){
-      az[i++] = "ci";
-      az[i++] = "Check-ins";
-      az[i++] = "g";
-      az[i++] = "Tags";
-    }
-    if( g.perm.RdWiki ){
-      az[i++] = "e";
-      az[i++] = "Tech Notes";
-    }
-    if( g.perm.RdTkt ){
-      az[i++] = "t";
-      az[i++] = "Tickets";
-    }
-    if( g.perm.RdWiki ){
-      az[i++] = "w";
-      az[i++] = "Wiki";
-    }
-    assert( i<=ArraySize(az) );
-  }
-  if( i>2 ){
-    style_submenu_multichoice("y", i/2, az, isDisabled);
-  }
-}
 
 /*
 ** Add the select/option box to the timeline submenu that is used to
@@ -1629,37 +1519,6 @@
     }
   }else{
     /* Otherwise, a timeline based on a span of time */
-<<<<<<< HEAD
-    int n, nBefore, nAfter;
-    const char *zEType = "timeline item";
-    char *zDate;
-    if( zUses ){
-      blob_append_sql(&sql, " AND event.objid IN usesfile ");
-    }
-    if( renameOnly ){
-      blob_append_sql(&sql, " AND event.objid IN rnfile ");
-    }
-    if( forkOnly ){
-      blob_append_sql(&sql, " AND event.objid IN rnfork ");
-    }
-    if( bisectOnly ){
-      blob_append_sql(&sql, " AND event.objid IN (SELECT rid FROM bilog) ");
-    }
-    if( zYearMonth ){
-      blob_append_sql(&sql, " AND %Q=strftime('%%Y-%%m',event.mtime) ",
-                   zYearMonth);
-    }
-    else if( zYearWeek ){
-      blob_append_sql(&sql, " AND %Q=strftime('%%Y-%%W',event.mtime) ",
-                   zYearWeek);
-    }
-    else if( zDay ){
-      blob_append_sql(&sql, " AND %Q=strftime('%%Y-%%m-%%d',event.mtime) ",
-                   zDay);
-    }
-    if( tagid ){
-      blob_append_sql(&sql,
-=======
     int n;
     const char *zEType = "timeline item";
     char *zDate;
@@ -1691,7 +1550,6 @@
     }
     if( tagid ){
       blob_append_sql(&cond,
->>>>>>> ab7508a2
         " AND (EXISTS(SELECT 1 FROM tagxref"
             " WHERE tagid=%d AND tagtype>0 AND rid=blob.rid)\n", tagid);
 
@@ -1702,42 +1560,26 @@
         ** useful in helping to visualize what has happened on a quiescent
         ** branch that is infrequently merged with a much more activate branch.
         */
-<<<<<<< HEAD
-        blob_append_sql(&sql,
-=======
         blob_append_sql(&cond,
->>>>>>> ab7508a2
           " OR EXISTS(SELECT 1 FROM plink CROSS JOIN tagxref ON rid=cid"
                      " WHERE tagid=%d AND tagtype>0 AND pid=blob.rid)\n",
            tagid
         );
         if( (tmFlags & TIMELINE_UNHIDE)==0 ){
-<<<<<<< HEAD
-          blob_append_sql(&sql,
-=======
           blob_append_sql(&cond,
->>>>>>> ab7508a2
             " AND NOT EXISTS(SELECT 1 FROM plink JOIN tagxref ON rid=cid"
                        " WHERE tagid=%d AND tagtype>0 AND pid=blob.rid)\n",
             TAG_HIDDEN
           );
         }
         if( P("mionly")==0 ){
-<<<<<<< HEAD
-          blob_append_sql(&sql,
-=======
           blob_append_sql(&cond,
->>>>>>> ab7508a2
             " OR EXISTS(SELECT 1 FROM plink CROSS JOIN tagxref ON rid=pid"
                        " WHERE tagid=%d AND tagtype>0 AND cid=blob.rid)\n",
             tagid
           );
           if( (tmFlags & TIMELINE_UNHIDE)==0 ){
-<<<<<<< HEAD
-            blob_append_sql(&sql,
-=======
             blob_append_sql(&cond,
->>>>>>> ab7508a2
               " AND NOT EXISTS(SELECT 1 FROM plink JOIN tagxref ON rid=pid"
               " WHERE tagid=%d AND tagtype>0 AND cid=blob.rid)\n",
               TAG_HIDDEN
@@ -1745,11 +1587,7 @@
           }
         }
       }
-<<<<<<< HEAD
-      blob_append_sql(&sql, ")");
-=======
       blob_append_sql(&cond, ")");
->>>>>>> ab7508a2
     }
     if( (zType[0]=='w' && !g.perm.RdWiki)
      || (zType[0]=='t' && !g.perm.RdTkt)
@@ -1762,25 +1600,6 @@
     if( zType[0]=='a' ){
       if( !g.perm.Read || !g.perm.RdWiki || !g.perm.RdTkt ){
         char cSep = '(';
-<<<<<<< HEAD
-        blob_append_sql(&sql, " AND event.type IN ");
-        if( g.perm.Read ){
-          blob_append_sql(&sql, "%c'ci','g'", cSep);
-          cSep = ',';
-        }
-        if( g.perm.RdWiki ){
-          blob_append_sql(&sql, "%c'w','e'", cSep);
-          cSep = ',';
-        }
-        if( g.perm.RdTkt ){
-          blob_append_sql(&sql, "%c't'", cSep);
-          cSep = ',';
-        }
-        blob_append_sql(&sql, ")");
-      }
-    }else{ /* zType!="all" */
-      blob_append_sql(&sql, " AND event.type=%Q", zType);
-=======
         blob_append_sql(&cond, " AND event.type IN ");
         if( g.perm.Read ){
           blob_append_sql(&cond, "%c'ci','g'", cSep);
@@ -1798,7 +1617,6 @@
       }
     }else{ /* zType!="all" */
       blob_append_sql(&cond, " AND event.type=%Q", zType);
->>>>>>> ab7508a2
       if( zType[0]=='c' ){
         zEType = "check-in";
       }else if( zType[0]=='w' ){
@@ -1818,30 +1636,19 @@
         zCirca = zBefore = zAfter = 0;
         nEntry = -1;
       }
-<<<<<<< HEAD
-      blob_append_sql(&sql, " AND (event.user=%Q OR event.euser=%Q)",
-=======
       blob_append_sql(&cond, " AND (event.user=%Q OR event.euser=%Q)",
->>>>>>> ab7508a2
                    zUser, zUser);
       zThisUser = zUser;
     }
     if( zSearch ){
-<<<<<<< HEAD
-      blob_append_sql(&sql,
-=======
       blob_append_sql(&cond,
->>>>>>> ab7508a2
         " AND (event.comment LIKE '%%%q%%' OR event.brief LIKE '%%%q%%')",
         zSearch, zSearch);
     }
     rBefore = symbolic_name_to_mtime(zBefore);
     rAfter = symbolic_name_to_mtime(zAfter);
     rCirca = symbolic_name_to_mtime(zCirca);
-<<<<<<< HEAD
-=======
     blob_append_sql(&sql, "%s", blob_sql_text(&cond));
->>>>>>> ab7508a2
     if( rAfter>0.0 ){
       if( rBefore>0.0 ){
         blob_append_sql(&sql,
@@ -1943,35 +1750,6 @@
       blob_appendf(&desc, " matching \"%h\"", zSearch);
     }
     if( g.perm.Hyperlink ){
-<<<<<<< HEAD
-      if( zCirca && rCirca ){
-        nBefore = db_int(0,
-          "SELECT count(*) FROM timeline WHERE etype!='div'"
-          "   AND sortby<=%f /*scan*/", rCirca);
-        nAfter = db_int(0,
-          "SELECT count(*) FROM timeline WHERE etype!='div'"
-          "   AND sortby>=%f /*scan*/", rCirca);
-        zDate = db_text(0, "SELECT min(timestamp) FROM timeline /*scan*/");
-        if( nBefore>=nEntry ){
-          timeline_submenu(&url, "Older", "b", zDate, "c");
-          zOlderButton = fossil_strdup(url_render(&url, "b", zDate, "c", 0));
-        }
-        if( nAfter>=nEntry ){
-          timeline_submenu(&url, "Newer", "a", zDate, "c");
-        }
-        free(zDate);
-      }else{
-        if( zAfter || n==nEntry ){
-          zDate = db_text(0, "SELECT min(timestamp) FROM timeline /*scan*/");
-          timeline_submenu(&url, "Older", "b", zDate, "a");
-          zOlderButton = fossil_strdup(url_render(&url, "b", zDate, "a", 0));
-          free(zDate);
-        }
-        if( zBefore || (zAfter && n==nEntry) ){
-          zDate = db_text(0, "SELECT max(timestamp) FROM timeline /*scan*/");
-          timeline_submenu(&url, "Newer", "a", zDate, "b");
-          free(zDate);
-=======
       double rDate;
       zDate = db_text(0, "SELECT min(timestamp) FROM timeline /*scan*/");
       if( (!zDate || !zDate[0]) && ( zAfter || zBefore ) ){
@@ -1985,12 +1763,9 @@
         ){
           timeline_submenu(&url, "Older", "b", zDate, "a");
           zOlderButton = fossil_strdup(url_render(&url, "b", zDate, "a", 0));
->>>>>>> ab7508a2
         }
         free(zDate);
       }
-<<<<<<< HEAD
-=======
       zDate = db_text(0, "SELECT max(timestamp) FROM timeline /*scan*/");
       if( (!zDate || !zDate[0]) && ( zAfter || zBefore ) ){
         zDate = mprintf("%s", (zBefore ? zBefore : zAfter));
@@ -2005,7 +1780,6 @@
         }
         free(zDate);
       }
->>>>>>> ab7508a2
       if( zType[0]=='a' || zType[0]=='c' ){
         if( (tmFlags & TIMELINE_UNHIDE)==0 ){
           timeline_submenu(&url, "Unhide", "unhide", "", 0);
@@ -2017,17 +1791,6 @@
                            zType[0]!='a' && zType[0]!='c');
     }
     blob_zero(&cond);
-  }
-  if( PB("showsql") ){
-    @ <pre>%h(blob_sql_text(&sql))</pre>
-  }
-  if( search_restrict(SRCH_CKIN)!=0 ){
-    style_submenu_element("Search", 0, "%R/search?y=c");
-  }
-  if( PB("showid") ) tmFlags |= TIMELINE_SHOWRID;
-  if( useDividers && zMark && zMark[0] ){
-    double r = symbolic_name_to_mtime(zMark);
-    if( r>0.0 ) selectedRid = timeline_add_divider(r);
   }
   if( PB("showsql") ){
     @ <pre>%h(blob_sql_text(&sql))</pre>
@@ -2377,8 +2140,7 @@
     if( mode==0 ){
       if( isIsoDate(zOrigin) ) zShift = ",'+1 day'";
     }
-<<<<<<< HEAD
-    zDate = mprintf("(SELECT julianday(%Q%s, fromLocal())", zOrigin, zShift);
+    zDate = mprintf("(SELECT julianday(%Q%s, fromLocal()))", zOrigin, zShift);
   }
 
   if( zFilePattern ){
@@ -2395,25 +2157,6 @@
     }
   }
 
-=======
-    zDate = mprintf("(SELECT julianday(%Q%s, fromLocal()))", zOrigin, zShift);
-  }
-
-  if( zFilePattern ){
-    if( zType==0 ){
-      /* When zFilePattern is specified and type is not specified, only show
-       * file check-ins */
-      zType="ci";
-    }
-    file_tree_name(zFilePattern, &treeName, 0, 1);
-    if( fossil_strcmp(blob_str(&treeName), ".")==0 ){
-      /* When zTreeName refers to g.zLocalRoot, it's like not specifying
-       * zFilePattern. */
-      zFilePattern = 0;
-    }
-  }
-
->>>>>>> ab7508a2
   if( mode==0 ) mode = 1;
   blob_zero(&sql);
   blob_append(&sql, timeline_query_for_tty(), -1);
@@ -2469,15 +2212,9 @@
 
 /*
 ** COMMAND: test-timewarp-list
-<<<<<<< HEAD
 **
 ** Usage: %fossil test-timewarp-list ?-v|---verbose?
 **
-=======
-**
-** Usage: %fossil test-timewarp-list ?-v|---verbose?
-**
->>>>>>> ab7508a2
 ** Display all instances of child check-ins that appear earlier in time
 ** than their parent.  If the -v|--verbose option is provided, both the
 ** parent and child check-ins and their times are shown.
@@ -2507,8 +2244,6 @@
          db_column_text(&q, 1),
          db_column_text(&q, 2),
          db_column_text(&q, 3));
-<<<<<<< HEAD
-=======
     }
   }
   db_finalize(&q);
@@ -2559,7 +2294,6 @@
       @ <th>User</th>
       @ <th>Status</th>
       @ </tr></thead><tbody>
->>>>>>> ab7508a2
     }
     @ <tr>
     @ <td>%s(zHref)%S(zCkin)</a></td>
@@ -2571,67 +2305,6 @@
     cnt++;
   }
   db_finalize(&q);
-<<<<<<< HEAD
-}
-
-/*
-** WEBPAGE: timewarps
-**
-** Show all check-ins that are "timewarps".  A timewarp is a
-** check-in that occurs before its parent, according to the
-** timestamp information on the check-in.  This can only actually
-** happen, of course, if a users system clock is set incorrectly.
-*/
-void test_timewarp_page(void){
-  Stmt q;
-  int cnt = 0;
-
-  login_check_credentials();
-  if( !g.perm.Read || !g.perm.Hyperlink ){
-    login_needed(g.anon.Read && g.anon.Hyperlink);
-    return;
-  }
-  style_header("Instances of timewarp");
-  db_prepare(&q,
-     "SELECT blob.uuid, "
-     "       date(ce.mtime),"
-     "       pe.mtime>ce.mtime,"
-     "       coalesce(ce.euser,ce.user)"
-     "  FROM plink p, plink c, blob, event pe, event ce"
-     " WHERE p.cid=c.pid  AND p.mtime>c.mtime"
-     "   AND blob.rid=c.cid"
-     "   AND pe.objid=p.cid"
-     "   AND ce.objid=c.cid"
-     " ORDER BY 2 DESC"
-  );
-  while( db_step(&q)==SQLITE_ROW ){
-    const char *zCkin = db_column_text(&q, 0);
-    const char *zDate = db_column_text(&q, 1);
-    const char *zStatus = db_column_int(&q,2) ? "Open"
-                                 : "Resolved by editing date";
-    const char *zUser = db_column_text(&q, 3);
-    char *zHref = href("%R/timeline?c=%S", zCkin);
-    if( cnt==0 ){
-      @ <div class="brlist"><table id="timewarptable">
-      @ <thead><tr>
-      @ <th>Check-in</th>
-      @ <th>Date</th>
-      @ <th>User</th>
-      @ <th>Status</th>
-      @ </tr></thead><tbody>
-    }
-    @ <tr>
-    @ <td>%s(zHref)%S(zCkin)</a></td>
-    @ <td>%s(zHref)%s(zDate)</a></td>
-    @ <td>%h(zUser)</td>
-    @ <td>%s(zStatus)</td>
-    @ </tr>
-    fossil_free(zHref);
-    cnt++;
-  }
-  db_finalize(&q);
-=======
->>>>>>> ab7508a2
   if( cnt==0 ){
     @ <p>No timewarps in this repository</p>
   }else{
