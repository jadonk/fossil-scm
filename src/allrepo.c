--- conflicted
+++ resolved
@@ -187,11 +187,7 @@
     usage("SUBCOMMAND ...");
   }
   n = strlen(g.argv[2]);
-<<<<<<< HEAD
-  db_open_config(1);
-=======
   db_open_config(1, 0);
->>>>>>> ab7508a2
   blob_zero(&extra);
   zCmd = g.argv[2];
   if( !login_is_nobody() ) blob_appendf(&extra, " -U %s", g.zLogin);
@@ -298,11 +294,7 @@
     verify_all_options();
     db_begin_transaction();
     for(j=3; j<g.argc; j++, blob_reset(&sql), blob_reset(&fn)){
-<<<<<<< HEAD
-      file_canonical_name(g.argv[j], &fn, 0);
-=======
       file_canonical_name(g.argv[j], &fn, useCheckouts?1:0);
->>>>>>> ab7508a2
       blob_append_sql(&sql,
          "DELETE FROM global_config WHERE name GLOB '%s:%q'",
          useCheckouts?"ckout":"repo", blob_str(&fn)
