/*
** Copyright (c) 2007 D. Richard Hipp
**
** This program is free software; you can redistribute it and/or
** modify it under the terms of the Simplified BSD License (also
** known as the "2-Clause License" or "FreeBSD License".)

** This program is distributed in the hope that it will be useful,
** but without any warranty; without even the implied warranty of
** merchantability or fitness for a particular purpose.
**
** Author contact information:
**   drh@hwaci.com
**   http://www.hwaci.com/drh/
**
*******************************************************************************
**
** This file contains code used to format and print comments or other
** text on a TTY.
*/
#include "config.h"
#include "comformat.h"
#include <assert.h>
#ifdef _WIN32
# include <windows.h>
#else
# include <termios.h>
#endif

/*
** This is the previous value used by most external callers when they
** needed to specify a default maximum line length to be used with the
** comment_print() function.
*/
#ifndef COMMENT_LEGACY_LINE_LENGTH
# define COMMENT_LEGACY_LINE_LENGTH    (78)
#endif

/*
** Given a comment string zText, format that string for printing
** on a TTY.  Assume that the output cursors is indent spaces from
** the left margin and that a single line can contain no more than
** lineLength characters.  Indent all subsequent lines by indent.
**
** Return the number of newlines that are output.
*/
int comment_print(const char *zText, int indent, int lineLength){
  int tlen = lineLength - indent;
  int len = 0, doIndent = 0, lineCnt = 0;
  const char *zLine;

#if defined(_WIN32)
  if( lineLength<0 ){
    CONSOLE_SCREEN_BUFFER_INFO csbi;
    memset(&csbi, 0, sizeof(CONSOLE_SCREEN_BUFFER_INFO));
    if( GetConsoleScreenBufferInfo(GetStdHandle(STD_OUTPUT_HANDLE), &csbi) ){
      tlen = csbi.srWindow.Right - csbi.srWindow.Left - indent;
    }
  }
#elif defined(TIOCGWINSZ)
  if( lineLength<0 ){
    struct winsize w;
    memset(&w, 0, sizeof(struct winsize));
    if( ioctl(0, TIOCGWINSZ, &w)!=-1 ){
      tlen = w.ws_col - indent;
    }
  }
#else
  if( lineLength<0 ){
    /*
    ** Fallback to using more-or-less the "legacy semantics" of hard-coding
    ** the maximum line length to a value reasonable for the vast majority
    ** of supported systems.
    */
    tlen = COMMENT_LEGACY_LINE_LENGTH - indent;
  }
#endif
  if( zText==0 ) zText = "(NULL)";
  if( tlen<=0 ){
    tlen = strlen(zText);
  }
  while( fossil_isspace(zText[0]) ){ zText++; }
  if( zText[0]==0 ){
    if( !doIndent ){
      fossil_print("\n");
      lineCnt++;
    }
    return lineCnt;
  }
  zLine = zText;
  for(;;){
    if( zText[0]==0 ){
      if( doIndent ){
        fossil_print("%*s", indent, "");
      }
<<<<<<< HEAD
      fossil_print("%.*s", (int)(zText - zBuf), zBuf);
      if( fossil_force_newline() ){
        lineCnt++;
      }
=======
      fossil_print("%.*s\n", (int)(zText - zLine), zLine);
      lineCnt++;
>>>>>>> f94ccf18
      break;
    }
    len += ((zText[0]=='\t') ? 8 : 1);
    if( zText[0]=='\n' || len>=tlen ){
      if( doIndent ){
        fossil_print("%*s", indent, "");
      }
      doIndent = 1;
<<<<<<< HEAD
      while( zText>zBuf && !fossil_isspace(zText[0]) ){ zText--; }
      fossil_print("%.*s", (int)(zText - zBuf), zBuf);
      if( fossil_force_newline() ){
        lineCnt++;
      }
      zBuf = zText;
      if( !zBuf++ ) break;
=======
      while( !fossil_isspace(zText[0]) ){ zText--; }
      fossil_print("%.*s\n", (int)(zText - zLine), zLine);
      lineCnt++;
      zLine = zText;
      if( !zLine++ ) break;
>>>>>>> f94ccf18
      len = 0;
    }
    zText++;
  }
  return lineCnt;
}

/*
**
** COMMAND: test-comment-format
**
** Usage: %fossil test-comment-format ?OPTIONS? PREFIX TEXT ?WIDTH?
**
** Test comment formatting and printing.  Use for testing only.
**
** Options:
**   --decode         Decode the text using the same method used when
**                    handling the value of a C-card from a manifest.
*/
void test_comment_format(void){
  const char *zPrefix;
  char *zText;
  int indent, width;
  int decode = find_option("decode", 0, 0)!=0;
  if( g.argc!=4 && g.argc!=5 ){
    usage("PREFIX TEXT ?WIDTH?");
  }
  zPrefix = g.argv[2];
  if( decode ){
    zText = mprintf("%s", g.argv[3]);
    defossilize(zText);
  }else{
    zText = g.argv[3];
  }
  indent = strlen(zPrefix);
  if( g.argc==5 ){
    width = atoi(g.argv[4]);
  }else{
    width = -1; /* automatic */
  }
  if( indent>0 ){
    fossil_print("%s", zPrefix);
  }
  fossil_print("(%d lines output)\n", comment_print(zText, indent, width));
  if( zText!=g.argv[3] ) fossil_free(zText);
}<|MERGE_RESOLUTION|>--- conflicted
+++ resolved
@@ -93,15 +93,10 @@
       if( doIndent ){
         fossil_print("%*s", indent, "");
       }
-<<<<<<< HEAD
-      fossil_print("%.*s", (int)(zText - zBuf), zBuf);
+      fossil_print("%.*s", (int)(zText - zLine), zLine);
       if( fossil_force_newline() ){
         lineCnt++;
       }
-=======
-      fossil_print("%.*s\n", (int)(zText - zLine), zLine);
-      lineCnt++;
->>>>>>> f94ccf18
       break;
     }
     len += ((zText[0]=='\t') ? 8 : 1);
@@ -110,21 +105,13 @@
         fossil_print("%*s", indent, "");
       }
       doIndent = 1;
-<<<<<<< HEAD
-      while( zText>zBuf && !fossil_isspace(zText[0]) ){ zText--; }
-      fossil_print("%.*s", (int)(zText - zBuf), zBuf);
+      while( zText>zLine && !fossil_isspace(zText[0]) ){ zText--; }
+      fossil_print("%.*s", (int)(zText - zLine), zLine);
       if( fossil_force_newline() ){
         lineCnt++;
       }
-      zBuf = zText;
-      if( !zBuf++ ) break;
-=======
-      while( !fossil_isspace(zText[0]) ){ zText--; }
-      fossil_print("%.*s\n", (int)(zText - zLine), zLine);
-      lineCnt++;
       zLine = zText;
       if( !zLine++ ) break;
->>>>>>> f94ccf18
       len = 0;
     }
     zText++;
