/*
** Copyright (c) 2007 D. Richard Hipp
**
** This program is free software; you can redistribute it and/or
** modify it under the terms of the Simplified BSD License (also
** known as the "2-Clause License" or "FreeBSD License".)

** This program is distributed in the hope that it will be useful,
** but without any warranty; without even the implied warranty of
** merchantability or fitness for a particular purpose.
**
** Author contact information:
**   drh@hwaci.com
**   http://www.hwaci.com/drh/
**
*******************************************************************************
**
** This file contains code used to cross link control files and
** manifests.  The file is named "manifest.c" because it was
** original only used to parse manifests.  Then later clusters
** and control files and wiki pages and tickets were added.
*/
#include "config.h"
#include "manifest.h"
#include <assert.h>

#if INTERFACE
/*
** Types of control files
*/
#define CFTYPE_ANY        0
#define CFTYPE_MANIFEST   1
#define CFTYPE_CLUSTER    2
#define CFTYPE_CONTROL    3
#define CFTYPE_WIKI       4
#define CFTYPE_TICKET     5
#define CFTYPE_ATTACHMENT 6
#define CFTYPE_EVENT      7

/*
** File permissions used by Fossil internally.
*/
#define PERM_REG          0     /*  regular file  */
#define PERM_EXE          1     /*  executable    */
#define PERM_LNK          2     /*  symlink       */

/*
** Flags for use with manifest_crosslink().
*/
#define MC_NONE           0  /*  default handling           */
#define MC_PERMIT_HOOKS   1  /*  permit hooks to execute    */
#define MC_NO_ERRORS      2  /*  do not issue errors for a bad parse */

/*
** A single F-card within a manifest
*/
struct ManifestFile {
  char *zName;           /* Name of a file */
  char *zUuid;           /* UUID of the file */
  char *zPerm;           /* File permissions */
  char *zPrior;          /* Prior name if the name was changed */
};


/*
** A parsed manifest or cluster.
*/
struct Manifest {
  Blob content;         /* The original content blob */
  int type;             /* Type of artifact.  One of CFTYPE_xxxxx */
  int rid;              /* The blob-id for this manifest */
  char *zBaseline;      /* Baseline manifest.  The B card. */
  Manifest *pBaseline;  /* The actual baseline manifest */
  char *zComment;       /* Decoded comment.  The C card. */
  double rDate;         /* Date and time from D card.  0.0 if no D card. */
  char *zUser;          /* Name of the user from the U card. */
  char *zRepoCksum;     /* MD5 checksum of the baseline content.  R card. */
  char *zWiki;          /* Text of the wiki page.  W card. */
  char *zWikiTitle;     /* Name of the wiki page. L card. */
  char *zMimetype;      /* Mime type of wiki or comment text.  N card.  */
  double rEventDate;    /* Date of an event.  E card. */
  char *zEventId;       /* UUID for an event.  E card. */
  char *zTicketUuid;    /* UUID for a ticket. K card. */
  char *zAttachName;    /* Filename of an attachment. A card. */
  char *zAttachSrc;     /* UUID of document being attached. A card. */
  char *zAttachTarget;  /* Ticket or wiki that attachment applies to.  A card */
  int nFile;            /* Number of F cards */
  int nFileAlloc;       /* Slots allocated in aFile[] */
  int iFile;            /* Index of current file in iterator */
  ManifestFile *aFile;  /* One entry for each F-card */
  int nParent;          /* Number of parents. */
  int nParentAlloc;     /* Slots allocated in azParent[] */
  char **azParent;      /* UUIDs of parents.  One for each P card argument */
  int nCherrypick;      /* Number of entries in aCherrypick[] */
  struct {
    char *zCPTarget;    /* UUID of cherry-picked version w/ +|- prefix */
    char *zCPBase;      /* UUID of cherry-pick baseline. NULL for singletons */
  } *aCherrypick;
  int nCChild;          /* Number of cluster children */
  int nCChildAlloc;     /* Number of closts allocated in azCChild[] */
  char **azCChild;      /* UUIDs of referenced objects in a cluster. M cards */
  int nTag;             /* Number of T Cards */
  int nTagAlloc;        /* Slots allocated in aTag[] */
  struct TagType {
    char *zName;           /* Name of the tag */
    char *zUuid;           /* UUID that the tag is applied to */
    char *zValue;          /* Value if the tag is really a property */
  } *aTag;              /* One for each T card */
  int nField;           /* Number of J cards */
  int nFieldAlloc;      /* Slots allocated in aField[] */
  struct {
    char *zName;           /* Key or field name */
    char *zValue;          /* Value of the field */
  } *aField;            /* One for each J card */
};
#endif

/*
** A cache of parsed manifests.  This reduces the number of
** calls to manifest_parse() when doing a rebuild.
*/
#define MX_MANIFEST_CACHE 6
static struct {
  int nxAge;
  int aAge[MX_MANIFEST_CACHE];
  Manifest *apManifest[MX_MANIFEST_CACHE];
} manifestCache;

/*
** True if manifest_crosslink_begin() has been called but
** manifest_crosslink_end() is still pending.
*/
static int manifest_crosslink_busy = 0;

/*
** Clear the memory allocated in a manifest object
*/
void manifest_destroy(Manifest *p){
  if( p ){
    blob_reset(&p->content);
    fossil_free(p->aFile);
    fossil_free(p->azParent);
    fossil_free(p->azCChild);
    fossil_free(p->aTag);
    fossil_free(p->aField);
    fossil_free(p->aCherrypick);
    if( p->pBaseline ) manifest_destroy(p->pBaseline);
    memset(p, 0, sizeof(*p));
    fossil_free(p);
  }
}

/*
** Add an element to the manifest cache using LRU replacement.
*/
void manifest_cache_insert(Manifest *p){
  while( p ){
    int i;
    Manifest *pBaseline = p->pBaseline;
    p->pBaseline = 0;
    for(i=0; i<MX_MANIFEST_CACHE; i++){
      if( manifestCache.apManifest[i]==0 ) break;
    }
    if( i>=MX_MANIFEST_CACHE ){
      int oldest = 0;
      int oldestAge = manifestCache.aAge[0];
      for(i=1; i<MX_MANIFEST_CACHE; i++){
        if( manifestCache.aAge[i]<oldestAge ){
          oldest = i;
          oldestAge = manifestCache.aAge[i];
        }
      }
      manifest_destroy(manifestCache.apManifest[oldest]);
      i = oldest;
    }
    manifestCache.aAge[i] = ++manifestCache.nxAge;
    manifestCache.apManifest[i] = p;
    p = pBaseline;
  }
}

/*
** Try to extract a line from the manifest cache. Return 1 if found.
** Return 0 if not found.
*/
static Manifest *manifest_cache_find(int rid){
  int i;
  Manifest *p;
  for(i=0; i<MX_MANIFEST_CACHE; i++){
    if( manifestCache.apManifest[i] && manifestCache.apManifest[i]->rid==rid ){
      p = manifestCache.apManifest[i];
      manifestCache.apManifest[i] = 0;
      return p;
    }
  }
  return 0;
}

/*
** Clear the manifest cache.
*/
void manifest_cache_clear(void){
  int i;
  for(i=0; i<MX_MANIFEST_CACHE; i++){
    if( manifestCache.apManifest[i] ){
      manifest_destroy(manifestCache.apManifest[i]);
    }
  }
  memset(&manifestCache, 0, sizeof(manifestCache));
}

#ifdef FOSSIL_DONT_VERIFY_MANIFEST_MD5SUM
# define md5sum_init(X)
# define md5sum_step_text(X,Y)
#endif

/*
** Return true if z points to the first character after a blank line.
** Tolerate either \r\n or \n line endings.
*/
static int after_blank_line(const char *z){
  if( z[-1]!='\n' ) return 0;
  if( z[-2]=='\n' ) return 1;
  if( z[-2]=='\r' && z[-3]=='\n' ) return 1;
  return 0;
}

/*
** Remove the PGP signature from the artifact, if there is one.
*/
static void remove_pgp_signature(char **pz, int *pn){
  char *z = *pz;
  int n = *pn;
  int i;
  if( strncmp(z, "-----BEGIN PGP SIGNED MESSAGE-----", 34)!=0 ) return;
  for(i=34; i<n && !after_blank_line(z+i); i++){}
  if( i>=n ) return;
  z += i;
  n -= i;
  *pz = z;
  for(i=n-1; i>=0; i--){
    if( z[i]=='\n' && strncmp(&z[i],"\n-----BEGIN PGP SIGNATURE-", 25)==0 ){
      n = i+1;
      break;
    }
  }
  *pn = n;
  return;
}

/*
** Verify the Z-card checksum on the artifact, if there is such a
** checksum.  Return 0 if there is no Z-card.  Return 1 if the Z-card
** exists and is correct.  Return 2 if the Z-card exists and has the wrong
** value.
**
**   0123456789 123456789 123456789 123456789
**   Z aea84f4f863865a8d59d0384e4d2a41c
*/
static int verify_z_card(const char *z, int n){
  if( n<35 ) return 0;
  if( z[n-35]!='Z' || z[n-34]!=' ' ) return 0;
  md5sum_init();
  md5sum_step_text(z, n-35);
  if( memcmp(&z[n-33], md5sum_finish(0), 32)==0 ){
    return 1;
  }else{
    return 2;
  }
}

/*
** A structure used for rapid parsing of the Manifest file
*/
typedef struct ManifestText ManifestText;
struct ManifestText {
  char *z;           /* The first character of the next token */
  char *zEnd;        /* One character beyond the end of the manifest */
  int atEol;         /* True if z points to the start of a new line */
};

/*
** Return a pointer to the next token.  The token is zero-terminated.
** Return NULL if there are no more tokens on the current line.
*/
static char *next_token(ManifestText *p, int *pLen){
  char *z;
  char *zStart;
  int c;
  if( p->atEol ) return 0;
  zStart = z = p->z;
  while( (c=(*z))!=' ' && c!='\n' ){ z++; }
  *z = 0;
  p->z = &z[1];
  p->atEol = c=='\n';
  if( pLen ) *pLen = z - zStart;
  return zStart;
}

/*
** Return the card-type for the next card.  Or, return 0 if there are no
** more cards or if we are not at the end of the current card.
*/
static char next_card(ManifestText *p){
  char c;
  if( !p->atEol || p->z>=p->zEnd ) return 0;
  c = p->z[0];
  if( p->z[1]==' ' ){
    p->z += 2;
    p->atEol = 0;
  }else if( p->z[1]=='\n' ){
    p->z += 2;
    p->atEol = 1;
  }else{
    c = 0;
  }
  return c;
}

/*
** Shorthand for a control-artifact parsing error
*/
#define SYNTAX(T)  {zErr=(T); goto manifest_syntax_error;}

/*
** Parse a blob into a Manifest object.  The Manifest object
** takes over the input blob and will free it when the
** Manifest object is freed.  Zeros are inserted into the blob
** as string terminators so that blob should not be used again.
**
** Return a pointer to an allocated Manifest object if the content
** really is a control file of some kind.  This object needs to be
** freed by a subsequent call to manifest_destroy().  Return NULL
** if there are syntax errors.
**
** This routine is strict about the format of a control file.
** The format must match exactly or else it is rejected.  This
** rule minimizes the risk that a content file will be mistaken
** for a control file simply because they look the same.
**
** The pContent is reset.  If a pointer is returned, then pContent will
** be reset when the Manifest object is cleared.  If NULL is
** returned then the Manifest object is cleared automatically
** and pContent is reset before the return.
**
** The entire file can be PGP clear-signed.  The signature is ignored.
** The file consists of zero or more cards, one card per line.
** (Except: the content of the W card can extend of multiple lines.)
** Each card is divided into tokens by a single space character.
** The first token is a single upper-case letter which is the card type.
** The card type determines the other parameters to the card.
** Cards must occur in lexicographical order.
*/
Manifest *manifest_parse(Blob *pContent, int rid, Blob *pErr){
  Manifest *p;
  int seenZ = 0;
  int i, lineNo=0;
  ManifestText x;
  char cPrevType = 0;
  char cType;
  char *z;
  int n;
  char *zUuid;
  int sz = 0;
  int isRepeat, hasSelfRefTag = 0;
  Blob bUuid = BLOB_INITIALIZER;
  static Bag seen;
  const char *zErr = 0;

  if( rid==0 ){
    isRepeat = 1;
  }else if( bag_find(&seen, rid) ){
    isRepeat = 1;
  }else{
    isRepeat = 0;
    bag_insert(&seen, rid);
  }

  /* Every control artifact ends with a '\n' character.  Exit early
  ** if that is not the case for this artifact.
  */
  if( !isRepeat ) g.parseCnt[0]++;
  z = blob_materialize(pContent);
  n = blob_size(pContent);
<<<<<<< HEAD
  if( pErr && (n<=0 || z[n-1]!='\n') ){
    blob_reset(pContent);
    blob_append(pErr, n ? "not terminated with \\n" : "zero-length", -1);
=======
  if( n<=0 || z[n-1]!='\n' ){
    blob_reset(pContent);
    blob_appendf(pErr, "%s", n ? "not terminated with \\n" : "zero-length");
>>>>>>> ab7508a2
    return 0;
  }

  /* Strip off the PGP signature if there is one.
  */
  remove_pgp_signature(&z, &n);

  /* Verify that the first few characters of the artifact look like
  ** a control artifact.
  */
  if( n<10 || z[0]<'A' || z[0]>'Z' || z[1]!=' ' ){
    blob_reset(pContent);
    blob_appendf(pErr, "line 1 not recognized");
    return 0;
  }
  /* Then verify the Z-card.
  */
  if( verify_z_card(z, n)==2 ){
    blob_reset(pContent);
    blob_appendf(pErr, "incorrect Z-card cksum");
    return 0;
  }

  /* Store the UUID (before modifying the blob) only for error
  ** reporting purposes.
  */
  sha1sum_blob(pContent, &bUuid);

  /* Allocate a Manifest object to hold the parsed control artifact.
  */
  p = fossil_malloc( sizeof(*p) );
  memset(p, 0, sizeof(*p));
  memcpy(&p->content, pContent, sizeof(p->content));
  p->rid = rid;
  blob_zero(pContent);
  pContent = &p->content;

  /* Begin parsing, card by card.
  */
  x.z = z;
  x.zEnd = &z[n];
  x.atEol = 1;
  while( (cType = next_card(&x))!=0 && cType>=cPrevType ){
    lineNo++;
    switch( cType ){
      /*
      **     A <filename> <target> ?<source>?
      **
      ** Identifies an attachment to either a wiki page or a ticket.
      ** <source> is the artifact that is the attachment.  <source>
      ** is omitted to delete an attachment.  <target> is the name of
      ** a wiki page or ticket to which that attachment is connected.
      */
      case 'A': {
        char *zName, *zTarget, *zSrc;
        int nTarget = 0, nSrc = 0;
        zName = next_token(&x, 0);
        zTarget = next_token(&x, &nTarget);
        zSrc = next_token(&x, &nSrc);
        if( zName==0 || zTarget==0 ) goto manifest_syntax_error;
        if( p->zAttachName!=0 ) goto manifest_syntax_error;
        defossilize(zName);
        if( !file_is_simple_pathname(zName, 0) ){
          SYNTAX("invalid filename on A-card");
        }
        defossilize(zTarget);
        if( (nTarget!=UUID_SIZE || !validate16(zTarget, UUID_SIZE))
           && !wiki_name_is_wellformed((const unsigned char *)zTarget) ){
          SYNTAX("invalid target on A-card");
        }
        if( zSrc && (nSrc!=UUID_SIZE || !validate16(zSrc, UUID_SIZE)) ){
          SYNTAX("invalid source on A-card");
        }
        p->zAttachName = (char*)file_tail(zName);
        p->zAttachSrc = zSrc;
        p->zAttachTarget = zTarget;
        break;
      }

      /*
      **    B <uuid>
      **
      ** A B-line gives the UUID for the baseline of a delta-manifest.
      */
      case 'B': {
        if( p->zBaseline ) SYNTAX("more than one B-card");
        p->zBaseline = next_token(&x, &sz);
        if( p->zBaseline==0 ) SYNTAX("missing UUID on B-card");
        if( sz!=UUID_SIZE || !validate16(p->zBaseline, UUID_SIZE) ){
          SYNTAX("invalid UUID on B-card");
        }
        break;
      }


      /*
      **     C <comment>
      **
      ** Comment text is fossil-encoded.  There may be no more than
      ** one C line.  C lines are required for manifests, are optional
      ** for Events and Attachments, and are disallowed on all other
      ** control files.
      */
      case 'C': {
        if( p->zComment!=0 ) SYNTAX("more than one C-card");
        p->zComment = next_token(&x, 0);
        if( p->zComment==0 ) SYNTAX("missing comment text on C-card");
        defossilize(p->zComment);
        break;
      }

      /*
      **     D <timestamp>
      **
      ** The timestamp should be ISO 8601.   YYYY-MM-DDtHH:MM:SS
      ** There can be no more than 1 D line.  D lines are required
      ** for all control files except for clusters.
      */
      case 'D': {
        if( p->rDate>0.0 ) SYNTAX("more than one D-card");
        p->rDate = db_double(0.0, "SELECT julianday(%Q)", next_token(&x,0));
        if( p->rDate<=0.0 ) SYNTAX("cannot parse date on D-card");
        break;
      }

      /*
      **     E <timestamp> <uuid>
      **
      ** An "event" card that contains the timestamp of the event in the
      ** format YYYY-MM-DDtHH:MM:SS and a unique identifier for the event.
      ** The event timestamp is distinct from the D timestamp.  The D
      ** timestamp is when the artifact was created whereas the E timestamp
      ** is when the specific event is said to occur.
      */
      case 'E': {
        if( p->rEventDate>0.0 ) SYNTAX("more than one E-card");
        p->rEventDate = db_double(0.0,"SELECT julianday(%Q)", next_token(&x,0));
        if( p->rEventDate<=0.0 ) SYNTAX("malformed date on E-card");
        p->zEventId = next_token(&x, &sz);
        if( sz!=UUID_SIZE || !validate16(p->zEventId, UUID_SIZE) ){
          SYNTAX("malformed UUID on E-card");
        }
        break;
      }

      /*
      **     F <filename> ?<uuid>? ?<permissions>? ?<old-name>?
      **
      ** Identifies a file in a manifest.  Multiple F lines are
      ** allowed in a manifest.  F lines are not allowed in any
      ** other control file.  The filename and old-name are fossil-encoded.
      */
      case 'F': {
        char *zName, *zPerm, *zPriorName;
        zName = next_token(&x,0);
        if( zName==0 ) SYNTAX("missing filename on F-card");
        defossilize(zName);
        if( !file_is_simple_pathname(zName, 0) ){
          SYNTAX("F-card filename is not a simple path");
        }
        zUuid = next_token(&x, &sz);
        if( p->zBaseline==0 || zUuid!=0 ){
          if( sz!=UUID_SIZE ) SYNTAX("F-card UUID is the wrong size");
          if( !validate16(zUuid, UUID_SIZE) ) SYNTAX("F-card UUID invalid");
        }
        zPerm = next_token(&x,0);
        zPriorName = next_token(&x,0);
        if( zPriorName ){
          defossilize(zPriorName);
          if( !file_is_simple_pathname(zPriorName, 0) ){
            SYNTAX("F-card old filename is not a simple path");
          }
        }
        if( p->nFile>=p->nFileAlloc ){
          p->nFileAlloc = p->nFileAlloc*2 + 10;
          p->aFile = fossil_realloc(p->aFile,
                                    p->nFileAlloc*sizeof(p->aFile[0]) );
        }
        i = p->nFile++;
        p->aFile[i].zName = zName;
        p->aFile[i].zUuid = zUuid;
        p->aFile[i].zPerm = zPerm;
        p->aFile[i].zPrior = zPriorName;
        if( i>0 && fossil_strcmp(p->aFile[i-1].zName, zName)>=0 ){
          SYNTAX("incorrect F-card sort order");
        }
        break;
      }

      /*
      **     J <name> ?<value>?
      **
      ** Specifies a name value pair for ticket.  If the first character
      ** of <name> is "+" then the <value> is appended to any preexisting
      ** value.  If <value> is omitted then it is understood to be an
      ** empty string.
      */
      case 'J': {
        char *zName, *zValue;
        zName = next_token(&x,0);
        zValue = next_token(&x,0);
        if( zName==0 ) SYNTAX("name missing from J-card");
        if( zValue==0 ) zValue = "";
        defossilize(zValue);
        if( p->nField>=p->nFieldAlloc ){
          p->nFieldAlloc = p->nFieldAlloc*2 + 10;
          p->aField = fossil_realloc(p->aField,
                               p->nFieldAlloc*sizeof(p->aField[0]) );
        }
        i = p->nField++;
        p->aField[i].zName = zName;
        p->aField[i].zValue = zValue;
        if( i>0 && fossil_strcmp(p->aField[i-1].zName, zName)>=0 ){
          SYNTAX("incorrect J-card sort order");
        }
        break;
      }


      /*
      **    K <uuid>
      **
      ** A K-line gives the UUID for the ticket which this control file
      ** is amending.
      */
      case 'K': {
        if( p->zTicketUuid!=0 ) SYNTAX("more than one K-card");
        p->zTicketUuid = next_token(&x, &sz);
        if( sz!=UUID_SIZE ) SYNTAX("K-card UUID is the wrong size");
        if( !validate16(p->zTicketUuid, UUID_SIZE) ){
          SYNTAX("invalid K-card UUID");
        }
        break;
      }

      /*
      **     L <wikititle>
      **
      ** The wiki page title is fossil-encoded.  There may be no more than
      ** one L line.
      */
      case 'L': {
        if( p->zWikiTitle!=0 ) SYNTAX("more than one L-card");
        p->zWikiTitle = next_token(&x,0);
        if( p->zWikiTitle==0 ) SYNTAX("missing title on L-card");
        defossilize(p->zWikiTitle);
        if( !wiki_name_is_wellformed((const unsigned char *)p->zWikiTitle) ){
          SYNTAX("L-card has malformed wiki name");
        }
        break;
      }

      /*
      **    M <uuid>
      **
      ** An M-line identifies another artifact by its UUID.  M-lines
      ** occur in clusters only.
      */
      case 'M': {
        zUuid = next_token(&x, &sz);
        if( zUuid==0 ) SYNTAX("missing UUID on M-card");
        if( sz!=UUID_SIZE ) SYNTAX("wrong size for UUID on M-card");
        if( !validate16(zUuid, UUID_SIZE) ) SYNTAX("UUID invalid on M-card");
        if( p->nCChild>=p->nCChildAlloc ){
          p->nCChildAlloc = p->nCChildAlloc*2 + 10;
          p->azCChild = fossil_realloc(p->azCChild
                                 , p->nCChildAlloc*sizeof(p->azCChild[0]) );
        }
        i = p->nCChild++;
        p->azCChild[i] = zUuid;
        if( i>0 && fossil_strcmp(p->azCChild[i-1], zUuid)>=0 ){
          SYNTAX("M-card in the wrong order");
        }
        break;
      }

      /*
      **    N <uuid>
      **
      ** An N-line identifies the mimetype of wiki or comment text.
      */
      case 'N': {
        if( p->zMimetype!=0 ) SYNTAX("more than one N-card");
        p->zMimetype = next_token(&x,0);
        if( p->zMimetype==0 ) SYNTAX("missing mimetype on N-card");
        defossilize(p->zMimetype);
        break;
      }

      /*
      **     P <uuid> ...
      **
      ** Specify one or more other artifacts which are the parents of
      ** this artifact.  The first parent is the primary parent.  All
      ** others are parents by merge. Note that the initial empty
      ** check-in historically has an empty P-card, so empty P-cards
      ** must be accepted.
      */
      case 'P': {
        while( (zUuid = next_token(&x, &sz))!=0 ){
          if( sz!=UUID_SIZE ) SYNTAX("wrong size UUID on P-card");
          if( !validate16(zUuid, UUID_SIZE) )SYNTAX("invalid UUID on P-card");
          if( p->nParent>=p->nParentAlloc ){
            p->nParentAlloc = p->nParentAlloc*2 + 5;
            p->azParent = fossil_realloc(p->azParent,
                               p->nParentAlloc*sizeof(char*));
          }
          i = p->nParent++;
          p->azParent[i] = zUuid;
        }
        break;
      }

      /*
      **     Q (+|-)<uuid> ?<uuid>?
      **
      ** Specify one or a range of check-ins that are cherrypicked into
      ** this check-in ("+") or backed out of this check-in ("-").
      */
      case 'Q': {
        if( (zUuid=next_token(&x, &sz))==0 ) SYNTAX("missing UUID on Q-card");
        if( sz!=UUID_SIZE+1 ) SYNTAX("wrong size UUID on Q-card");
        if( zUuid[0]!='+' && zUuid[0]!='-' ){
          SYNTAX("Q-card does not begin with '+' or '-'");
        }
        if( !validate16(&zUuid[1], UUID_SIZE) ){
          SYNTAX("invalid UUID on Q-card");
        }
        n = p->nCherrypick;
        p->nCherrypick++;
        p->aCherrypick = fossil_realloc(p->aCherrypick,
                                 p->nCherrypick*sizeof(p->aCherrypick[0]));
        p->aCherrypick[n].zCPTarget = zUuid;
        p->aCherrypick[n].zCPBase = zUuid = next_token(&x, &sz);
        if( zUuid ){
          if( sz!=UUID_SIZE ) SYNTAX("wrong size second UUID in Q-card");
          if( !validate16(zUuid, UUID_SIZE) ){
            SYNTAX("invalid second UUID on Q-card");
          }
        }
        break;
      }

      /*
      **     R <md5sum>
      **
      ** Specify the MD5 checksum over the name and content of all files
      ** in the manifest.
      */
      case 'R': {
        if( p->zRepoCksum!=0 ) SYNTAX("more than one R-card");
        p->zRepoCksum = next_token(&x, &sz);
        if( sz!=32 ) SYNTAX("wrong size cksum on R-card");
        if( !validate16(p->zRepoCksum, 32) ) SYNTAX("malformed R-card cksum");
        break;
      }

      /*
      **    T (+|*|-)<tagname> <uuid> ?<value>?
      **
      ** Create or cancel a tag or property.  The tagname is fossil-encoded.
      ** The first character of the name must be either "+" to create a
      ** singleton tag, "*" to create a propagating tag, or "-" to create
      ** anti-tag that undoes a prior "+" or blocks propagation of of
      ** a "*".
      **
      ** The tag is applied to <uuid>.  If <uuid> is "*" then the tag is
      ** applied to the current manifest.  If <value> is provided then
      ** the tag is really a property with the given value.
      **
      ** Tags are not allowed in clusters.  Multiple T lines are allowed.
      */
      case 'T': {
        char *zName, *zValue;
        zName = next_token(&x, 0);
        if( zName==0 ) SYNTAX("missing name on T-card");
        zUuid = next_token(&x, &sz);
        if( zUuid==0 ) SYNTAX("missing UUID on T-card");
        zValue = next_token(&x, 0);
        if( zValue ) defossilize(zValue);
        if( sz==UUID_SIZE && validate16(zUuid, UUID_SIZE) ){
          /* A valid uuid */
          if( p->zEventId ) SYNTAX("non-self-referential T-card in event");
        }else if( sz==1 && zUuid[0]=='*' ){
          zUuid = 0;
          hasSelfRefTag = 1;
          if( p->zEventId && zName[0]!='+' ){
            SYNTAX("propagating T-card in event");
          }
        }else{
          SYNTAX("malformed UUID on T-card");
        }
        defossilize(zName);
        if( zName[0]!='-' && zName[0]!='+' && zName[0]!='*' ){
          SYNTAX("T-card name does not begin with '-', '+', or '*'");
        }
        if( validate16(&zName[1], strlen(&zName[1])) ){
          /* Do not allow tags whose names look like UUIDs */
          SYNTAX("T-card name looks like a UUID");
        }
        if( p->nTag>=p->nTagAlloc ){
          p->nTagAlloc = p->nTagAlloc*2 + 10;
          p->aTag = fossil_realloc(p->aTag, p->nTagAlloc*sizeof(p->aTag[0]) );
        }
        i = p->nTag++;
        p->aTag[i].zName = zName;
        p->aTag[i].zUuid = zUuid;
        p->aTag[i].zValue = zValue;
        if( i>0 ){
          int c = fossil_strcmp(p->aTag[i-1].zName, zName);
          if( c>0 || (c==0 && fossil_strcmp(p->aTag[i-1].zUuid, zUuid)>=0) ){
            SYNTAX("T-card in the wrong order");
          }
        }
        break;
      }

      /*
      **     U ?<login>?
      **
      ** Identify the user who created this control file by their
      ** login.  Only one U line is allowed.  Prohibited in clusters.
      ** If the user name is omitted, take that to be "anonymous".
      */
      case 'U': {
        if( p->zUser!=0 ) SYNTAX("more than one U-card");
        p->zUser = next_token(&x, 0);
        if( p->zUser==0 ){
          p->zUser = "anonymous";
        }else{
          defossilize(p->zUser);
        }
        break;
      }

      /*
      **     W <size>
      **
      ** The next <size> bytes of the file contain the text of the wiki
      ** page.  There is always an extra \n before the start of the next
      ** record.
      */
      case 'W': {
        char *zSize;
        unsigned size, oldsize, c;
        Blob wiki;
        zSize = next_token(&x, 0);
        if( zSize==0 ) SYNTAX("missing size on W-card");
        if( x.atEol==0 ) SYNTAX("no content after W-card");
        for(oldsize=size=0; (c = zSize[0])>='0' && c<='9'; zSize++){
           size = oldsize*10 + c - '0';
           if( size<oldsize ) SYNTAX("size overflow on W-card");
           oldsize = size;
        }
        if( p->zWiki!=0 ) SYNTAX("more than one W-card");
        blob_zero(&wiki);
        if( (&x.z[size+1])>=x.zEnd )SYNTAX("not enough content after W-card");
        p->zWiki = x.z;
        x.z += size;
        if( x.z[0]!='\n' ) SYNTAX("W-card content no \\n terminated");
        x.z[0] = 0;
        x.z++;
        break;
      }


      /*
      **     Z <md5sum>
      **
      ** MD5 checksum on this control file.  The checksum is over all
      ** lines (other than PGP-signature lines) prior to the current
      ** line.  This must be the last record.
      **
      ** This card is required for all control file types except for
      ** Manifest.  It is not required for manifest only for historical
      ** compatibility reasons.
      */
      case 'Z': {
        zUuid = next_token(&x, &sz);
        if( sz!=32 ) SYNTAX("wrong size for Z-card cksum");
        if( !validate16(zUuid, 32) ) SYNTAX("malformed Z-card cksum");
        seenZ = 1;
        break;
      }
      default: {
        SYNTAX("unrecognized card");
      }
    }
  }
  if( x.z<x.zEnd ) SYNTAX("extra characters at end of card");

  if( p->nCChild>0 ){
    if( p->zAttachName
     || p->zBaseline
     || p->zComment
     || p->rDate>0.0
     || p->zEventId
     || p->nFile>0
     || p->nField>0
     || p->zTicketUuid
     || p->zWikiTitle
     || p->zMimetype
     || p->nParent>0
     || p->nCherrypick>0
     || p->zRepoCksum
     || p->nTag>0
     || p->zUser
     || p->zWiki
    ){
      SYNTAX("cluster contains a card other than M- or Z-");
    }
    if( !seenZ ) SYNTAX("missing Z-card on cluster");
    p->type = CFTYPE_CLUSTER;
  }else if( p->zEventId ){
    if( p->zAttachName ) SYNTAX("A-card in event");
    if( p->zBaseline ) SYNTAX("B-card in event");
    if( p->rDate<=0.0 ) SYNTAX("missing date on event");
    if( p->nFile>0 ) SYNTAX("F-card in event");
    if( p->nField>0 ) SYNTAX("J-card in event");
    if( p->zTicketUuid ) SYNTAX("K-card in event");
    if( p->zWikiTitle!=0 ) SYNTAX("L-card in event");
    if( p->zRepoCksum ) SYNTAX("R-card in event");
    if( p->zWiki==0 ) SYNTAX("missing W-card on event");
    if( !seenZ ) SYNTAX("missing Z-card on event");
    p->type = CFTYPE_EVENT;
  }else if( p->zWiki!=0 || p->zWikiTitle!=0 ){
    if( p->zAttachName ) SYNTAX("A-card in wiki");
    if( p->zBaseline ) SYNTAX("B-card in wiki");
    if( p->rDate<=0.0 ) SYNTAX("missing date on wiki");
    if( p->nFile>0 ) SYNTAX("F-card in wiki");
    if( p->nField>0 ) SYNTAX("J-card in wiki");
    if( p->zTicketUuid ) SYNTAX("K-card in wiki");
    if( p->zWikiTitle==0 ) SYNTAX("missing L-card on wiki");
    if( p->zRepoCksum ) SYNTAX("R-card in wiki");
    if( p->nTag>0 ) SYNTAX("T-card in wiki");
    if( p->zWiki==0 ) SYNTAX("missing W-card on wiki");
    if( !seenZ ) SYNTAX("missing Z-card on wiki");
    p->type = CFTYPE_WIKI;
  }else if( hasSelfRefTag || p->nFile>0 || p->zRepoCksum!=0 || p->zBaseline
      || p->nParent>0 ){
    if( p->zAttachName ) SYNTAX("A-card in manifest");
    if( p->rDate<=0.0 ) SYNTAX("missing date on manifest");
    if( p->nField>0 ) SYNTAX("J-card in manifest");
    if( p->zTicketUuid ) SYNTAX("K-card in manifest");
    p->type = CFTYPE_MANIFEST;
  }else if( p->nField>0 || p->zTicketUuid!=0 ){
    if( p->zAttachName ) SYNTAX("A-card in ticket");
    if( p->rDate<=0.0 ) SYNTAX("missing date on ticket");
    if( p->nField==0 ) SYNTAX("missing J-card on ticket");
    if( p->zTicketUuid==0 ) SYNTAX("missing K-card on ticket");
    if( p->zMimetype) SYNTAX("N-card in ticket");
    if( p->nTag>0 ) SYNTAX("T-card in ticket");
    if( p->zUser==0 ) SYNTAX("missing U-card on ticket");
    if( !seenZ ) SYNTAX("missing Z-card on ticket");
    p->type = CFTYPE_TICKET;
  }else if( p->zAttachName ){
    if( p->rDate<=0.0 ) SYNTAX("missing date on attachment");
    if( p->nTag>0 ) SYNTAX("T-card in attachment");
    if( !seenZ ) SYNTAX("missing Z-card on attachment");
    p->type = CFTYPE_ATTACHMENT;
  }else{
    if( p->rDate<=0.0 ) SYNTAX("missing date on control");
    if( p->zMimetype ) SYNTAX("N-card in control");
    if( !seenZ ) SYNTAX("missing Z-card on control");
    p->type = CFTYPE_CONTROL;
  }
  md5sum_init();
  if( !isRepeat ) g.parseCnt[p->type]++;
  blob_reset(&bUuid);
  return p;

manifest_syntax_error:
  if(bUuid.nUsed){
    blob_appendf(pErr, "manifest [%.40s] ", blob_str(&bUuid));
    blob_reset(&bUuid);
  }
  if( zErr ){
    blob_appendf(pErr, "line %d: %s", lineNo, zErr);
  }else{
    blob_appendf(pErr, "unknown error on line %d", lineNo);
  }
  md5sum_init();
  manifest_destroy(p);
  return 0;
}

/*
** Get a manifest given the rid for the control artifact.  Return
** a pointer to the manifest on success or NULL if there is a failure.
*/
Manifest *manifest_get(int rid, int cfType, Blob *pErr){
  Blob content;
  Manifest *p;
  if( !rid ) return 0;
  p = manifest_cache_find(rid);
  if( p ){
    if( cfType!=CFTYPE_ANY && cfType!=p->type ){
      manifest_cache_insert(p);
      p = 0;
    }
    return p;
  }
  content_get(rid, &content);
  p = manifest_parse(&content, rid, pErr);
  if( p && cfType!=CFTYPE_ANY && cfType!=p->type ){
    manifest_destroy(p);
    p = 0;
  }
  return p;
}

/*
** Given a check-in name, load and parse the manifest for that check-in.
** Throw a fatal error if anything goes wrong.
*/
Manifest *manifest_get_by_name(const char *zName, int *pRid){
  int rid;
  Manifest *p;

  rid = name_to_typed_rid(zName, "ci");
  if( !is_a_version(rid) ){
    fossil_fatal("no such check-in: %s", zName);
  }
  if( pRid ) *pRid = rid;
  p = manifest_get(rid, CFTYPE_MANIFEST, 0);
  if( p==0 ){
    fossil_fatal("cannot parse manifest for check-in: %s", zName);
  }
  return p;
}

/*
** COMMAND: test-parse-manifest
**
** Usage: %fossil test-parse-manifest FILENAME ?N?
**
** Parse the manifest and discarded.  Use for testing only.
*/
void manifest_test_parse_cmd(void){
  Manifest *p;
  Blob b;
  int i;
  int n = 1;
  sqlite3_open(":memory:", &g.db);
  if( g.argc!=3 && g.argc!=4 ){
    usage("FILENAME");
  }
  blob_read_from_file(&b, g.argv[2]);
  if( g.argc>3 ) n = atoi(g.argv[3]);
  for(i=0; i<n; i++){
    Blob b2;
    Blob err;
    blob_copy(&b2, &b);
    blob_zero(&err);
    p = manifest_parse(&b2, 0, &err);
    if( p==0 ) fossil_print("ERROR: %s\n", blob_str(&err));
    blob_reset(&err);
    manifest_destroy(p);
  }
}

/*
** Fetch the baseline associated with the delta-manifest p.
** Return 0 on success.  If unable to parse the baseline,
** throw an error.  If the baseline is a manifest, throw an
** error if throwError is true, or record that p is an orphan
** and return 1 if throwError is false.
*/
static int fetch_baseline(Manifest *p, int throwError){
  if( p->zBaseline!=0 && p->pBaseline==0 ){
    int rid = uuid_to_rid(p->zBaseline, 1);
    p->pBaseline = manifest_get(rid, CFTYPE_MANIFEST, 0);
    if( p->pBaseline==0 ){
      if( !throwError ){
        db_multi_exec(
           "INSERT OR IGNORE INTO orphan(rid, baseline) VALUES(%d,%d)",
           p->rid, rid
        );
        return 1;
      }
      fossil_fatal("cannot access baseline manifest %S", p->zBaseline);
    }
  }
  return 0;
}

/*
** Rewind a manifest-file iterator back to the beginning of the manifest.
*/
void manifest_file_rewind(Manifest *p){
  p->iFile = 0;
  fetch_baseline(p, 1);
  if( p->pBaseline ){
    p->pBaseline->iFile = 0;
  }
}

/*
** Advance to the next manifest-file.
**
** Return NULL for end-of-records or if there is an error.  If an error
** occurs and pErr!=0 then store 1 in *pErr.
*/
ManifestFile *manifest_file_next(
  Manifest *p,
  int *pErr
){
  ManifestFile *pOut = 0;
  if( pErr ) *pErr = 0;
  if( p->pBaseline==0 ){
    /* Manifest p is a baseline-manifest.  Just scan down the list
    ** of files. */
    if( p->iFile<p->nFile ) pOut = &p->aFile[p->iFile++];
  }else{
    /* Manifest p is a delta-manifest.  Scan the baseline but amend the
    ** file list in the baseline with changes described by p.
    */
    Manifest *pB = p->pBaseline;
    int cmp;
    while(1){
      if( pB->iFile>=pB->nFile ){
        /* We have used all entries out of the baseline.  Return the next
        ** entry from the delta. */
        if( p->iFile<p->nFile ) pOut = &p->aFile[p->iFile++];
        break;
      }else if( p->iFile>=p->nFile ){
        /* We have used all entries from the delta.  Return the next
        ** entry from the baseline. */
        if( pB->iFile<pB->nFile ) pOut = &pB->aFile[pB->iFile++];
        break;
      }else if( (cmp = fossil_strcmp(pB->aFile[pB->iFile].zName,
                              p->aFile[p->iFile].zName)) < 0 ){
        /* The next baseline entry comes before the next delta entry.
        ** So return the baseline entry. */
        pOut = &pB->aFile[pB->iFile++];
        break;
      }else if( cmp>0 ){
        /* The next delta entry comes before the next baseline
        ** entry so return the delta entry */
        pOut = &p->aFile[p->iFile++];
        break;
      }else if( p->aFile[p->iFile].zUuid ){
        /* The next delta entry is a replacement for the next baseline
        ** entry.  Skip the baseline entry and return the delta entry */
        pB->iFile++;
        pOut = &p->aFile[p->iFile++];
        break;
      }else{
        /* The next delta entry is a delete of the next baseline
        ** entry.  Skip them both.  Repeat the loop to find the next
        ** non-delete entry. */
        pB->iFile++;
        p->iFile++;
        continue;
      }
    }
  }
  return pOut;
}

/*
** Translate a filename into a filename-id (fnid).  Create a new fnid
** if no previously exists.
*/
static int filename_to_fnid(const char *zFilename){
  static Stmt q1, s1;
  int fnid;
  db_static_prepare(&q1, "SELECT fnid FROM filename WHERE name=:fn");
  db_bind_text(&q1, ":fn", zFilename);
  fnid = 0;
  if( db_step(&q1)==SQLITE_ROW ){
    fnid = db_column_int(&q1, 0);
  }
  db_reset(&q1);
  if( fnid==0 ){
    db_static_prepare(&s1, "INSERT INTO filename(name) VALUES(:fn)");
    db_bind_text(&s1, ":fn", zFilename);
    db_exec(&s1);
    fnid = db_last_insert_rowid();
  }
  return fnid;
}

/*
** Compute an appropriate mlink.mperm integer for the permission string
** of a file.
*/
int manifest_file_mperm(ManifestFile *pFile){
  int mperm = PERM_REG;
  if( pFile && pFile->zPerm){
    if( strstr(pFile->zPerm,"x")!=0 ){
      mperm = PERM_EXE;
    }else if( strstr(pFile->zPerm,"l")!=0 ){
      mperm = PERM_LNK;
    }
  }
  return mperm;
}

/*
** Add a single entry to the mlink table.  Also add the filename to
** the filename table if it is not there already.
**
** An mlink entry is always created if isPrimary is true.  But if
** isPrimary is false (meaning that pmid is a merge parent of mid)
** then the mlink entry is only created if there is already an mlink
** from primary parent for the same file.
*/
static void add_one_mlink(
  int pmid,                 /* The parent manifest */
  const char *zFromUuid,    /* UUID for content in parent */
  int mid,                  /* The record ID of the manifest */
  const char *zToUuid,      /* UUID for content in child */
  const char *zFilename,    /* Filename */
  const char *zPrior,       /* Previous filename. NULL if unchanged */
  int isPublic,             /* True if mid is not a private manifest */
  int isPrimary,            /* pmid is the primary parent of mid */
  int mperm                 /* 1: exec, 2: symlink */
){
  int fnid, pfnid, pid, fid;
  int doInsert;
  static Stmt s1, s2;

  fnid = filename_to_fnid(zFilename);
  if( zPrior==0 ){
    pfnid = 0;
  }else{
    pfnid = filename_to_fnid(zPrior);
  }
  if( zFromUuid==0 || zFromUuid[0]==0 ){
    pid = 0;
  }else{
    pid = uuid_to_rid(zFromUuid, 1);
  }
  if( zToUuid==0 || zToUuid[0]==0 ){
    fid = 0;
  }else{
    fid = uuid_to_rid(zToUuid, 1);
    if( isPublic ) content_make_public(fid);
  }
  if( isPrimary ){
    doInsert = 1;
  }else{
    db_static_prepare(&s2,
      "SELECT 1 FROM mlink WHERE mid=:m AND fnid=:n AND NOT isaux"
    );
    db_bind_int(&s2, ":m", mid);
    db_bind_int(&s2, ":n", fnid);
    doInsert = db_step(&s2)==SQLITE_ROW;
    db_reset(&s2);
  }
  if( doInsert ){
    db_static_prepare(&s1,
      "INSERT INTO mlink(mid,fid,pmid,pid,fnid,pfnid,mperm,isaux)"
      "VALUES(:m,:f,:pm,:p,:n,:pfn,:mp,:isaux)"
    );
    db_bind_int(&s1, ":m", mid);
    db_bind_int(&s1, ":f", fid);
    db_bind_int(&s1, ":pm", pmid);
    db_bind_int(&s1, ":p", pid);
    db_bind_int(&s1, ":n", fnid);
    db_bind_int(&s1, ":pfn", pfnid);
    db_bind_int(&s1, ":mp", mperm);
    db_bind_int(&s1, ":isaux", isPrimary==0);
    db_exec(&s1);
  }
  if( pid && fid ){
    content_deltify(pid, fid, 0);
  }
}

/*
** Do a binary search to find a file in the p->aFile[] array.
**
** As an optimization, guess that the file we seek is at index p->iFile.
** That will usually be the case.  If it is not found there, then do the
** actual binary search.
**
** Update p->iFile to be the index of the file that is found.
*/
static ManifestFile *manifest_file_seek_base(
  Manifest *p,             /* Manifest to search */
  const char *zName,       /* Name of the file we are looking for */
  int bBest                /* 0: exact match only.  1: closest match */
){
  int lwr, upr;
  int c;
  int i;
  lwr = 0;
  upr = p->nFile - 1;
  if( p->iFile>=lwr && p->iFile<upr ){
    c = fossil_strcmp(p->aFile[p->iFile+1].zName, zName);
    if( c==0 ){
      return &p->aFile[++p->iFile];
    }else if( c>0 ){
      upr = p->iFile;
    }else{
      lwr = p->iFile+1;
    }
  }
  while( lwr<=upr ){
    i = (lwr+upr)/2;
    c = fossil_strcmp(p->aFile[i].zName, zName);
    if( c<0 ){
      lwr = i+1;
    }else if( c>0 ){
      upr = i-1;
    }else{
      p->iFile = i;
      return &p->aFile[i];
    }
  }
  if( bBest ){
    if( lwr>=p->nFile ) lwr = p->nFile-1;
    i = (int)strlen(zName);
    if( strncmp(zName, p->aFile[lwr].zName, i)==0 ) return &p->aFile[lwr];
  }
  return 0;
}

/*
** Locate a file named zName in the aFile[] array of the given manifest.
** Return a pointer to the appropriate ManifestFile object.  Return NULL
** if not found.
**
** This routine works even if p is a delta-manifest.  The pointer
** returned might be to the baseline.
**
** We assume that filenames are in sorted order and use a binary search.
*/
ManifestFile *manifest_file_seek(Manifest *p, const char *zName, int bBest){
  ManifestFile *pFile;

  pFile = manifest_file_seek_base(p, zName, p->zBaseline ? 0 : bBest);
  if( pFile && pFile->zUuid==0 ) return 0;
  if( pFile==0 && p->zBaseline ){
    fetch_baseline(p, 1);
    pFile = manifest_file_seek_base(p->pBaseline, zName,bBest);
  }
  return pFile;
}

/*
** Look for a file in a manifest, taking the case-sensitive option
** into account.  If case-sensitive is off, then files in any case
** will match.
*/
ManifestFile *manifest_file_find(Manifest *p, const char *zName){
  int i;
  Manifest *pBase;
  if( filenames_are_case_sensitive() ){
    return manifest_file_seek(p, zName, 0);
  }
  for(i=0; i<p->nFile; i++){
    if( fossil_stricmp(zName, p->aFile[i].zName)==0 ){
      return &p->aFile[i];
    }
  }
  if( p->zBaseline==0 ) return 0;
  fetch_baseline(p, 1);
  pBase = p->pBaseline;
  if( pBase==0 ) return 0;
  for(i=0; i<pBase->nFile; i++){
    if( fossil_stricmp(zName, pBase->aFile[i].zName)==0 ){
      return &pBase->aFile[i];
    }
  }
  return 0;
}

/*
** Add mlink table entries associated with manifest cid, pChild.  The
** parent manifest is pid, pParent.  One of either pChild or pParent
** will be NULL and it will be computed based on cid/pid.
**
** A single mlink entry is added for every file that changed content,
** name, and/or permissions going from pid to cid.
**
** Deleted files have mlink.fid=0.
** Added files have mlink.pid=0.
** File added by merge have mlink.pid=-1
** Edited files have both mlink.pid!=0 and mlink.fid!=0
**
** Many mlink entries for merge parents will only be added if another mlink
** entry already exists for the same file from the primary parent.  Therefore,
** to ensure that all merge-parent mlink entries are properly created:
**
**    (1) Make this routine a no-op if pParent is a merge parent and the
**        primary parent is a phantom.
**    (2) Invoke this routine recursively for merge-parents if pParent is the
**        primary parent.
*/
static void add_mlink(
  int pmid, Manifest *pParent,  /* Parent check-in */
  int mid,  Manifest *pChild,   /* The child check-in */
  int isPrim                    /* TRUE if pmid is the primary parent of mid */
){
  Blob otherContent;
  int otherRid;
  int i, rc;
  ManifestFile *pChildFile, *pParentFile;
  Manifest **ppOther;
  static Stmt eq;
  int isPublic;                /* True if pChild is non-private */

  /* If mlink table entires are already exist for the pmid-to-mid transition,
  ** then abort early doing no work.
  */
  db_static_prepare(&eq, "SELECT 1 FROM mlink WHERE mid=:mid AND pmid=:pmid");
  db_bind_int(&eq, ":mid", mid);
  db_bind_int(&eq, ":pmid", pmid);
  rc = db_step(&eq);
  db_reset(&eq);
  if( rc==SQLITE_ROW ) return;

  /* Compute the value of the missing pParent or pChild parameter.
  ** Fetch the baseline check-ins for both.
  */
  assert( pParent==0 || pChild==0 );
  if( pParent==0 ){
    ppOther = &pParent;
    otherRid = pmid;
  }else{
    ppOther = &pChild;
    otherRid = mid;
  }
  if( (*ppOther = manifest_cache_find(otherRid))==0 ){
    content_get(otherRid, &otherContent);
    if( blob_size(&otherContent)==0 ) return;
    *ppOther = manifest_parse(&otherContent, otherRid, 0);
    if( *ppOther==0 ) return;
  }
  if( fetch_baseline(pParent, 0) || fetch_baseline(pChild, 0) ){
    manifest_destroy(*ppOther);
    return;
  }
  isPublic = !content_is_private(mid);
  
  /* If pParent is not the primary parent of pChild, and the primary
  ** parent of pChild is a phantom, then abort this routine without
  ** doing any work.  The mlink entries will be computed when the
  ** primary parent dephantomizes.
  */
  if( !isPrim && otherRid==mid
   && !db_exists("SELECT 1 FROM blob WHERE uuid=%Q AND size>0",
                 pChild->azParent[0])
  ){
    manifest_cache_insert(*ppOther);
    return;
  }

  /* Try to make the parent manifest a delta from the child, if that
  ** is an appropriate thing to do.  For a new baseline, make the
  ** previous baseline a delta from the current baseline.
  */
  if( (pParent->zBaseline==0)==(pChild->zBaseline==0) ){
    content_deltify(pmid, mid, 0);
  }else if( pChild->zBaseline==0 && pParent->zBaseline!=0 ){
    content_deltify(pParent->pBaseline->rid, mid, 0);
  }

  /* Remember all children less than a few seconds younger than their parent,
  ** as we might want to fudge the times for those children.
  */
  if( pChild->rDate<pParent->rDate+AGE_FUDGE_WINDOW
      && manifest_crosslink_busy
  ){
    db_multi_exec(
       "INSERT OR REPLACE INTO time_fudge VALUES(%d, %.17g, %d, %.17g);",
       pParent->rid, pParent->rDate, pChild->rid, pChild->rDate
    );
  }

  /* First look at all files in pChild, ignoring its baseline.  This
  ** is where most of the changes will be found.
  */
  for(i=0, pChildFile=pChild->aFile; i<pChild->nFile; i++, pChildFile++){
    int mperm = manifest_file_mperm(pChildFile);
    if( pChildFile->zPrior ){
       pParentFile = manifest_file_seek(pParent, pChildFile->zPrior, 0);
       if( pParentFile ){
         /* File with name change */
         add_one_mlink(pmid, pParentFile->zUuid, mid, pChildFile->zUuid,
                       pChildFile->zName, pChildFile->zPrior,
                       isPublic, isPrim, mperm);
       }else{
         /* File name changed, but the old name is not found in the parent!
         ** Treat this like a new file. */
         add_one_mlink(pmid, 0, mid, pChildFile->zUuid, pChildFile->zName, 0,
                       isPublic, isPrim, mperm);
       }
    }else{
       pParentFile = manifest_file_seek(pParent, pChildFile->zName, 0);
       if( pParentFile==0 ){
         if( pChildFile->zUuid ){
           /* A new file */
           add_one_mlink(pmid, 0, mid, pChildFile->zUuid, pChildFile->zName, 0,
                         isPublic, isPrim, mperm);
         }
       }else if( fossil_strcmp(pChildFile->zUuid, pParentFile->zUuid)!=0
              || manifest_file_mperm(pParentFile)!=mperm ){
         /* Changes in file content or permissions */
         add_one_mlink(pmid, pParentFile->zUuid, mid, pChildFile->zUuid,
                       pChildFile->zName, 0, isPublic, isPrim, mperm);
       }
    }
  }
  if( pParent->zBaseline && pChild->zBaseline ){
    /* Both parent and child are delta manifests.  Look for files that
    ** are deleted or modified in the parent but which reappear or revert
    ** to baseline in the child and show such files as being added or changed
    ** in the child. */
    for(i=0, pParentFile=pParent->aFile; i<pParent->nFile; i++, pParentFile++){
      if( pParentFile->zUuid ){
        pChildFile = manifest_file_seek_base(pChild, pParentFile->zName, 0);
        if( pChildFile==0 ){
          /* The child file reverts to baseline.  Show this as a change */
          pChildFile = manifest_file_seek(pChild, pParentFile->zName, 0);
          if( pChildFile ){
            add_one_mlink(pmid, pParentFile->zUuid, mid, pChildFile->zUuid,
                          pChildFile->zName, 0, isPublic, isPrim,
                          manifest_file_mperm(pChildFile));
          }
        }
      }else{
        pChildFile = manifest_file_seek(pChild, pParentFile->zName, 0);
        if( pChildFile ){
          /* File resurrected in the child after having been deleted in
          ** the parent.  Show this as an added file. */
          add_one_mlink(pmid, 0, mid, pChildFile->zUuid, pChildFile->zName, 0,
                        isPublic, isPrim, manifest_file_mperm(pChildFile));
        }
      }
    }
  }else if( pChild->zBaseline==0 ){
    /* pChild is a baseline.  Look for files that are present in pParent
    ** but are missing from pChild and mark them as having been deleted. */
    manifest_file_rewind(pParent);
    while( (pParentFile = manifest_file_next(pParent,0))!=0 ){
      pChildFile = manifest_file_seek(pChild, pParentFile->zName, 0);
      if( pChildFile==0 && pParentFile->zUuid!=0 ){
        add_one_mlink(pmid, pParentFile->zUuid, mid, 0, pParentFile->zName, 0,
                      isPublic, isPrim, 0);
      }
    }
  }
  manifest_cache_insert(*ppOther);
  
  /* If pParent is the primary parent of pChild, also run this analysis
  ** for all merge parents of pChild
  */
  if( isPrim ){
    for(i=1; i<pChild->nParent; i++){
      pmid = uuid_to_rid(pChild->azParent[i], 0);
      if( pmid<=0 ) continue;
      add_mlink(pmid, 0, mid, pChild, 0);
    }
  }
}

/*
** Setup to do multiple manifest_crosslink() calls.
** This is only required if processing ticket changes.
*/
void manifest_crosslink_begin(void){
  assert( manifest_crosslink_busy==0 );
  manifest_crosslink_busy = 1;
  db_begin_transaction();
  db_multi_exec(
     "CREATE TEMP TABLE pending_tkt(uuid TEXT UNIQUE);"
     "CREATE TEMP TABLE time_fudge("
     "  mid INTEGER PRIMARY KEY,"    /* The rid of a manifest */
     "  m1 REAL,"                    /* The timestamp on mid */
     "  cid INTEGER,"                /* A child or mid */
     "  m2 REAL"                     /* Timestamp on the child */
     ");"
  );
}

#if INTERFACE
/* Timestamps might be adjusted slightly to ensure that check-ins appear
** on the timeline in chronological order.  This is the maximum amount
** of the adjustment window, in days.
*/
#define AGE_FUDGE_WINDOW      (2.0/86400.0)       /* 2 seconds */

/* This is increment (in days) by which timestamps are adjusted for
** use on the timeline.
*/
#define AGE_ADJUST_INCREMENT  (25.0/86400000.0)   /* 25 milliseconds */

#endif /* LOCAL_INTERFACE */

/*
** Finish up a sequence of manifest_crosslink calls.
*/
int manifest_crosslink_end(int flags){
  Stmt q, u;
  int i;
  int rc = TH_OK;
  int permitHooks = (flags & MC_PERMIT_HOOKS);
  const char *zScript = 0;
  assert( manifest_crosslink_busy==1 );
  if( permitHooks ){
    rc = xfer_run_common_script();
    if( rc==TH_OK ){
      zScript = xfer_ticket_code();
    }
  }
  db_prepare(&q, "SELECT uuid FROM pending_tkt");
  while( db_step(&q)==SQLITE_ROW ){
    const char *zUuid = db_column_text(&q, 0);
    ticket_rebuild_entry(zUuid);
    if( permitHooks && rc==TH_OK ){
      rc = xfer_run_script(zScript, zUuid, 0);
    }
  }
  db_finalize(&q);
  db_multi_exec("DROP TABLE pending_tkt");

  /* If multiple check-ins happen close together in time, adjust their
  ** times by a few milliseconds to make sure they appear in chronological
  ** order.
  */
  db_prepare(&q,
      "UPDATE time_fudge SET m1=m2-:incr WHERE m1>=m2 AND m1<m2+:window"
  );
  db_bind_double(&q, ":incr", AGE_ADJUST_INCREMENT);
  db_bind_double(&q, ":window", AGE_FUDGE_WINDOW);
  db_prepare(&u,
      "UPDATE time_fudge SET m2="
         "(SELECT x.m1 FROM time_fudge AS x WHERE x.mid=time_fudge.cid)"
  );
  for(i=0; i<30; i++){
    db_step(&q);
    db_reset(&q);
    if( sqlite3_changes(g.db)==0 ) break;
    db_step(&u);
    db_reset(&u);
  }
  db_finalize(&q);
  db_finalize(&u);
  if( db_exists("SELECT 1 FROM time_fudge") ){
    db_multi_exec(
      "UPDATE event SET mtime=(SELECT m1 FROM time_fudge WHERE mid=objid)"
      " WHERE objid IN (SELECT mid FROM time_fudge);"
    );
  }
  db_multi_exec("DROP TABLE time_fudge;");

  db_end_transaction(0);
  manifest_crosslink_busy = 0;
  return ( rc!=TH_ERROR );
}

/*
** Make an entry in the event table for a ticket change artifact.
*/
void manifest_ticket_event(
  int rid,                    /* Artifact ID of the change ticket artifact */
  const Manifest *pManifest,  /* Parsed content of the artifact */
  int isNew,                  /* True if this is the first event */
  int tktTagId                /* Ticket tag ID */
){
  int i;
  char *zTitle;
  Blob comment;
  Blob brief;
  char *zNewStatus = 0;
  static char *zTitleExpr = 0;
  static char *zStatusColumn = 0;
  static int once = 1;

  blob_zero(&comment);
  blob_zero(&brief);
  if( once ){
    once = 0;
    zTitleExpr = db_get("ticket-title-expr", "title");
    zStatusColumn = db_get("ticket-status-column", "status");
  }
  zTitle = db_text("unknown",
    "SELECT \"%w\" FROM ticket WHERE tkt_uuid=%Q",
    zTitleExpr, pManifest->zTicketUuid
  );
  if( !isNew ){
    for(i=0; i<pManifest->nField; i++){
      if( fossil_strcmp(pManifest->aField[i].zName, zStatusColumn)==0 ){
        zNewStatus = pManifest->aField[i].zValue;
      }
    }
    if( zNewStatus ){
      blob_appendf(&comment, "%h ticket [%!S|%S]: <i>%h</i>",
         zNewStatus, pManifest->zTicketUuid, pManifest->zTicketUuid, zTitle
      );
      if( pManifest->nField>1 ){
        blob_appendf(&comment, " plus %d other change%s",
          pManifest->nField-1, pManifest->nField==2 ? "" : "s");
      }
      blob_appendf(&brief, "%h ticket [%!S|%S].",
                   zNewStatus, pManifest->zTicketUuid, pManifest->zTicketUuid);
    }else{
      zNewStatus = db_text("unknown",
         "SELECT \"%w\" FROM ticket WHERE tkt_uuid=%Q",
         zStatusColumn, pManifest->zTicketUuid
      );
      blob_appendf(&comment, "Ticket [%!S|%S] <i>%h</i> status still %h with "
           "%d other change%s",
           pManifest->zTicketUuid, pManifest->zTicketUuid, zTitle, zNewStatus,
           pManifest->nField, pManifest->nField==1 ? "" : "s"
      );
      fossil_free(zNewStatus);
      blob_appendf(&brief, "Ticket [%!S|%S]: %d change%s",
           pManifest->zTicketUuid, pManifest->zTicketUuid, pManifest->nField,
           pManifest->nField==1 ? "" : "s"
      );
    }
  }else{
    blob_appendf(&comment, "New ticket [%!S|%S] <i>%h</i>.",
      pManifest->zTicketUuid, pManifest->zTicketUuid, zTitle
    );
    blob_appendf(&brief, "New ticket [%!S|%S].", pManifest->zTicketUuid,
        pManifest->zTicketUuid);
  }
  fossil_free(zTitle);
  db_multi_exec(
    "REPLACE INTO event(type,tagid,mtime,objid,user,comment,brief)"
    "VALUES('t',%d,%.17g,%d,%Q,%Q,%Q)",
    tktTagId, pManifest->rDate, rid, pManifest->zUser,
    blob_str(&comment), blob_str(&brief)
  );
  blob_reset(&comment);
  blob_reset(&brief);
}

/*
** Add an extra line of text to the end of a manifest to prevent it being
** recognized as a valid manifest.
**
** This routine is called prior to writing out the text of a manifest as
** the "manifest" file in the root of a repository when
** "fossil setting manifest on" is enabled.  That way, if the files of
** the project are imported into a different Fossil project, the manifest
** file will not be interpreted as a control artifact in that other project.
**
** Normally it is sufficient to simply append the extra line of text.
** However, if the manifest is PGP signed then the extra line has to be
** inserted before the PGP signature (thus invalidating the signature).
*/
void sterilize_manifest(Blob *p){
  char *z, *zOrig;
  int n, nOrig;
  static const char zExtraLine[] =
      "# Remove this line to create a well-formed manifest.\n";

  z = zOrig = blob_materialize(p);
  n = nOrig = blob_size(p);
  remove_pgp_signature(&z, &n);
  if( z==zOrig ){
    blob_append(p, zExtraLine, -1);
  }else{
    int iEnd;
    Blob copy;
    memcpy(&copy, p, sizeof(copy));
    blob_init(p, 0, 0);
    iEnd = (int)(&z[n] - zOrig);
    blob_append(p, zOrig, iEnd);
    blob_append(p, zExtraLine, -1);
    blob_append(p, &zOrig[iEnd], -1);
    blob_zero(&copy);
  }
}

/*
** This is the comparison function used to sort the tag array.
*/
static int tag_compare(const void *a, const void *b){
  struct TagType *pA = (struct TagType*)a;
  struct TagType *pB = (struct TagType*)b;
  int c;
  c = fossil_strcmp(pA->zUuid, pB->zUuid);
  if( c==0 ){
    c = fossil_strcmp(pA->zName, pB->zName);
  }
  return c;
}

/*
** Scan artifact rid/pContent to see if it is a control artifact of
** any key:
**
**      *  Manifest
**      *  Control
**      *  Wiki Page
**      *  Ticket Change
**      *  Cluster
**      *  Attachment
**      *  Event
**
** If the input is a control artifact, then make appropriate entries
** in the auxiliary tables of the database in order to crosslink the
** artifact.
**
** If global variable g.xlinkClusterOnly is true, then ignore all
** control artifacts other than clusters.
**
** This routine always resets the pContent blob before returning.
**
** Historical note:  This routine original processed manifests only.
** Processing for other control artifacts was added later.  The name
** of the routine, "manifest_crosslink", and the name of this source
** file, is a legacy of its original use.
*/
int manifest_crosslink(int rid, Blob *pContent, int flags){
  int i, rc = TH_OK;
  Manifest *p;
  Stmt q;
  int parentid = 0;
  int permitHooks = (flags & MC_PERMIT_HOOKS);
  const char *zScript = 0;
  const char *zUuid = 0;

  if( (p = manifest_cache_find(rid))!=0 ){
    blob_reset(pContent);
  }else if( (p = manifest_parse(pContent, rid, 0))==0 ){
    assert( blob_is_reset(pContent) || pContent==0 );
    if( (flags & MC_NO_ERRORS)==0 ){
      fossil_error(1, "syntax error in manifest [%S]",
                   db_text(0, "SELECT uuid FROM blob WHERE rid=%d",rid));
    }
    return 0;
  }
  if( g.xlinkClusterOnly && p->type!=CFTYPE_CLUSTER ){
    manifest_destroy(p);
    assert( blob_is_reset(pContent) );
    if( (flags & MC_NO_ERRORS)==0 ) fossil_error(1, "no manifest");
    return 0;
  }
  if( p->type==CFTYPE_MANIFEST && fetch_baseline(p, 0) ){
    manifest_destroy(p);
    assert( blob_is_reset(pContent) );
    if( (flags & MC_NO_ERRORS)==0 ){
      fossil_error(1, "cannot fetch baseline for manifest [%S]",
                   db_text(0, "SELECT uuid FROM blob WHERE rid=%d",rid));
    }
    return 0;
  }
  db_begin_transaction();
  if( p->type==CFTYPE_MANIFEST ){
    if( permitHooks ){
      zScript = xfer_commit_code();
      zUuid = db_text(0, "SELECT uuid FROM blob WHERE rid=%d", rid);
    }
    if( !db_exists("SELECT 1 FROM mlink WHERE mid=%d", rid) ){
      char *zCom;
      char zBaseId[30];
      if( p->zBaseline ){
        sqlite3_snprintf(sizeof(zBaseId), zBaseId, "%d",
                         uuid_to_rid(p->zBaseline,1));
      }else{
        sqlite3_snprintf(sizeof(zBaseId), zBaseId, "NULL");
      }
      for(i=0; i<p->nParent; i++){
        int pid = uuid_to_rid(p->azParent[i], 1);
        db_multi_exec(
           "INSERT OR IGNORE INTO plink(pid, cid, isprim, mtime, baseid)"
           "VALUES(%d, %d, %d, %.17g, %s)",
           pid, rid, i==0, p->rDate, zBaseId/*safe-for-%s*/);
        if( i==0 ) parentid = pid;
      }
      add_mlink(parentid, 0, rid, p, 1);
      if( p->nParent>1 ){
        /* Change MLINK.PID from 0 to -1 for files that are added by merge. */
        db_multi_exec(
           "UPDATE mlink SET pid=-1"
           " WHERE mid=%d"
           "   AND pid=0"
           "   AND fnid IN "
           "  (SELECT fnid FROM mlink WHERE mid=%d GROUP BY fnid"
           "    HAVING count(*)<%d)",
           rid, rid, p->nParent
        );
      }
      db_prepare(&q, "SELECT cid, isprim FROM plink WHERE pid=%d", rid);
      while( db_step(&q)==SQLITE_ROW ){
        int cid = db_column_int(&q, 0);
        int isprim = db_column_int(&q, 1);
        add_mlink(rid, p, cid, 0, isprim);
      }
      db_finalize(&q);
      if( p->nParent==0 ){
        /* For root files (files without parents) add mlink entries
        ** showing all content as new. */
        int isPublic = !content_is_private(rid);
        for(i=0; i<p->nFile; i++){
          add_one_mlink(0, 0, rid, p->aFile[i].zUuid, p->aFile[i].zName, 0,
                        isPublic, 1, manifest_file_mperm(&p->aFile[i]));
        }
      }
      search_doc_touch('c', rid, 0);
      db_multi_exec(
        "REPLACE INTO event(type,mtime,objid,user,comment,"
                           "bgcolor,euser,ecomment,omtime)"
        "VALUES('ci',"
        "  coalesce("
        "    (SELECT julianday(value) FROM tagxref WHERE tagid=%d AND rid=%d),"
        "    %.17g"
        "  ),"
        "  %d,%Q,%Q,"
        "  (SELECT value FROM tagxref WHERE tagid=%d AND rid=%d AND tagtype>0),"
        "  (SELECT value FROM tagxref WHERE tagid=%d AND rid=%d),"
        "  (SELECT value FROM tagxref WHERE tagid=%d AND rid=%d),%.17g);",
        TAG_DATE, rid, p->rDate,
        rid, p->zUser, p->zComment,
        TAG_BGCOLOR, rid,
        TAG_USER, rid,
        TAG_COMMENT, rid, p->rDate
      );
      zCom = db_text(0, "SELECT coalesce(ecomment, comment) FROM event"
                        " WHERE rowid=last_insert_rowid()");
      wiki_extract_links(zCom, rid, 0, p->rDate, 1, WIKI_INLINE);
      fossil_free(zCom);

      /* If this is a delta-manifest, record the fact that this repository
      ** contains delta manifests, to free the "commit" logic to generate
      ** new delta manifests.
      */
      if( p->zBaseline!=0 ){
        static int once = 1;
        if( once ){
          db_set_int("seen-delta-manifest", 1, 0);
          once = 0;
        }
      }
    }
  }
  if( p->type==CFTYPE_CLUSTER ){
    static Stmt del1;
    tag_insert("cluster", 1, 0, rid, p->rDate, rid);
    db_static_prepare(&del1, "DELETE FROM unclustered WHERE rid=:rid");
    for(i=0; i<p->nCChild; i++){
      int mid;
      mid = uuid_to_rid(p->azCChild[i], 1);
      if( mid>0 ){
        db_bind_int(&del1, ":rid", mid);
        db_step(&del1);
        db_reset(&del1);
      }
    }
  }
  if( p->type==CFTYPE_CONTROL
   || p->type==CFTYPE_MANIFEST
   || p->type==CFTYPE_EVENT
  ){
    for(i=0; i<p->nTag; i++){
      int tid;
      int type;
      if( p->aTag[i].zUuid ){
        tid = uuid_to_rid(p->aTag[i].zUuid, 1);
      }else{
        tid = rid;
      }
      if( tid ){
        switch( p->aTag[i].zName[0] ){
          case '-':  type = 0;  break;  /* Cancel prior occurrences */
          case '+':  type = 1;  break;  /* Apply to target only */
          case '*':  type = 2;  break;  /* Propagate to descendants */
          default:
            fossil_error(1, "unknown tag type in manifest: %s", p->aTag);
            return 0;
        }
        tag_insert(&p->aTag[i].zName[1], type, p->aTag[i].zValue,
                   rid, p->rDate, tid);
      }
    }
    if( parentid ){
      tag_propagate_all(parentid);
    }
  }
  if( p->type==CFTYPE_WIKI ){
    char *zTag = mprintf("wiki-%s", p->zWikiTitle);
    int tagid = tag_findid(zTag, 1);
    int prior;
    char *zComment;
    int nWiki;
    char zLength[40];
    while( fossil_isspace(p->zWiki[0]) ) p->zWiki++;
    nWiki = strlen(p->zWiki);
    sqlite3_snprintf(sizeof(zLength), zLength, "%d", nWiki);
    tag_insert(zTag, 1, zLength, rid, p->rDate, rid);
    fossil_free(zTag);
    prior = db_int(0,
      "SELECT rid FROM tagxref"
      " WHERE tagid=%d AND mtime<%.17g"
      " ORDER BY mtime DESC",
      tagid, p->rDate
    );
    if( prior ){
      content_deltify(prior, rid, 0);
    }
    if( nWiki>0 ){
      zComment = mprintf("Changes to wiki page [%h]", p->zWikiTitle);
    }else{
      zComment = mprintf("Deleted wiki page [%h]", p->zWikiTitle);
    }
    search_doc_touch('w',rid,p->zWikiTitle);
    db_multi_exec(
      "REPLACE INTO event(type,mtime,objid,user,comment,"
      "                  bgcolor,euser,ecomment)"
      "VALUES('w',%.17g,%d,%Q,%Q,"
      "  (SELECT value FROM tagxref WHERE tagid=%d AND rid=%d AND tagtype>1),"
      "  (SELECT value FROM tagxref WHERE tagid=%d AND rid=%d),"
      "  (SELECT value FROM tagxref WHERE tagid=%d AND rid=%d));",
      p->rDate, rid, p->zUser, zComment,
      TAG_BGCOLOR, rid,
      TAG_USER, rid,
      TAG_COMMENT, rid
    );
    fossil_free(zComment);
  }
  if( p->type==CFTYPE_EVENT ){
    char *zTag = mprintf("event-%s", p->zEventId);
    int tagid = tag_findid(zTag, 1);
    int prior, subsequent;
    int nWiki;
    char zLength[40];
    Stmt qatt;
    while( fossil_isspace(p->zWiki[0]) ) p->zWiki++;
    nWiki = strlen(p->zWiki);
    sqlite3_snprintf(sizeof(zLength), zLength, "%d", nWiki);
    tag_insert(zTag, 1, zLength, rid, p->rDate, rid);
    fossil_free(zTag);
    prior = db_int(0,
      "SELECT rid FROM tagxref"
      " WHERE tagid=%d AND mtime<%.17g AND rid!=%d"
      " ORDER BY mtime DESC",
      tagid, p->rDate, rid
    );
    subsequent = db_int(0,
      "SELECT rid FROM tagxref"
      " WHERE tagid=%d AND mtime>=%.17g AND rid!=%d"
      " ORDER BY mtime",
      tagid, p->rDate, rid
    );
    if( prior ){
      content_deltify(prior, rid, 0);
      if( !subsequent ){
        db_multi_exec(
          "DELETE FROM event"
          " WHERE type='e'"
          "   AND tagid=%d"
          "   AND objid IN (SELECT rid FROM tagxref WHERE tagid=%d)",
          tagid, tagid
        );
      }
    }
    if( subsequent ){
      content_deltify(rid, subsequent, 0);
    }else{
      search_doc_touch('e',rid,0);
      db_multi_exec(
        "REPLACE INTO event(type,mtime,objid,tagid,user,comment,bgcolor)"
        "VALUES('e',%.17g,%d,%d,%Q,%Q,"
        "  (SELECT value FROM tagxref WHERE tagid=%d AND rid=%d));",
        p->rEventDate, rid, tagid, p->zUser, p->zComment,
        TAG_BGCOLOR, rid
      );
    }
    /* Locate and update comment for any attachments */
    db_prepare(&qatt,
       "SELECT attachid, src, target, filename FROM attachment"
       " WHERE target=%Q",
       p->zEventId
    );
    while( db_step(&qatt)==SQLITE_ROW ){
      const char *zAttachId = db_column_text(&qatt, 0);
      const char *zSrc = db_column_text(&qatt, 1);
      const char *zTarget = db_column_text(&qatt, 2);
      const char *zName = db_column_text(&qatt, 3);
      const char isAdd = (zSrc && zSrc[0]) ? 1 : 0;
      char *zComment;
      if( isAdd ){
        zComment = mprintf(
             "Add attachment [/artifact/%!S|%h] to"
             " tech note [/technote/%h|%.10h]",
             zSrc, zName, zTarget, zTarget); 
      }else{
        zComment = mprintf("Delete attachment \"%h\" from tech note [%.10h]",
             zName, zTarget);
      }
      db_multi_exec("UPDATE event SET comment=%Q, type='e'"
                       " WHERE objid=%Q",
                    zComment, zAttachId);
      fossil_free(zComment);      
    }
    db_finalize(&qatt);
  }
  if( p->type==CFTYPE_TICKET ){
    char *zTag;
    Stmt qatt;
    assert( manifest_crosslink_busy==1 );
    zTag = mprintf("tkt-%s", p->zTicketUuid);
    tag_insert(zTag, 1, 0, rid, p->rDate, rid);
    fossil_free(zTag);
    db_multi_exec("INSERT OR IGNORE INTO pending_tkt VALUES(%Q)",
                  p->zTicketUuid);
    /* Locate and update comment for any attachments */
    db_prepare(&qatt,
       "SELECT attachid, src, target, filename FROM attachment"
       " WHERE target=%Q",
       p->zTicketUuid
    );
    while( db_step(&qatt)==SQLITE_ROW ){
      const char *zAttachId = db_column_text(&qatt, 0);
      const char *zSrc = db_column_text(&qatt, 1);
      const char *zTarget = db_column_text(&qatt, 2);
      const char *zName = db_column_text(&qatt, 3);
      const char isAdd = (zSrc && zSrc[0]) ? 1 : 0;
      char *zComment;
      if( isAdd ){
        zComment = mprintf(
             "Add attachment [/artifact/%!S|%h] to ticket [%!S|%S]",
             zSrc, zName, zTarget, zTarget);
      }else{
        zComment = mprintf("Delete attachment \"%h\" from ticket [%!S|%S]",
             zName, zTarget, zTarget);
      }
      db_multi_exec("UPDATE event SET comment=%Q, type='t'"
                       " WHERE objid=%Q",
                    zComment, zAttachId);
      fossil_free(zComment);      
    }
    db_finalize(&qatt);
  }
  if( p->type==CFTYPE_ATTACHMENT ){
    char *zComment = 0;
    const char isAdd = (p->zAttachSrc && p->zAttachSrc[0]) ? 1 : 0;
    /* We assume that we're attaching to a wiki page until we
    ** prove otherwise (which could on a later artifact if we
    ** process the attachment artifact before the artifact to
    ** which it is attached!) */
    char attachToType = 'w';       
    if( fossil_is_uuid(p->zAttachTarget) ){
      if( db_exists("SELECT 1 FROM tag WHERE tagname='tkt-%q'",
            p->zAttachTarget)
        ){
        attachToType = 't';          /* Attaching to known ticket */
      }else if( db_exists("SELECT 1 FROM tag WHERE tagname='event-%q'",
                  p->zAttachTarget) 
            ){
        attachToType = 'e';          /* Attaching to known tech note */
      }
    }
    db_multi_exec(
       "INSERT INTO attachment(attachid, mtime, src, target,"
                              "filename, comment, user)"
       "VALUES(%d,%.17g,%Q,%Q,%Q,%Q,%Q);",
       rid, p->rDate, p->zAttachSrc, p->zAttachTarget, p->zAttachName,
       (p->zComment ? p->zComment : ""), p->zUser
    );
    db_multi_exec(
       "UPDATE attachment SET isLatest = (mtime=="
          "(SELECT max(mtime) FROM attachment"
          "  WHERE target=%Q AND filename=%Q))"
       " WHERE target=%Q AND filename=%Q",
       p->zAttachTarget, p->zAttachName,
       p->zAttachTarget, p->zAttachName
    );
    if( 'w' == attachToType ){
      if( isAdd ){
        zComment = mprintf(
             "Add attachment [/artifact/%!S|%h] to wiki page [%h]",
             p->zAttachSrc, p->zAttachName, p->zAttachTarget);
      }else{
        zComment = mprintf("Delete attachment \"%h\" from wiki page [%h]",
             p->zAttachName, p->zAttachTarget);
      }
    }else if( 'e' == attachToType ){
      if( isAdd ){
        zComment = mprintf(
          "Add attachment [/artifact/%!S|%h] to tech note [/technote/%h|%.10h]",
          p->zAttachSrc, p->zAttachName, p->zAttachTarget, p->zAttachTarget); 
      }else{
        zComment = mprintf("Delete attachment \"%h\" from tech note [%.10h]",
             p->zAttachName, p->zAttachTarget);
      }      
    }else{
      if( isAdd ){
        zComment = mprintf(
             "Add attachment [/artifact/%!S|%h] to ticket [%!S|%S]",
             p->zAttachSrc, p->zAttachName, p->zAttachTarget, p->zAttachTarget);
      }else{
        zComment = mprintf("Delete attachment \"%h\" from ticket [%!S|%S]",
             p->zAttachName, p->zAttachTarget, p->zAttachTarget);
      }
    }
    db_multi_exec(
        "REPLACE INTO event(type,mtime,objid,user,comment)"
        "VALUES('%c',%.17g,%d,%Q,%Q)",
        attachToType, p->rDate, rid, p->zUser, zComment
    );
    fossil_free(zComment);
  }
  if( p->type==CFTYPE_CONTROL ){
    Blob comment;
    int i;
    const char *zName;
    const char *zValue;
    const char *zTagUuid;
    int branchMove = 0;
    blob_zero(&comment);
    if( p->zComment ){
      blob_appendf(&comment, " %s.", p->zComment);
    }
    /* Next loop expects tags to be sorted on UUID, so sort it. */
    qsort(p->aTag, p->nTag, sizeof(p->aTag[0]), tag_compare);
    for(i=0; i<p->nTag; i++){
      zTagUuid = p->aTag[i].zUuid;
      if( !zTagUuid ) continue;
      if( i==0 || fossil_strcmp(zTagUuid, p->aTag[i-1].zUuid)!=0 ){
        blob_appendf(&comment,
           " Edit [%!S|%S]:",
           zTagUuid, zTagUuid);
        branchMove = 0;
        if( permitHooks && db_exists("SELECT 1 FROM event, blob"
            " WHERE event.type='ci' AND event.objid=blob.rid"
            " AND blob.uuid=%Q", zTagUuid) ){
          zScript = xfer_commit_code();
          zUuid = zTagUuid;
        }
      }
      zName = p->aTag[i].zName;
      zValue = p->aTag[i].zValue;
      if( strcmp(zName, "*branch")==0 ){
        blob_appendf(&comment,
           " Move to branch [/timeline?r=%h&nd&dp=%!S&unhide | %h].",
           zValue, zTagUuid, zValue);
        branchMove = 1;
        continue;
      }else if( strcmp(zName, "*bgcolor")==0 ){
        blob_appendf(&comment,
           " Change branch background color to \"%h\".", zValue);
        continue;
      }else if( strcmp(zName, "+bgcolor")==0 ){
        blob_appendf(&comment,
           " Change background color to \"%h\".", zValue);
        continue;
      }else if( strcmp(zName, "-bgcolor")==0 ){
        blob_appendf(&comment, " Cancel background color");
      }else if( strcmp(zName, "+comment")==0 ){
        blob_appendf(&comment, " Edit check-in comment.");
        continue;
      }else if( strcmp(zName, "+user")==0 ){
        blob_appendf(&comment, " Change user to \"%h\".", zValue);
        continue;
      }else if( strcmp(zName, "+date")==0 ){
        blob_appendf(&comment, " Timestamp %h.", zValue);
        continue;
      }else if( memcmp(zName, "-sym-",5)==0 ){
        if( !branchMove ){
          blob_appendf(&comment, " Cancel tag \"%h\"", &zName[5]);
        }
      }else if( memcmp(zName, "*sym-",5)==0 ){
        if( !branchMove ){
          blob_appendf(&comment, " Add propagating tag \"%h\"", &zName[5]);
        }
      }else if( memcmp(zName, "+sym-",5)==0 ){
        blob_appendf(&comment, " Add tag \"%h\"", &zName[5]);
      }else if( strcmp(zName, "+closed")==0 ){
        blob_append(&comment, " Marked \"Closed\"", -1);
      }else if( strcmp(zName, "-closed")==0 ){
        blob_append(&comment, " Removed the \"Closed\" mark", -1);
      }else {
        if( zName[0]=='-' ){
          blob_appendf(&comment, " Cancel \"%h\"", &zName[1]);
        }else if( zName[0]=='+' ){
          blob_appendf(&comment, " Add \"%h\"", &zName[1]);
        }else{
          blob_appendf(&comment, " Add propagating \"%h\"", &zName[1]);
        }
        if( zValue && zValue[0] ){
          blob_appendf(&comment, " with value \"%h\".", zValue);
        }else{
          blob_appendf(&comment, ".");
        }
        continue;
      }
      if( zValue && zValue[0] ){
        blob_appendf(&comment, " with note \"%h\".", zValue);
      }else{
        blob_appendf(&comment, ".");
      }
    }
    /*blob_appendf(&comment, " &#91;[/info/%S | details]&#93;");*/
    if( blob_size(&comment)==0 ) blob_append(&comment, " ", 1);
    db_multi_exec(
      "REPLACE INTO event(type,mtime,objid,user,comment)"
      "VALUES('g',%.17g,%d,%Q,%Q)",
      p->rDate, rid, p->zUser, blob_str(&comment)+1
    );
    blob_reset(&comment);
  }
  db_end_transaction(0);
  if( permitHooks ){
    rc = xfer_run_common_script();
    if( rc==TH_OK ){
      rc = xfer_run_script(zScript, zUuid, 0);
    }
  }
  if( p->type==CFTYPE_MANIFEST ){
    manifest_cache_insert(p);
  }else{
    manifest_destroy(p);
  }
  assert( blob_is_reset(pContent) );
  return ( rc!=TH_ERROR );
}

/*
** COMMAND: test-crosslink
**
** Usage:  %fossil test-crosslink RECORDID
**
** Run the manifest_crosslink() routine on the artifact with the given
** record ID.  This is typically done in the debugger.
*/
void test_crosslink_cmd(void){
  int rid;
  Blob content;
  db_find_and_open_repository(0, 0);
  if( g.argc!=3 ) usage("RECORDID");
  rid = name_to_rid(g.argv[2]);
  content_get(rid, &content);
  manifest_crosslink(rid, &content, MC_NONE);
}<|MERGE_RESOLUTION|>--- conflicted
+++ resolved
@@ -382,15 +382,9 @@
   if( !isRepeat ) g.parseCnt[0]++;
   z = blob_materialize(pContent);
   n = blob_size(pContent);
-<<<<<<< HEAD
-  if( pErr && (n<=0 || z[n-1]!='\n') ){
-    blob_reset(pContent);
-    blob_append(pErr, n ? "not terminated with \\n" : "zero-length", -1);
-=======
   if( n<=0 || z[n-1]!='\n' ){
     blob_reset(pContent);
     blob_appendf(pErr, "%s", n ? "not terminated with \\n" : "zero-length");
->>>>>>> ab7508a2
     return 0;
   }
 
