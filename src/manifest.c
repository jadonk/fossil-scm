/*
** Copyright (c) 2007 D. Richard Hipp
**
** This program is free software; you can redistribute it and/or
** modify it under the terms of the Simplified BSD License (also
** known as the "2-Clause License" or "FreeBSD License".)

** This program is distributed in the hope that it will be useful,
** but without any warranty; without even the implied warranty of
** merchantability or fitness for a particular purpose.
**
** Author contact information:
**   drh@hwaci.com
**   http://www.hwaci.com/drh/
**
*******************************************************************************
**
** This file contains code used to cross link control files and
** manifests.  The file is named "manifest.c" because it was
** original only used to parse manifests.  Then later clusters
** and control files and wiki pages and tickets were added.
*/
#include "config.h"
#include "manifest.h"
#include <assert.h>

#if INTERFACE
/*
** Types of control files
*/
#define CFTYPE_ANY        0
#define CFTYPE_MANIFEST   1
#define CFTYPE_CLUSTER    2
#define CFTYPE_CONTROL    3
#define CFTYPE_WIKI       4
#define CFTYPE_TICKET     5
#define CFTYPE_ATTACHMENT 6
#define CFTYPE_EVENT      7

/*
** File permissions used by Fossil internally.
*/
#define PERM_REG          0     /*  regular file  */
#define PERM_EXE          1     /*  executable    */
#define PERM_LNK          2     /*  symlink       */

/*
** Flags for use with manifest_crosslink().
*/
#define MC_NONE           0  /*  default handling           */
#define MC_PERMIT_HOOKS   1  /*  permit hooks to execute    */
#define MC_NO_ERRORS      2  /*  do not issue errors for a bad parse */

/*
** A single F-card within a manifest
*/
struct ManifestFile {
  char *zName;           /* Name of a file */
  char *zUuid;           /* UUID of the file */
  char *zPerm;           /* File permissions */
  char *zPrior;          /* Prior name if the name was changed */
};


/*
** A parsed manifest or cluster.
*/
struct Manifest {
  Blob content;         /* The original content blob */
  int type;             /* Type of artifact.  One of CFTYPE_xxxxx */
  int rid;              /* The blob-id for this manifest */
  char *zBaseline;      /* Baseline manifest.  The B card. */
  Manifest *pBaseline;  /* The actual baseline manifest */
  char *zComment;       /* Decoded comment.  The C card. */
  double rDate;         /* Date and time from D card.  0.0 if no D card. */
  char *zUser;          /* Name of the user from the U card. */
  char *zRepoCksum;     /* MD5 checksum of the baseline content.  R card. */
  char *zWiki;          /* Text of the wiki page.  W card. */
  char *zWikiTitle;     /* Name of the wiki page. L card. */
  char *zMimetype;      /* Mime type of wiki or comment text.  N card.  */
  double rEventDate;    /* Date of an event.  E card. */
  char *zEventId;       /* UUID for an event.  E card. */
  char *zTicketUuid;    /* UUID for a ticket. K card. */
  char *zAttachName;    /* Filename of an attachment. A card. */
  char *zAttachSrc;     /* UUID of document being attached. A card. */
  char *zAttachTarget;  /* Ticket or wiki that attachment applies to.  A card */
  int nFile;            /* Number of F cards */
  int nFileAlloc;       /* Slots allocated in aFile[] */
  int iFile;            /* Index of current file in iterator */
  ManifestFile *aFile;  /* One entry for each F-card */
  int nParent;          /* Number of parents. */
  int nParentAlloc;     /* Slots allocated in azParent[] */
  char **azParent;      /* UUIDs of parents.  One for each P card argument */
  int nCherrypick;      /* Number of entries in aCherrypick[] */
  struct {
    char *zCPTarget;    /* UUID of cherry-picked version w/ +|- prefix */
    char *zCPBase;      /* UUID of cherry-pick baseline. NULL for singletons */
  } *aCherrypick;
  int nCChild;          /* Number of cluster children */
  int nCChildAlloc;     /* Number of closts allocated in azCChild[] */
  char **azCChild;      /* UUIDs of referenced objects in a cluster. M cards */
  int nTag;             /* Number of T Cards */
  int nTagAlloc;        /* Slots allocated in aTag[] */
  struct TagType {
    char *zName;           /* Name of the tag */
    char *zUuid;           /* UUID that the tag is applied to */
    char *zValue;          /* Value if the tag is really a property */
  } *aTag;              /* One for each T card */
  int nField;           /* Number of J cards */
  int nFieldAlloc;      /* Slots allocated in aField[] */
  struct {
    char *zName;           /* Key or field name */
    char *zValue;          /* Value of the field */
  } *aField;            /* One for each J card */
};
#endif

/*
** A cache of parsed manifests.  This reduces the number of
** calls to manifest_parse() when doing a rebuild.
*/
#define MX_MANIFEST_CACHE 6
static struct {
  int nxAge;
  int aAge[MX_MANIFEST_CACHE];
  Manifest *apManifest[MX_MANIFEST_CACHE];
} manifestCache;

/*
** True if manifest_crosslink_begin() has been called but
** manifest_crosslink_end() is still pending.
*/
static int manifest_crosslink_busy = 0;

/*
** Clear the memory allocated in a manifest object
*/
void manifest_destroy(Manifest *p){
  if( p ){
    blob_reset(&p->content);
    fossil_free(p->aFile);
    fossil_free(p->azParent);
    fossil_free(p->azCChild);
    fossil_free(p->aTag);
    fossil_free(p->aField);
    fossil_free(p->aCherrypick);
    if( p->pBaseline ) manifest_destroy(p->pBaseline);
    memset(p, 0, sizeof(*p));
    fossil_free(p);
  }
}

/*
** Add an element to the manifest cache using LRU replacement.
*/
void manifest_cache_insert(Manifest *p){
  while( p ){
    int i;
    Manifest *pBaseline = p->pBaseline;
    p->pBaseline = 0;
    for(i=0; i<MX_MANIFEST_CACHE; i++){
      if( manifestCache.apManifest[i]==0 ) break;
    }
    if( i>=MX_MANIFEST_CACHE ){
      int oldest = 0;
      int oldestAge = manifestCache.aAge[0];
      for(i=1; i<MX_MANIFEST_CACHE; i++){
        if( manifestCache.aAge[i]<oldestAge ){
          oldest = i;
          oldestAge = manifestCache.aAge[i];
        }
      }
      manifest_destroy(manifestCache.apManifest[oldest]);
      i = oldest;
    }
    manifestCache.aAge[i] = ++manifestCache.nxAge;
    manifestCache.apManifest[i] = p;
    p = pBaseline;
  }
}

/*
** Try to extract a line from the manifest cache. Return 1 if found.
** Return 0 if not found.
*/
static Manifest *manifest_cache_find(int rid){
  int i;
  Manifest *p;
  for(i=0; i<MX_MANIFEST_CACHE; i++){
    if( manifestCache.apManifest[i] && manifestCache.apManifest[i]->rid==rid ){
      p = manifestCache.apManifest[i];
      manifestCache.apManifest[i] = 0;
      return p;
    }
  }
  return 0;
}

/*
** Clear the manifest cache.
*/
void manifest_cache_clear(void){
  int i;
  for(i=0; i<MX_MANIFEST_CACHE; i++){
    if( manifestCache.apManifest[i] ){
      manifest_destroy(manifestCache.apManifest[i]);
    }
  }
  memset(&manifestCache, 0, sizeof(manifestCache));
}

#ifdef FOSSIL_DONT_VERIFY_MANIFEST_MD5SUM
# define md5sum_init(X)
# define md5sum_step_text(X,Y)
#endif

/*
** Return true if z points to the first character after a blank line.
** Tolerate either \r\n or \n line endings.
*/
static int after_blank_line(const char *z){
  if( z[-1]!='\n' ) return 0;
  if( z[-2]=='\n' ) return 1;
  if( z[-2]=='\r' && z[-3]=='\n' ) return 1;
  return 0;
}

/*
** Remove the PGP signature from the artifact, if there is one.
*/
static void remove_pgp_signature(char **pz, int *pn){
  char *z = *pz;
  int n = *pn;
  int i;
  if( strncmp(z, "-----BEGIN PGP SIGNED MESSAGE-----", 34)!=0 ) return;
  for(i=34; i<n && !after_blank_line(z+i); i++){}
  if( i>=n ) return;
  z += i;
  n -= i;
  *pz = z;
  for(i=n-1; i>=0; i--){
    if( z[i]=='\n' && strncmp(&z[i],"\n-----BEGIN PGP SIGNATURE-", 25)==0 ){
      n = i+1;
      break;
    }
  }
  *pn = n;
  return;
}

/*
** Verify the Z-card checksum on the artifact, if there is such a
** checksum.  Return 0 if there is no Z-card.  Return 1 if the Z-card
** exists and is correct.  Return 2 if the Z-card exists and has the wrong
** value.
**
**   0123456789 123456789 123456789 123456789
**   Z aea84f4f863865a8d59d0384e4d2a41c
*/
static int verify_z_card(const char *z, int n){
  if( n<35 ) return 0;
  if( z[n-35]!='Z' || z[n-34]!=' ' ) return 0;
  md5sum_init();
  md5sum_step_text(z, n-35);
  if( memcmp(&z[n-33], md5sum_finish(0), 32)==0 ){
    return 1;
  }else{
    return 2;
  }
}

/*
** A structure used for rapid parsing of the Manifest file
*/
typedef struct ManifestText ManifestText;
struct ManifestText {
  char *z;           /* The first character of the next token */
  char *zEnd;        /* One character beyond the end of the manifest */
  int atEol;         /* True if z points to the start of a new line */
};

/*
** Return a pointer to the next token.  The token is zero-terminated.
** Return NULL if there are no more tokens on the current line.
*/
static char *next_token(ManifestText *p, int *pLen){
  char *z;
  char *zStart;
  int c;
  if( p->atEol ) return 0;
  zStart = z = p->z;
  while( (c=(*z))!=' ' && c!='\n' ){ z++; }
  *z = 0;
  p->z = &z[1];
  p->atEol = c=='\n';
  if( pLen ) *pLen = z - zStart;
  return zStart;
}

/*
** Return the card-type for the next card.  Or, return 0 if there are no
** more cards or if we are not at the end of the current card.
*/
static char next_card(ManifestText *p){
  char c;
  if( !p->atEol || p->z>=p->zEnd ) return 0;
  c = p->z[0];
  if( p->z[1]==' ' ){
    p->z += 2;
    p->atEol = 0;
  }else if( p->z[1]=='\n' ){
    p->z += 2;
    p->atEol = 1;
  }else{
    c = 0;
  }
  return c;
}

/*
** Shorthand for a control-artifact parsing error
*/
#define SYNTAX(T)  {zErr=(T); goto manifest_syntax_error;}

/*
** Parse a blob into a Manifest object.  The Manifest object
** takes over the input blob and will free it when the
** Manifest object is freed.  Zeros are inserted into the blob
** as string terminators so that blob should not be used again.
**
** Return a pointer to an allocated Manifest object if the content
** really is a control file of some kind.  This object needs to be
** freed by a subsequent call to manifest_destroy().  Return NULL
** if there are syntax errors.
**
** This routine is strict about the format of a control file.
** The format must match exactly or else it is rejected.  This
** rule minimizes the risk that a content file will be mistaken
** for a control file simply because they look the same.
**
** The pContent is reset.  If a pointer is returned, then pContent will
** be reset when the Manifest object is cleared.  If NULL is
** returned then the Manifest object is cleared automatically
** and pContent is reset before the return.
**
** The entire file can be PGP clear-signed.  The signature is ignored.
** The file consists of zero or more cards, one card per line.
** (Except: the content of the W card can extend of multiple lines.)
** Each card is divided into tokens by a single space character.
** The first token is a single upper-case letter which is the card type.
** The card type determines the other parameters to the card.
** Cards must occur in lexicographical order.
*/
Manifest *manifest_parse(Blob *pContent, int rid, Blob *pErr){
  Manifest *p;
  int seenZ = 0;
  int i, lineNo=0;
  ManifestText x;
  char cPrevType = 0;
  char cType;
  char *z;
  int n;
  char *zUuid;
  int sz = 0;
  int isRepeat, hasSelfRefTag = 0;
  Blob bUuid = BLOB_INITIALIZER;
  static Bag seen;
  const char *zErr = 0;

  if( rid==0 ){
    isRepeat = 1;
  }else if( bag_find(&seen, rid) ){
    isRepeat = 1;
  }else{
    isRepeat = 0;
    bag_insert(&seen, rid);
  }

  /* Every control artifact ends with a '\n' character.  Exit early
  ** if that is not the case for this artifact.
  */
  if( !isRepeat ) g.parseCnt[0]++;
  z = blob_materialize(pContent);
  n = blob_size(pContent);
  if( pErr && (n<=0 || z[n-1]!='\n') ){
    blob_reset(pContent);
    blob_append(pErr, n ? "not terminated with \\n" : "zero-length", -1);
    return 0;
  }

  /* Strip off the PGP signature if there is one.
  */
  remove_pgp_signature(&z, &n);

  /* Verify that the first few characters of the artifact look like
  ** a control artifact.
  */
  if( n<10 || z[0]<'A' || z[0]>'Z' || z[1]!=' ' ){
    blob_reset(pContent);
    blob_appendf(pErr, "line 1 not recognized");
    return 0;
  }
  /* Then verify the Z-card.
  */
  if( verify_z_card(z, n)==2 ){
    blob_reset(pContent);
    blob_appendf(pErr, "incorrect Z-card cksum");
    return 0;
  }

  /* Store the UUID (before modifying the blob) only for error
  ** reporting purposes.
  */
  sha1sum_blob(pContent, &bUuid);

  /* Allocate a Manifest object to hold the parsed control artifact.
  */
  p = fossil_malloc( sizeof(*p) );
  memset(p, 0, sizeof(*p));
  memcpy(&p->content, pContent, sizeof(p->content));
  p->rid = rid;
  blob_zero(pContent);
  pContent = &p->content;

  /* Begin parsing, card by card.
  */
  x.z = z;
  x.zEnd = &z[n];
  x.atEol = 1;
  while( (cType = next_card(&x))!=0 && cType>=cPrevType ){
    lineNo++;
    switch( cType ){
      /*
      **     A <filename> <target> ?<source>?
      **
      ** Identifies an attachment to either a wiki page or a ticket.
      ** <source> is the artifact that is the attachment.  <source>
      ** is omitted to delete an attachment.  <target> is the name of
      ** a wiki page or ticket to which that attachment is connected.
      */
      case 'A': {
        char *zName, *zTarget, *zSrc;
        int nTarget = 0, nSrc = 0;
        zName = next_token(&x, 0);
        zTarget = next_token(&x, &nTarget);
        zSrc = next_token(&x, &nSrc);
        if( zName==0 || zTarget==0 ) goto manifest_syntax_error;
        if( p->zAttachName!=0 ) goto manifest_syntax_error;
        defossilize(zName);
        if( !file_is_simple_pathname(zName, 0) ){
          SYNTAX("invalid filename on A-card");
        }
        defossilize(zTarget);
        if( (nTarget!=UUID_SIZE || !validate16(zTarget, UUID_SIZE))
           && !wiki_name_is_wellformed((const unsigned char *)zTarget) ){
          SYNTAX("invalid target on A-card");
        }
        if( zSrc && (nSrc!=UUID_SIZE || !validate16(zSrc, UUID_SIZE)) ){
          SYNTAX("invalid source on A-card");
        }
        p->zAttachName = (char*)file_tail(zName);
        p->zAttachSrc = zSrc;
        p->zAttachTarget = zTarget;
        break;
      }

      /*
      **    B <uuid>
      **
      ** A B-line gives the UUID for the baseline of a delta-manifest.
      */
      case 'B': {
        if( p->zBaseline ) SYNTAX("more than one B-card");
        p->zBaseline = next_token(&x, &sz);
        if( p->zBaseline==0 ) SYNTAX("missing UUID on B-card");
        if( sz!=UUID_SIZE || !validate16(p->zBaseline, UUID_SIZE) ){
          SYNTAX("invalid UUID on B-card");
        }
        break;
      }


      /*
      **     C <comment>
      **
      ** Comment text is fossil-encoded.  There may be no more than
      ** one C line.  C lines are required for manifests, are optional
      ** for Events and Attachments, and are disallowed on all other
      ** control files.
      */
      case 'C': {
        if( p->zComment!=0 ) SYNTAX("more than one C-card");
        p->zComment = next_token(&x, 0);
        if( p->zComment==0 ) SYNTAX("missing comment text on C-card");
        defossilize(p->zComment);
        break;
      }

      /*
      **     D <timestamp>
      **
      ** The timestamp should be ISO 8601.   YYYY-MM-DDtHH:MM:SS
      ** There can be no more than 1 D line.  D lines are required
      ** for all control files except for clusters.
      */
      case 'D': {
        if( p->rDate>0.0 ) SYNTAX("more than one D-card");
        p->rDate = db_double(0.0, "SELECT julianday(%Q)", next_token(&x,0));
        if( p->rDate<=0.0 ) SYNTAX("cannot parse date on D-card");
        break;
      }

      /*
      **     E <timestamp> <uuid>
      **
      ** An "event" card that contains the timestamp of the event in the
      ** format YYYY-MM-DDtHH:MM:SS and a unique identifier for the event.
      ** The event timestamp is distinct from the D timestamp.  The D
      ** timestamp is when the artifact was created whereas the E timestamp
      ** is when the specific event is said to occur.
      */
      case 'E': {
        if( p->rEventDate>0.0 ) SYNTAX("more than one E-card");
        p->rEventDate = db_double(0.0,"SELECT julianday(%Q)", next_token(&x,0));
        if( p->rEventDate<=0.0 ) SYNTAX("malformed date on E-card");
        p->zEventId = next_token(&x, &sz);
        if( sz!=UUID_SIZE || !validate16(p->zEventId, UUID_SIZE) ){
          SYNTAX("malformed UUID on E-card");
        }
        break;
      }

      /*
      **     F <filename> ?<uuid>? ?<permissions>? ?<old-name>?
      **
      ** Identifies a file in a manifest.  Multiple F lines are
      ** allowed in a manifest.  F lines are not allowed in any
      ** other control file.  The filename and old-name are fossil-encoded.
      */
      case 'F': {
        char *zName, *zPerm, *zPriorName;
        zName = next_token(&x,0);
        if( zName==0 ) SYNTAX("missing filename on F-card");
        defossilize(zName);
        if( !file_is_simple_pathname(zName, 0) ){
          SYNTAX("F-card filename is not a simple path");
        }
        zUuid = next_token(&x, &sz);
        if( p->zBaseline==0 || zUuid!=0 ){
          if( sz!=UUID_SIZE ) SYNTAX("F-card UUID is the wrong size");
          if( !validate16(zUuid, UUID_SIZE) ) SYNTAX("F-card UUID invalid");
        }
        zPerm = next_token(&x,0);
        zPriorName = next_token(&x,0);
        if( zPriorName ){
          defossilize(zPriorName);
          if( !file_is_simple_pathname(zPriorName, 0) ){
            SYNTAX("F-card old filename is not a simple path");
          }
        }
        if( p->nFile>=p->nFileAlloc ){
          p->nFileAlloc = p->nFileAlloc*2 + 10;
          p->aFile = fossil_realloc(p->aFile,
                                    p->nFileAlloc*sizeof(p->aFile[0]) );
        }
        i = p->nFile++;
        p->aFile[i].zName = zName;
        p->aFile[i].zUuid = zUuid;
        p->aFile[i].zPerm = zPerm;
        p->aFile[i].zPrior = zPriorName;
        if( i>0 && fossil_strcmp(p->aFile[i-1].zName, zName)>=0 ){
          SYNTAX("incorrect F-card sort order");
        }
        break;
      }

      /*
      **     J <name> ?<value>?
      **
      ** Specifies a name value pair for ticket.  If the first character
      ** of <name> is "+" then the <value> is appended to any preexisting
      ** value.  If <value> is omitted then it is understood to be an
      ** empty string.
      */
      case 'J': {
        char *zName, *zValue;
        zName = next_token(&x,0);
        zValue = next_token(&x,0);
        if( zName==0 ) SYNTAX("name missing from J-card");
        if( zValue==0 ) zValue = "";
        defossilize(zValue);
        if( p->nField>=p->nFieldAlloc ){
          p->nFieldAlloc = p->nFieldAlloc*2 + 10;
          p->aField = fossil_realloc(p->aField,
                               p->nFieldAlloc*sizeof(p->aField[0]) );
        }
        i = p->nField++;
        p->aField[i].zName = zName;
        p->aField[i].zValue = zValue;
        if( i>0 && fossil_strcmp(p->aField[i-1].zName, zName)>=0 ){
          SYNTAX("incorrect J-card sort order");
        }
        break;
      }


      /*
      **    K <uuid>
      **
      ** A K-line gives the UUID for the ticket which this control file
      ** is amending.
      */
      case 'K': {
        if( p->zTicketUuid!=0 ) SYNTAX("more than one K-card");
        p->zTicketUuid = next_token(&x, &sz);
        if( sz!=UUID_SIZE ) SYNTAX("K-card UUID is the wrong size");
        if( !validate16(p->zTicketUuid, UUID_SIZE) ){
          SYNTAX("invalid K-card UUID");
        }
        break;
      }

      /*
      **     L <wikititle>
      **
      ** The wiki page title is fossil-encoded.  There may be no more than
      ** one L line.
      */
      case 'L': {
        if( p->zWikiTitle!=0 ) SYNTAX("more than one L-card");
        p->zWikiTitle = next_token(&x,0);
        if( p->zWikiTitle==0 ) SYNTAX("missing title on L-card");
        defossilize(p->zWikiTitle);
        if( !wiki_name_is_wellformed((const unsigned char *)p->zWikiTitle) ){
          SYNTAX("L-card has malformed wiki name");
        }
        break;
      }

      /*
      **    M <uuid>
      **
      ** An M-line identifies another artifact by its UUID.  M-lines
      ** occur in clusters only.
      */
      case 'M': {
        zUuid = next_token(&x, &sz);
        if( zUuid==0 ) SYNTAX("missing UUID on M-card");
        if( sz!=UUID_SIZE ) SYNTAX("wrong size for UUID on M-card");
        if( !validate16(zUuid, UUID_SIZE) ) SYNTAX("UUID invalid on M-card");
        if( p->nCChild>=p->nCChildAlloc ){
          p->nCChildAlloc = p->nCChildAlloc*2 + 10;
          p->azCChild = fossil_realloc(p->azCChild
                                 , p->nCChildAlloc*sizeof(p->azCChild[0]) );
        }
        i = p->nCChild++;
        p->azCChild[i] = zUuid;
        if( i>0 && fossil_strcmp(p->azCChild[i-1], zUuid)>=0 ){
          SYNTAX("M-card in the wrong order");
        }
        break;
      }

      /*
      **    N <uuid>
      **
      ** An N-line identifies the mimetype of wiki or comment text.
      */
      case 'N': {
        if( p->zMimetype!=0 ) SYNTAX("more than one N-card");
        p->zMimetype = next_token(&x,0);
        if( p->zMimetype==0 ) SYNTAX("missing mimetype on N-card");
        defossilize(p->zMimetype);
        break;
      }

      /*
      **     P <uuid> ...
      **
      ** Specify one or more other artifacts which are the parents of
      ** this artifact.  The first parent is the primary parent.  All
      ** others are parents by merge. Note that the initial empty
      ** checkin historically has an empty P-card, so empty P-cards
      ** must be accepted.
      */
      case 'P': {
        while( (zUuid = next_token(&x, &sz))!=0 ){
          if( sz!=UUID_SIZE ) SYNTAX("wrong size UUID on P-card");
          if( !validate16(zUuid, UUID_SIZE) )SYNTAX("invalid UUID on P-card");
          if( p->nParent>=p->nParentAlloc ){
            p->nParentAlloc = p->nParentAlloc*2 + 5;
            p->azParent = fossil_realloc(p->azParent,
                               p->nParentAlloc*sizeof(char*));
          }
          i = p->nParent++;
          p->azParent[i] = zUuid;
        }
        break;
      }

      /*
      **     Q (+|-)<uuid> ?<uuid>?
      **
      ** Specify one or a range of checkins that are cherrypicked into
      ** this checkin ("+") or backed out of this checkin ("-").
      */
      case 'Q': {
        if( (zUuid=next_token(&x, &sz))==0 ) SYNTAX("missing UUID on Q-card");
        if( sz!=UUID_SIZE+1 ) SYNTAX("wrong size UUID on Q-card");
        if( zUuid[0]!='+' && zUuid[0]!='-' ){
          SYNTAX("Q-card does not begin with '+' or '-'");
        }
        if( !validate16(&zUuid[1], UUID_SIZE) ){
          SYNTAX("invalid UUID on Q-card");
        }
        n = p->nCherrypick;
        p->nCherrypick++;
        p->aCherrypick = fossil_realloc(p->aCherrypick,
                                 p->nCherrypick*sizeof(p->aCherrypick[0]));
        p->aCherrypick[n].zCPTarget = zUuid;
        p->aCherrypick[n].zCPBase = zUuid = next_token(&x, &sz);
        if( zUuid ){
          if( sz!=UUID_SIZE ) SYNTAX("wrong size second UUID in Q-card");
          if( !validate16(zUuid, UUID_SIZE) ){
            SYNTAX("invalid second UUID on Q-card");
          }
        }
        break;
      }

      /*
      **     R <md5sum>
      **
      ** Specify the MD5 checksum over the name and content of all files
      ** in the manifest.
      */
      case 'R': {
        if( p->zRepoCksum!=0 ) SYNTAX("more than one R-card");
        p->zRepoCksum = next_token(&x, &sz);
        if( sz!=32 ) SYNTAX("wrong size cksum on R-card");
        if( !validate16(p->zRepoCksum, 32) ) SYNTAX("malformed R-card cksum");
        break;
      }

      /*
      **    T (+|*|-)<tagname> <uuid> ?<value>?
      **
      ** Create or cancel a tag or property.  The tagname is fossil-encoded.
      ** The first character of the name must be either "+" to create a
      ** singleton tag, "*" to create a propagating tag, or "-" to create
      ** anti-tag that undoes a prior "+" or blocks propagation of of
      ** a "*".
      **
      ** The tag is applied to <uuid>.  If <uuid> is "*" then the tag is
      ** applied to the current manifest.  If <value> is provided then
      ** the tag is really a property with the given value.
      **
      ** Tags are not allowed in clusters.  Multiple T lines are allowed.
      */
      case 'T': {
        char *zName, *zValue;
        zName = next_token(&x, 0);
        if( zName==0 ) SYNTAX("missing name on T-card");
        zUuid = next_token(&x, &sz);
        if( zUuid==0 ) SYNTAX("missing UUID on T-card");
        zValue = next_token(&x, 0);
        if( zValue ) defossilize(zValue);
        if( sz==UUID_SIZE && validate16(zUuid, UUID_SIZE) ){
          /* A valid uuid */
          if( p->zEventId ) SYNTAX("non-self-referential T-card in event");
        }else if( sz==1 && zUuid[0]=='*' ){
          zUuid = 0;
          hasSelfRefTag = 1;
          if( p->zEventId && zName[0]!='+' ){
            SYNTAX("propagating T-card in event");
          }
        }else{
          SYNTAX("malformed UUID on T-card");
        }
        defossilize(zName);
        if( zName[0]!='-' && zName[0]!='+' && zName[0]!='*' ){
          SYNTAX("T-card name does not begin with '-', '+', or '*'");
        }
        if( validate16(&zName[1], strlen(&zName[1])) ){
          /* Do not allow tags whose names look like UUIDs */
          SYNTAX("T-card name looks like a UUID");
        }
        if( p->nTag>=p->nTagAlloc ){
          p->nTagAlloc = p->nTagAlloc*2 + 10;
          p->aTag = fossil_realloc(p->aTag, p->nTagAlloc*sizeof(p->aTag[0]) );
        }
        i = p->nTag++;
        p->aTag[i].zName = zName;
        p->aTag[i].zUuid = zUuid;
        p->aTag[i].zValue = zValue;
        if( i>0 ){
          int c = fossil_strcmp(p->aTag[i-1].zName, zName);
          if( c>0 || (c==0 && fossil_strcmp(p->aTag[i-1].zUuid, zUuid)>=0) ){
            SYNTAX("T-card in the wrong order");
          }
        }
        break;
      }

      /*
      **     U ?<login>?
      **
      ** Identify the user who created this control file by their
      ** login.  Only one U line is allowed.  Prohibited in clusters.
      ** If the user name is omitted, take that to be "anonymous".
      */
      case 'U': {
        if( p->zUser!=0 ) SYNTAX("more than one U-card");
        p->zUser = next_token(&x, 0);
        if( p->zUser==0 ){
          p->zUser = "anonymous";
        }else{
          defossilize(p->zUser);
        }
        break;
      }

      /*
      **     W <size>
      **
      ** The next <size> bytes of the file contain the text of the wiki
      ** page.  There is always an extra \n before the start of the next
      ** record.
      */
      case 'W': {
        char *zSize;
        unsigned size, oldsize, c;
        Blob wiki;
        zSize = next_token(&x, 0);
        if( zSize==0 ) SYNTAX("missing size on W-card");
        if( x.atEol==0 ) SYNTAX("no content after W-card");
        for(oldsize=size=0; (c = zSize[0])>='0' && c<='9'; zSize++){
           size = oldsize*10 + c - '0';
           if( size<oldsize ) SYNTAX("size overflow on W-card");
           oldsize = size;
        }
        if( p->zWiki!=0 ) SYNTAX("more than one W-card");
        blob_zero(&wiki);
        if( (&x.z[size+1])>=x.zEnd )SYNTAX("not enough content after W-card");
        p->zWiki = x.z;
        x.z += size;
        if( x.z[0]!='\n' ) SYNTAX("W-card content no \\n terminated");
        x.z[0] = 0;
        x.z++;
        break;
      }


      /*
      **     Z <md5sum>
      **
      ** MD5 checksum on this control file.  The checksum is over all
      ** lines (other than PGP-signature lines) prior to the current
      ** line.  This must be the last record.
      **
      ** This card is required for all control file types except for
      ** Manifest.  It is not required for manifest only for historical
      ** compatibility reasons.
      */
      case 'Z': {
        zUuid = next_token(&x, &sz);
        if( sz!=32 ) SYNTAX("wrong size for Z-card cksum");
        if( !validate16(zUuid, 32) ) SYNTAX("malformed Z-card cksum");
        seenZ = 1;
        break;
      }
      default: {
        SYNTAX("unrecognized card");
      }
    }
  }
  if( x.z<x.zEnd ) SYNTAX("extra characters at end of card");

  if( p->nCChild>0 ){
    if( p->zAttachName
     || p->zBaseline
     || p->zComment
     || p->rDate>0.0
     || p->zEventId
     || p->nFile>0
     || p->nField>0
     || p->zTicketUuid
     || p->zWikiTitle
     || p->zMimetype
     || p->nParent>0
     || p->nCherrypick>0
     || p->zRepoCksum
     || p->nTag>0
     || p->zUser
     || p->zWiki
    ){
      SYNTAX("cluster contains a card other than M- or Z-");
    }
    if( !seenZ ) SYNTAX("missing Z-card on cluster");
    p->type = CFTYPE_CLUSTER;
  }else if( p->zEventId ){
    if( p->zAttachName ) SYNTAX("A-card in event");
    if( p->zBaseline ) SYNTAX("B-card in event");
    if( p->rDate<=0.0 ) SYNTAX("missing date on event");
    if( p->nFile>0 ) SYNTAX("F-card in event");
    if( p->nField>0 ) SYNTAX("J-card in event");
    if( p->zTicketUuid ) SYNTAX("K-card in event");
    if( p->zWikiTitle!=0 ) SYNTAX("L-card in event");
    if( p->zRepoCksum ) SYNTAX("R-card in event");
    if( p->zWiki==0 ) SYNTAX("missing W-card on event");
    if( !seenZ ) SYNTAX("missing Z-card on event");
    p->type = CFTYPE_EVENT;
  }else if( p->zWiki!=0 || p->zWikiTitle!=0 ){
    if( p->zAttachName ) SYNTAX("A-card in wiki");
    if( p->zBaseline ) SYNTAX("B-card in wiki");
    if( p->rDate<=0.0 ) SYNTAX("missing date on wiki");
    if( p->nFile>0 ) SYNTAX("F-card in wiki");
    if( p->nField>0 ) SYNTAX("J-card in wiki");
    if( p->zTicketUuid ) SYNTAX("K-card in wiki");
    if( p->zWikiTitle==0 ) SYNTAX("missing L-card on wiki");
    if( p->zRepoCksum ) SYNTAX("R-card in wiki");
    if( p->nTag>0 ) SYNTAX("T-card in wiki");
    if( p->zWiki==0 ) SYNTAX("missing W-card on wiki");
    if( !seenZ ) SYNTAX("missing Z-card on wiki");
    p->type = CFTYPE_WIKI;
  }else if( hasSelfRefTag || p->nFile>0 || p->zRepoCksum!=0 || p->zBaseline
      || p->nParent>0 ){
    if( p->zAttachName ) SYNTAX("A-card in manifest");
    if( p->rDate<=0.0 ) SYNTAX("missing date on manifest");
    if( p->nField>0 ) SYNTAX("J-card in manifest");
    if( p->zTicketUuid ) SYNTAX("K-card in manifest");
    p->type = CFTYPE_MANIFEST;
  }else if( p->nField>0 || p->zTicketUuid!=0 ){
    if( p->zAttachName ) SYNTAX("A-card in ticket");
    if( p->rDate<=0.0 ) SYNTAX("missing date on ticket");
    if( p->nField==0 ) SYNTAX("missing J-card on ticket");
    if( p->zTicketUuid==0 ) SYNTAX("missing K-card on ticket");
    if( p->zMimetype) SYNTAX("N-card in ticket");
    if( p->nTag>0 ) SYNTAX("T-card in ticket");
    if( p->zUser==0 ) SYNTAX("missing U-card on ticket");
    if( !seenZ ) SYNTAX("missing Z-card on ticket");
    p->type = CFTYPE_TICKET;
  }else if( p->zAttachName ){
    if( p->rDate<=0.0 ) SYNTAX("missing date on attachment");
    if( p->nTag>0 ) SYNTAX("T-card in attachment");
    if( !seenZ ) SYNTAX("missing Z-card on attachment");
    p->type = CFTYPE_ATTACHMENT;
  }else{
    if( p->rDate<=0.0 ) SYNTAX("missing date on control");
    if( p->zMimetype ) SYNTAX("N-card in control");
    if( !seenZ ) SYNTAX("missing Z-card on control");
    p->type = CFTYPE_CONTROL;
  }
  md5sum_init();
  if( !isRepeat ) g.parseCnt[p->type]++;
  blob_reset(&bUuid);
  return p;

manifest_syntax_error:
  if(bUuid.nUsed){
    blob_appendf(pErr, "manifest [%.40s] ", blob_str(&bUuid));
    blob_reset(&bUuid);
  }
  if( zErr ){
    blob_appendf(pErr, "line %d: %s", lineNo, zErr);
  }else{
    blob_appendf(pErr, "unknown error on line %d", lineNo);
  }
  md5sum_init();
  manifest_destroy(p);
  return 0;
}

/*
** Get a manifest given the rid for the control artifact.  Return
** a pointer to the manifest on success or NULL if there is a failure.
*/
Manifest *manifest_get(int rid, int cfType, Blob *pErr){
  Blob content;
  Manifest *p;
  if( !rid ) return 0;
  p = manifest_cache_find(rid);
  if( p ){
    if( cfType!=CFTYPE_ANY && cfType!=p->type ){
      manifest_cache_insert(p);
      p = 0;
    }
    return p;
  }
  content_get(rid, &content);
  p = manifest_parse(&content, rid, pErr);
  if( p && cfType!=CFTYPE_ANY && cfType!=p->type ){
    manifest_destroy(p);
    p = 0;
  }
  return p;
}

/*
** Given a checkin name, load and parse the manifest for that checkin.
** Throw a fatal error if anything goes wrong.
*/
Manifest *manifest_get_by_name(const char *zName, int *pRid){
  int rid;
  Manifest *p;

  rid = name_to_typed_rid(zName, "ci");
  if( !is_a_version(rid) ){
    fossil_fatal("no such checkin: %s", zName);
  }
  if( pRid ) *pRid = rid;
  p = manifest_get(rid, CFTYPE_MANIFEST, 0);
  if( p==0 ){
    fossil_fatal("cannot parse manifest for checkin: %s", zName);
  }
  return p;
}

/*
** COMMAND: test-parse-manifest
**
** Usage: %fossil test-parse-manifest FILENAME ?N?
**
** Parse the manifest and discarded.  Use for testing only.
*/
void manifest_test_parse_cmd(void){
  Manifest *p;
  Blob b;
  int i;
  int n = 1;
  sqlite3_open(":memory:", &g.db);
  if( g.argc!=3 && g.argc!=4 ){
    usage("FILENAME");
  }
  blob_read_from_file(&b, g.argv[2]);
  if( g.argc>3 ) n = atoi(g.argv[3]);
  for(i=0; i<n; i++){
    Blob b2;
    Blob err;
    blob_copy(&b2, &b);
    blob_zero(&err);
    p = manifest_parse(&b2, 0, &err);
    if( p==0 ) fossil_print("ERROR: %s\n", blob_str(&err));
    blob_reset(&err);
    manifest_destroy(p);
  }
}

/*
** Fetch the baseline associated with the delta-manifest p.
** Return 0 on success.  If unable to parse the baseline,
** throw an error.  If the baseline is a manifest, throw an
** error if throwError is true, or record that p is an orphan
** and return 1 if throwError is false.
*/
static int fetch_baseline(Manifest *p, int throwError){
  if( p->zBaseline!=0 && p->pBaseline==0 ){
    int rid = uuid_to_rid(p->zBaseline, 1);
    p->pBaseline = manifest_get(rid, CFTYPE_MANIFEST, 0);
    if( p->pBaseline==0 ){
      if( !throwError ){
        db_multi_exec(
           "INSERT OR IGNORE INTO orphan(rid, baseline) VALUES(%d,%d)",
           p->rid, rid
        );
        return 1;
      }
      fossil_fatal("cannot access baseline manifest %S", p->zBaseline);
    }
  }
  return 0;
}

/*
** Rewind a manifest-file iterator back to the beginning of the manifest.
*/
void manifest_file_rewind(Manifest *p){
  p->iFile = 0;
  fetch_baseline(p, 1);
  if( p->pBaseline ){
    p->pBaseline->iFile = 0;
  }
}

/*
** Advance to the next manifest-file.
**
** Return NULL for end-of-records or if there is an error.  If an error
** occurs and pErr!=0 then store 1 in *pErr.
*/
ManifestFile *manifest_file_next(
  Manifest *p,
  int *pErr
){
  ManifestFile *pOut = 0;
  if( pErr ) *pErr = 0;
  if( p->pBaseline==0 ){
    /* Manifest p is a baseline-manifest.  Just scan down the list
    ** of files. */
    if( p->iFile<p->nFile ) pOut = &p->aFile[p->iFile++];
  }else{
    /* Manifest p is a delta-manifest.  Scan the baseline but amend the
    ** file list in the baseline with changes described by p.
    */
    Manifest *pB = p->pBaseline;
    int cmp;
    while(1){
      if( pB->iFile>=pB->nFile ){
        /* We have used all entries out of the baseline.  Return the next
        ** entry from the delta. */
        if( p->iFile<p->nFile ) pOut = &p->aFile[p->iFile++];
        break;
      }else if( p->iFile>=p->nFile ){
        /* We have used all entries from the delta.  Return the next
        ** entry from the baseline. */
        if( pB->iFile<pB->nFile ) pOut = &pB->aFile[pB->iFile++];
        break;
      }else if( (cmp = fossil_strcmp(pB->aFile[pB->iFile].zName,
                              p->aFile[p->iFile].zName)) < 0 ){
        /* The next baseline entry comes before the next delta entry.
        ** So return the baseline entry. */
        pOut = &pB->aFile[pB->iFile++];
        break;
      }else if( cmp>0 ){
        /* The next delta entry comes before the next baseline
        ** entry so return the delta entry */
        pOut = &p->aFile[p->iFile++];
        break;
      }else if( p->aFile[p->iFile].zUuid ){
        /* The next delta entry is a replacement for the next baseline
        ** entry.  Skip the baseline entry and return the delta entry */
        pB->iFile++;
        pOut = &p->aFile[p->iFile++];
        break;
      }else{
        /* The next delta entry is a delete of the next baseline
        ** entry.  Skip them both.  Repeat the loop to find the next
        ** non-delete entry. */
        pB->iFile++;
        p->iFile++;
        continue;
      }
    }
  }
  return pOut;
}

/*
** Translate a filename into a filename-id (fnid).  Create a new fnid
** if no previously exists.
*/
static int filename_to_fnid(const char *zFilename){
  static Stmt q1, s1;
  int fnid;
  db_static_prepare(&q1, "SELECT fnid FROM filename WHERE name=:fn");
  db_bind_text(&q1, ":fn", zFilename);
  fnid = 0;
  if( db_step(&q1)==SQLITE_ROW ){
    fnid = db_column_int(&q1, 0);
  }
  db_reset(&q1);
  if( fnid==0 ){
    db_static_prepare(&s1, "INSERT INTO filename(name) VALUES(:fn)");
    db_bind_text(&s1, ":fn", zFilename);
    db_exec(&s1);
    fnid = db_last_insert_rowid();
  }
  return fnid;
}

/*
** Compute an appropriate mlink.mperm integer for the permission string
** of a file.
*/
int manifest_file_mperm(ManifestFile *pFile){
  int mperm = PERM_REG;
  if( pFile && pFile->zPerm){
    if( strstr(pFile->zPerm,"x")!=0 ){
      mperm = PERM_EXE;
    }else if( strstr(pFile->zPerm,"l")!=0 ){
      mperm = PERM_LNK;
    }
  }
  return mperm;
}

/*
** Add a single entry to the mlink table.  Also add the filename to
** the filename table if it is not there already.
*/
static void add_one_mlink(
  int mid,                  /* The record ID of the manifest */
  const char *zFromUuid,    /* UUID for the mlink.pid. "" to add file */
  const char *zToUuid,      /* UUID for the mlink.fid. "" to delete */
  const char *zFilename,    /* Filename */
  const char *zPrior,       /* Previous filename. NULL if unchanged */
  int isPublic,             /* True if mid is not a private manifest */
  int mperm                 /* 1: exec, 2: symlink */
){
  int fnid, pfnid, pid, fid;
  static Stmt s1;

  fnid = filename_to_fnid(zFilename);
  if( zPrior==0 ){
    pfnid = 0;
  }else{
    pfnid = filename_to_fnid(zPrior);
  }
  if( zFromUuid==0 || zFromUuid[0]==0 ){
    pid = 0;
  }else{
    pid = uuid_to_rid(zFromUuid, 1);
  }
  if( zToUuid==0 || zToUuid[0]==0 ){
    fid = 0;
  }else{
    fid = uuid_to_rid(zToUuid, 1);
    if( isPublic ) content_make_public(fid);
  }
  db_static_prepare(&s1,
    "INSERT INTO mlink(mid,pid,fid,fnid,pfnid,mperm)"
    "VALUES(:m,:p,:f,:n,:pfn,:mp)"
  );
  db_bind_int(&s1, ":m", mid);
  db_bind_int(&s1, ":p", pid);
  db_bind_int(&s1, ":f", fid);
  db_bind_int(&s1, ":n", fnid);
  db_bind_int(&s1, ":pfn", pfnid);
  db_bind_int(&s1, ":mp", mperm);
  db_exec(&s1);
  if( pid && fid ){
    content_deltify(pid, fid, 0);
  }
}

/*
** Do a binary search to find a file in the p->aFile[] array.
**
** As an optimization, guess that the file we seek is at index p->iFile.
** That will usually be the case.  If it is not found there, then do the
** actual binary search.
**
** Update p->iFile to be the index of the file that is found.
*/
static ManifestFile *manifest_file_seek_base(
  Manifest *p,             /* Manifest to search */
  const char *zName,       /* Name of the file we are looking for */
  int bBest                /* 0: exact match only.  1: closest match */
){
  int lwr, upr;
  int c;
  int i;
  lwr = 0;
  upr = p->nFile - 1;
  if( p->iFile>=lwr && p->iFile<upr ){
    c = fossil_strcmp(p->aFile[p->iFile+1].zName, zName);
    if( c==0 ){
      return &p->aFile[++p->iFile];
    }else if( c>0 ){
      upr = p->iFile;
    }else{
      lwr = p->iFile+1;
    }
  }
  while( lwr<=upr ){
    i = (lwr+upr)/2;
    c = fossil_strcmp(p->aFile[i].zName, zName);
    if( c<0 ){
      lwr = i+1;
    }else if( c>0 ){
      upr = i-1;
    }else{
      p->iFile = i;
      return &p->aFile[i];
    }
  }
  if( bBest ){
    if( lwr>=p->nFile ) lwr = p->nFile-1;
    i = (int)strlen(zName);
    if( strncmp(zName, p->aFile[lwr].zName, i)==0 ) return &p->aFile[lwr];
  }
  return 0;
}

/*
** Locate a file named zName in the aFile[] array of the given manifest.
** Return a pointer to the appropriate ManifestFile object.  Return NULL
** if not found.
**
** This routine works even if p is a delta-manifest.  The pointer
** returned might be to the baseline.
**
** We assume that filenames are in sorted order and use a binary search.
*/
ManifestFile *manifest_file_seek(Manifest *p, const char *zName, int bBest){
  ManifestFile *pFile;

  pFile = manifest_file_seek_base(p, zName, p->zBaseline ? 0 : bBest);
  if( pFile && pFile->zUuid==0 ) return 0;
  if( pFile==0 && p->zBaseline ){
    fetch_baseline(p, 1);
    pFile = manifest_file_seek_base(p->pBaseline, zName,bBest);
  }
  return pFile;
}

/*
** Look for a file in a manifest, taking the case-sensitive option
** into account.  If case-sensitive is off, then files in any case
** will match.
*/
ManifestFile *manifest_file_find(Manifest *p, const char *zName){
  int i;
  Manifest *pBase;
  if( filenames_are_case_sensitive() ){
    return manifest_file_seek(p, zName, 0);
  }
  for(i=0; i<p->nFile; i++){
    if( fossil_stricmp(zName, p->aFile[i].zName)==0 ){
      return &p->aFile[i];
    }
  }
  if( p->zBaseline==0 ) return 0;
  fetch_baseline(p, 1);
  pBase = p->pBaseline;
  if( pBase==0 ) return 0;
  for(i=0; i<pBase->nFile; i++){
    if( fossil_stricmp(zName, pBase->aFile[i].zName)==0 ){
      return &pBase->aFile[i];
    }
  }
  return 0;
}

/*
** Add mlink table entries associated with manifest cid, pChild.  The
** parent manifest is pid, pParent.  One of either pChild or pParent
** will be NULL and it will be computed based on cid/pid.
**
** A single mlink entry is added for every file that changed content,
** name, and/or permissions going from pid to cid.
**
** Deleted files have mlink.fid=0.
** Added files have mlink.pid=0.
** Edited files have both mlink.pid!=0 and mlink.fid!=0
*/
static void add_mlink(int pid, Manifest *pParent, int cid, Manifest *pChild){
  Blob otherContent;
  int otherRid;
  int i, rc;
  ManifestFile *pChildFile, *pParentFile;
  Manifest **ppOther;
  static Stmt eq;
  int isPublic;                /* True if pChild is non-private */

  /* If mlink table entires are already set for cid, then abort early
  ** doing no work.
  */
  db_static_prepare(&eq, "SELECT 1 FROM mlink WHERE mid=:mid");
  db_bind_int(&eq, ":mid", cid);
  rc = db_step(&eq);
  db_reset(&eq);
  if( rc==SQLITE_ROW ) return;

  /* Compute the value of the missing pParent or pChild parameter.
  ** Fetch the baseline checkins for both.
  */
  assert( pParent==0 || pChild==0 );
  if( pParent==0 ){
    ppOther = &pParent;
    otherRid = pid;
  }else{
    ppOther = &pChild;
    otherRid = cid;
  }
  if( (*ppOther = manifest_cache_find(otherRid))==0 ){
    content_get(otherRid, &otherContent);
    if( blob_size(&otherContent)==0 ) return;
    *ppOther = manifest_parse(&otherContent, otherRid, 0);
    if( *ppOther==0 ) return;
  }
  if( fetch_baseline(pParent, 0) || fetch_baseline(pChild, 0) ){
    manifest_destroy(*ppOther);
    return;
  }
  isPublic = !content_is_private(cid);

  /* Try to make the parent manifest a delta from the child, if that
  ** is an appropriate thing to do.  For a new baseline, make the
  ** previous baseline a delta from the current baseline.
  */
  if( (pParent->zBaseline==0)==(pChild->zBaseline==0) ){
    content_deltify(pid, cid, 0);
  }else if( pChild->zBaseline==0 && pParent->zBaseline!=0 ){
    content_deltify(pParent->pBaseline->rid, cid, 0);
  }

  /* Remember all children less than a few seconds younger than their parent,
  ** as we might want to fudge the times for those children.
  */
  if( pChild->rDate<pParent->rDate+AGE_FUDGE_WINDOW
      && manifest_crosslink_busy
  ){
    db_multi_exec(
       "INSERT OR REPLACE INTO time_fudge VALUES(%d, %.17g, %d, %.17g);",
       pParent->rid, pParent->rDate, pChild->rid, pChild->rDate
    );
  }

  /* First look at all files in pChild, ignoring its baseline.  This
  ** is where most of the changes will be found.
  */
  for(i=0, pChildFile=pChild->aFile; i<pChild->nFile; i++, pChildFile++){
    int mperm = manifest_file_mperm(pChildFile);
    if( pChildFile->zPrior ){
       pParentFile = manifest_file_seek(pParent, pChildFile->zPrior, 0);
       if( pParentFile ){
         /* File with name change */
         add_one_mlink(cid, pParentFile->zUuid, pChildFile->zUuid,
                       pChildFile->zName, pChildFile->zPrior, isPublic, mperm);
       }else{
         /* File name changed, but the old name is not found in the parent!
         ** Treat this like a new file. */
         add_one_mlink(cid, 0, pChildFile->zUuid, pChildFile->zName, 0,
                       isPublic, mperm);
       }
    }else{
       pParentFile = manifest_file_seek(pParent, pChildFile->zName, 0);
       if( pParentFile==0 ){
         if( pChildFile->zUuid ){
           /* A new file */
           add_one_mlink(cid, 0, pChildFile->zUuid, pChildFile->zName, 0,
                         isPublic, mperm);
         }
       }else if( fossil_strcmp(pChildFile->zUuid, pParentFile->zUuid)!=0
              || manifest_file_mperm(pParentFile)!=mperm ){
         /* Changes in file content or permissions */
         add_one_mlink(cid, pParentFile->zUuid, pChildFile->zUuid,
                       pChildFile->zName, 0, isPublic, mperm);
       }
    }
  }
  if( pParent->zBaseline && pChild->zBaseline ){
    /* Both parent and child are delta manifests.  Look for files that
    ** are deleted or modified in the parent but which reappear or revert
    ** to baseline in the child and show such files as being added or changed
    ** in the child. */
    for(i=0, pParentFile=pParent->aFile; i<pParent->nFile; i++, pParentFile++){
      if( pParentFile->zUuid ){
        pChildFile = manifest_file_seek_base(pChild, pParentFile->zName, 0);
        if( pChildFile==0 ){
          /* The child file reverts to baseline.  Show this as a change */
          pChildFile = manifest_file_seek(pChild, pParentFile->zName, 0);
          if( pChildFile ){
            add_one_mlink(cid, pParentFile->zUuid, pChildFile->zUuid,
                          pChildFile->zName, 0, isPublic,
                          manifest_file_mperm(pChildFile));
          }
        }
      }else{
        pChildFile = manifest_file_seek(pChild, pParentFile->zName, 0);
        if( pChildFile ){
          /* File resurrected in the child after having been deleted in
          ** the parent.  Show this as an added file. */
          add_one_mlink(cid, 0, pChildFile->zUuid, pChildFile->zName, 0,
                        isPublic, manifest_file_mperm(pChildFile));
        }
      }
    }
  }else if( pChild->zBaseline==0 ){
    /* pChild is a baseline.  Look for files that are present in pParent
    ** but are missing from pChild and mark them as having been deleted. */
    manifest_file_rewind(pParent);
    while( (pParentFile = manifest_file_next(pParent,0))!=0 ){
      pChildFile = manifest_file_seek(pChild, pParentFile->zName, 0);
      if( pChildFile==0 && pParentFile->zUuid!=0 ){
        add_one_mlink(cid, pParentFile->zUuid, 0, pParentFile->zName, 0,
                      isPublic, 0);
      }
    }
  }
  manifest_cache_insert(*ppOther);
}

/*
** Setup to do multiple manifest_crosslink() calls.
** This is only required if processing ticket changes.
*/
void manifest_crosslink_begin(void){
  assert( manifest_crosslink_busy==0 );
  manifest_crosslink_busy = 1;
  db_begin_transaction();
  db_multi_exec(
     "CREATE TEMP TABLE pending_tkt(uuid TEXT UNIQUE);"
     "CREATE TEMP TABLE time_fudge("
     "  mid INTEGER PRIMARY KEY,"    /* The rid of a manifest */
     "  m1 REAL,"                    /* The timestamp on mid */
     "  cid INTEGER,"                /* A child or mid */
     "  m2 REAL"                     /* Timestamp on the child */
     ");"
  );
}

#if INTERFACE
/* Timestamps might be adjusted slightly to ensure that checkins appear
** on the timeline in chronological order.  This is the maximum amount
** of the adjustment window, in days.
*/
#define AGE_FUDGE_WINDOW      (2.0/86400.0)       /* 2 seconds */

/* This is increment (in days) by which timestamps are adjusted for
** use on the timeline.
*/
#define AGE_ADJUST_INCREMENT  (25.0/86400000.0)   /* 25 milliseconds */

#endif /* LOCAL_INTERFACE */

/*
** Finish up a sequence of manifest_crosslink calls.
*/
int manifest_crosslink_end(int flags){
  Stmt q, u;
  int i;
  int rc = TH_OK;
  int permitHooks = (flags & MC_PERMIT_HOOKS);
  const char *zScript = 0;
  assert( manifest_crosslink_busy==1 );
  if( permitHooks ){
    rc = xfer_run_common_script();
    if( rc==TH_OK ){
      zScript = xfer_ticket_code();
    }
  }
  db_prepare(&q, "SELECT uuid FROM pending_tkt");
  while( db_step(&q)==SQLITE_ROW ){
    const char *zUuid = db_column_text(&q, 0);
    ticket_rebuild_entry(zUuid);
    if( permitHooks && rc==TH_OK ){
      rc = xfer_run_script(zScript, zUuid, 0);
    }
  }
  db_finalize(&q);
  db_multi_exec("DROP TABLE pending_tkt");

  /* If multiple check-ins happen close together in time, adjust their
  ** times by a few milliseconds to make sure they appear in chronological
  ** order.
  */
  db_prepare(&q,
      "UPDATE time_fudge SET m1=m2-:incr WHERE m1>=m2 AND m1<m2+:window"
  );
  db_bind_double(&q, ":incr", AGE_ADJUST_INCREMENT);
  db_bind_double(&q, ":window", AGE_FUDGE_WINDOW);
  db_prepare(&u,
      "UPDATE time_fudge SET m2="
         "(SELECT x.m1 FROM time_fudge AS x WHERE x.mid=time_fudge.cid)"
  );
  for(i=0; i<30; i++){
    db_step(&q);
    db_reset(&q);
    if( sqlite3_changes(g.db)==0 ) break;
    db_step(&u);
    db_reset(&u);
  }
  db_finalize(&q);
  db_finalize(&u);
  if( db_exists("SELECT 1 FROM time_fudge") ){
    db_multi_exec(
      "UPDATE event SET mtime=(SELECT m1 FROM time_fudge WHERE mid=objid)"
      " WHERE objid IN (SELECT mid FROM time_fudge);"
    );
  }
  db_multi_exec("DROP TABLE time_fudge;");

  db_end_transaction(0);
  manifest_crosslink_busy = 0;
  return ( rc!=TH_ERROR );
}

/*
** Make an entry in the event table for a ticket change artifact.
*/
void manifest_ticket_event(
  int rid,                    /* Artifact ID of the change ticket artifact */
  const Manifest *pManifest,  /* Parsed content of the artifact */
  int isNew,                  /* True if this is the first event */
  int tktTagId                /* Ticket tag ID */
){
  int i;
  char *zTitle;
  Blob comment;
  Blob brief;
  char *zNewStatus = 0;
  static char *zTitleExpr = 0;
  static char *zStatusColumn = 0;
  static int once = 1;

  blob_zero(&comment);
  blob_zero(&brief);
  if( once ){
    once = 0;
    zTitleExpr = db_get("ticket-title-expr", "title");
    zStatusColumn = db_get("ticket-status-column", "status");
  }
  zTitle = db_text("unknown",
    "SELECT \"%w\" FROM ticket WHERE tkt_uuid=%Q",
    zTitleExpr, pManifest->zTicketUuid
  );
  if( !isNew ){
    for(i=0; i<pManifest->nField; i++){
      if( fossil_strcmp(pManifest->aField[i].zName, zStatusColumn)==0 ){
        zNewStatus = pManifest->aField[i].zValue;
      }
    }
    if( zNewStatus ){
      blob_appendf(&comment, "%h ticket [%s|%S]: <i>%h</i>",
         zNewStatus, pManifest->zTicketUuid, pManifest->zTicketUuid, zTitle
      );
      if( pManifest->nField>1 ){
        blob_appendf(&comment, " plus %d other change%s",
          pManifest->nField-1, pManifest->nField==2 ? "" : "s");
      }
      blob_appendf(&brief, "%h ticket [%s|%S].",
                   zNewStatus, pManifest->zTicketUuid, pManifest->zTicketUuid);
    }else{
      zNewStatus = db_text("unknown",
         "SELECT \"%w\" FROM ticket WHERE tkt_uuid=%Q",
         zStatusColumn, pManifest->zTicketUuid
      );
      blob_appendf(&comment, "Ticket [%s|%S] <i>%h</i> status still %h with "
           "%d other change%s",
           pManifest->zTicketUuid, pManifest->zTicketUuid, zTitle, zNewStatus,
           pManifest->nField, pManifest->nField==1 ? "" : "s"
      );
      fossil_free(zNewStatus);
      blob_appendf(&brief, "Ticket [%s|%S]: %d change%s",
           pManifest->zTicketUuid, pManifest->zTicketUuid, pManifest->nField,
           pManifest->nField==1 ? "" : "s"
      );
    }
  }else{
    blob_appendf(&comment, "New ticket [%s|%S] <i>%h</i>.",
      pManifest->zTicketUuid, pManifest->zTicketUuid, zTitle
    );
    blob_appendf(&brief, "New ticket [%s|%S].", pManifest->zTicketUuid,
        pManifest->zTicketUuid);
  }
  fossil_free(zTitle);
  db_multi_exec(
    "REPLACE INTO event(type,tagid,mtime,objid,user,comment,brief)"
    "VALUES('t',%d,%.17g,%d,%Q,%Q,%Q)",
    tktTagId, pManifest->rDate, rid, pManifest->zUser,
    blob_str(&comment), blob_str(&brief)
  );
  blob_reset(&comment);
  blob_reset(&brief);
}

/*
** Add an extra line of text to the end of a manifest to prevent it being
** recognized as a valid manifest.
**
** This routine is called prior to writing out the text of a manifest as
** the "manifest" file in the root of a repository when
** "fossil setting manifest on" is enabled.  That way, if the files of
** the project are imported into a different Fossil project, the manifest
** file will not be interpreted as a control artifact in that other project.
**
** Normally it is sufficient to simply append the extra line of text.
** However, if the manifest is PGP signed then the extra line has to be
** inserted before the PGP signature (thus invalidating the signature).
*/
void sterilize_manifest(Blob *p){
  char *z, *zOrig;
  int n, nOrig;
  static const char zExtraLine[] =
      "# Remove this line to create a well-formed manifest.\n";

  z = zOrig = blob_materialize(p);
  n = nOrig = blob_size(p);
  remove_pgp_signature(&z, &n);
  if( z==zOrig ){
    blob_append(p, zExtraLine, -1);
  }else{
    int iEnd;
    Blob copy;
    memcpy(&copy, p, sizeof(copy));
    blob_init(p, 0, 0);
    iEnd = (int)(&z[n] - zOrig);
    blob_append(p, zOrig, iEnd);
    blob_append(p, zExtraLine, -1);
    blob_append(p, &zOrig[iEnd], -1);
    blob_zero(&copy);
  }
}

/*
** This is the comparison function used to sort the tag array.
*/
static int tag_compare(const void *a, const void *b){
  struct TagType *pA = (struct TagType*)a;
  struct TagType *pB = (struct TagType*)b;
  int c;
  c = fossil_strcmp(pA->zUuid, pB->zUuid);
  if( c==0 ){
    c = fossil_strcmp(pA->zName, pB->zName);
  }
  return c;
}

/*
** Scan artifact rid/pContent to see if it is a control artifact of
** any key:
**
**      *  Manifest
**      *  Control
**      *  Wiki Page
**      *  Ticket Change
**      *  Cluster
**      *  Attachment
**      *  Event
**
** If the input is a control artifact, then make appropriate entries
** in the auxiliary tables of the database in order to crosslink the
** artifact.
**
** If global variable g.xlinkClusterOnly is true, then ignore all
** control artifacts other than clusters.
**
** This routine always resets the pContent blob before returning.
**
** Historical note:  This routine original processed manifests only.
** Processing for other control artifacts was added later.  The name
** of the routine, "manifest_crosslink", and the name of this source
** file, is a legacy of its original use.
*/
int manifest_crosslink(int rid, Blob *pContent, int flags){
  int i, rc = TH_OK;
  Manifest *p;
  Stmt q;
  int parentid = 0;
  int permitHooks = (flags & MC_PERMIT_HOOKS);
  const char *zScript = 0;
  const char *zUuid = 0;

  if( (p = manifest_cache_find(rid))!=0 ){
    blob_reset(pContent);
  }else if( (p = manifest_parse(pContent, rid, 0))==0 ){
    assert( blob_is_reset(pContent) || pContent==0 );
<<<<<<< HEAD
    fossil_error(1, "syntax error in manifest [%s]",
                 db_text(0, "SELECT uuid FROM blob WHERE rid=%d",rid));
=======
    if( (flags & MC_NO_ERRORS)==0 ) fossil_error(1, "syntax error in manifest");
>>>>>>> f73a06df
    return 0;
  }
  if( g.xlinkClusterOnly && p->type!=CFTYPE_CLUSTER ){
    manifest_destroy(p);
    assert( blob_is_reset(pContent) );
    if( (flags & MC_NO_ERRORS)==0 ) fossil_error(1, "no manifest");
    return 0;
  }
  if( p->type==CFTYPE_MANIFEST && fetch_baseline(p, 0) ){
    manifest_destroy(p);
    assert( blob_is_reset(pContent) );
<<<<<<< HEAD
    fossil_error(1, "cannot fetch baseline for manifest [%s]",
                 db_text(0, "SELECT uuid FROM blob WHERE rid=%d",rid));
=======
    if( (flags & MC_NO_ERRORS)==0 ){
      fossil_error(1, "cannot fetch baseline manifest");
    }
>>>>>>> f73a06df
    return 0;
  }
  db_begin_transaction();
  if( p->type==CFTYPE_MANIFEST ){
    if( permitHooks ){
      zScript = xfer_commit_code();
      zUuid = db_text(0, "SELECT uuid FROM blob WHERE rid=%d", rid);
    }
    if( !db_exists("SELECT 1 FROM mlink WHERE mid=%d", rid) ){
      char *zCom;
      for(i=0; i<p->nParent; i++){
        int pid = uuid_to_rid(p->azParent[i], 1);
        db_multi_exec("INSERT OR IGNORE INTO plink(pid, cid, isprim, mtime)"
                      "VALUES(%d, %d, %d, %.17g)", pid, rid, i==0, p->rDate);
        if( i==0 ){
          add_mlink(pid, 0, rid, p);
          parentid = pid;
        }
      }
      db_prepare(&q, "SELECT cid FROM plink WHERE pid=%d AND isprim", rid);
      while( db_step(&q)==SQLITE_ROW ){
        int cid = db_column_int(&q, 0);
        add_mlink(rid, p, cid, 0);
      }
      db_finalize(&q);
      if( p->nParent==0 ){
        /* For root files (files without parents) add mlink entries
        ** showing all content as new. */
        int isPublic = !content_is_private(rid);
        for(i=0; i<p->nFile; i++){
          add_one_mlink(rid, 0, p->aFile[i].zUuid, p->aFile[i].zName, 0,
                        isPublic, manifest_file_mperm(&p->aFile[i]));
        }
      }
      db_multi_exec(
        "REPLACE INTO event(type,mtime,objid,user,comment,"
                           "bgcolor,euser,ecomment,omtime)"
        "VALUES('ci',"
        "  coalesce("
        "    (SELECT julianday(value) FROM tagxref WHERE tagid=%d AND rid=%d),"
        "    %.17g"
        "  ),"
        "  %d,%Q,%Q,"
        "  (SELECT value FROM tagxref WHERE tagid=%d AND rid=%d AND tagtype>0),"
        "  (SELECT value FROM tagxref WHERE tagid=%d AND rid=%d),"
        "  (SELECT value FROM tagxref WHERE tagid=%d AND rid=%d),%.17g);",
        TAG_DATE, rid, p->rDate,
        rid, p->zUser, p->zComment,
        TAG_BGCOLOR, rid,
        TAG_USER, rid,
        TAG_COMMENT, rid, p->rDate
      );
      zCom = db_text(0, "SELECT coalesce(ecomment, comment) FROM event"
                        " WHERE rowid=last_insert_rowid()");
      wiki_extract_links(zCom, rid, 0, p->rDate, 1, WIKI_INLINE);
      fossil_free(zCom);

      /* If this is a delta-manifest, record the fact that this repository
      ** contains delta manifests, to free the "commit" logic to generate
      ** new delta manifests.
      */
      if( p->zBaseline!=0 ){
        static int once = 1;
        if( once ){
          db_set_int("seen-delta-manifest", 1, 0);
          once = 0;
        }
      }
    }
  }
  if( p->type==CFTYPE_CLUSTER ){
    static Stmt del1;
    tag_insert("cluster", 1, 0, rid, p->rDate, rid);
    db_static_prepare(&del1, "DELETE FROM unclustered WHERE rid=:rid");
    for(i=0; i<p->nCChild; i++){
      int mid;
      mid = uuid_to_rid(p->azCChild[i], 1);
      if( mid>0 ){
        db_bind_int(&del1, ":rid", mid);
        db_step(&del1);
        db_reset(&del1);
      }
    }
  }
  if( p->type==CFTYPE_CONTROL
   || p->type==CFTYPE_MANIFEST
   || p->type==CFTYPE_EVENT
  ){
    for(i=0; i<p->nTag; i++){
      int tid;
      int type;
      if( p->aTag[i].zUuid ){
        tid = uuid_to_rid(p->aTag[i].zUuid, 1);
      }else{
        tid = rid;
      }
      if( tid ){
        switch( p->aTag[i].zName[0] ){
          case '-':  type = 0;  break;  /* Cancel prior occurrences */
          case '+':  type = 1;  break;  /* Apply to target only */
          case '*':  type = 2;  break;  /* Propagate to descendants */
          default:
            fossil_error(1, "unknown tag type in manifest: %s", p->aTag);
            return 0;
        }
        tag_insert(&p->aTag[i].zName[1], type, p->aTag[i].zValue,
                   rid, p->rDate, tid);
      }
    }
    if( parentid ){
      tag_propagate_all(parentid);
    }
  }
  if( p->type==CFTYPE_WIKI ){
    char *zTag = mprintf("wiki-%s", p->zWikiTitle);
    int tagid = tag_findid(zTag, 1);
    int prior;
    char *zComment;
    int nWiki;
    char zLength[40];
    while( fossil_isspace(p->zWiki[0]) ) p->zWiki++;
    nWiki = strlen(p->zWiki);
    sqlite3_snprintf(sizeof(zLength), zLength, "%d", nWiki);
    tag_insert(zTag, 1, zLength, rid, p->rDate, rid);
    fossil_free(zTag);
    prior = db_int(0,
      "SELECT rid FROM tagxref"
      " WHERE tagid=%d AND mtime<%.17g"
      " ORDER BY mtime DESC",
      tagid, p->rDate
    );
    if( prior ){
      content_deltify(prior, rid, 0);
    }
    if( nWiki>0 ){
      zComment = mprintf("Changes to wiki page [%h]", p->zWikiTitle);
    }else{
      zComment = mprintf("Deleted wiki page [%h]", p->zWikiTitle);
    }
    db_multi_exec(
      "REPLACE INTO event(type,mtime,objid,user,comment,"
      "                  bgcolor,euser,ecomment)"
      "VALUES('w',%.17g,%d,%Q,%Q,"
      "  (SELECT value FROM tagxref WHERE tagid=%d AND rid=%d AND tagtype>1),"
      "  (SELECT value FROM tagxref WHERE tagid=%d AND rid=%d),"
      "  (SELECT value FROM tagxref WHERE tagid=%d AND rid=%d));",
      p->rDate, rid, p->zUser, zComment,
      TAG_BGCOLOR, rid,
      TAG_USER, rid,
      TAG_COMMENT, rid
    );
    fossil_free(zComment);
  }
  if( p->type==CFTYPE_EVENT ){
    char *zTag = mprintf("event-%s", p->zEventId);
    int tagid = tag_findid(zTag, 1);
    int prior, subsequent;
    int nWiki;
    char zLength[40];
    while( fossil_isspace(p->zWiki[0]) ) p->zWiki++;
    nWiki = strlen(p->zWiki);
    sqlite3_snprintf(sizeof(zLength), zLength, "%d", nWiki);
    tag_insert(zTag, 1, zLength, rid, p->rDate, rid);
    fossil_free(zTag);
    prior = db_int(0,
      "SELECT rid FROM tagxref"
      " WHERE tagid=%d AND mtime<%.17g AND rid!=%d"
      " ORDER BY mtime DESC",
      tagid, p->rDate, rid
    );
    subsequent = db_int(0,
      "SELECT rid FROM tagxref"
      " WHERE tagid=%d AND mtime>=%.17g AND rid!=%d"
      " ORDER BY mtime",
      tagid, p->rDate, rid
    );
    if( prior ){
      content_deltify(prior, rid, 0);
      if( !subsequent ){
        db_multi_exec(
          "DELETE FROM event"
          " WHERE type='e'"
          "   AND tagid=%d"
          "   AND objid IN (SELECT rid FROM tagxref WHERE tagid=%d)",
          tagid, tagid
        );
      }
    }
    if( subsequent ){
      content_deltify(rid, subsequent, 0);
    }else{
      db_multi_exec(
        "REPLACE INTO event(type,mtime,objid,tagid,user,comment,bgcolor)"
        "VALUES('e',%.17g,%d,%d,%Q,%Q,"
        "  (SELECT value FROM tagxref WHERE tagid=%d AND rid=%d));",
        p->rEventDate, rid, tagid, p->zUser, p->zComment,
        TAG_BGCOLOR, rid
      );
    }
  }
  if( p->type==CFTYPE_TICKET ){
    char *zTag;
    assert( manifest_crosslink_busy==1 );
    zTag = mprintf("tkt-%s", p->zTicketUuid);
    tag_insert(zTag, 1, 0, rid, p->rDate, rid);
    fossil_free(zTag);
    db_multi_exec("INSERT OR IGNORE INTO pending_tkt VALUES(%Q)",
                  p->zTicketUuid);
  }
  if( p->type==CFTYPE_ATTACHMENT ){
    char *zComment = 0;
    const char isAdd = (p->zAttachSrc && p->zAttachSrc[0]) ? 1 : 0;
    const char attachToType = fossil_is_uuid(p->zAttachTarget)
      ? 't' /* attach to ticket */
      : 'w' /* attach to wiki page */;
    db_multi_exec(
       "INSERT INTO attachment(attachid, mtime, src, target,"
                              "filename, comment, user)"
       "VALUES(%d,%.17g,%Q,%Q,%Q,%Q,%Q);",
       rid, p->rDate, p->zAttachSrc, p->zAttachTarget, p->zAttachName,
       (p->zComment ? p->zComment : ""), p->zUser
    );
    db_multi_exec(
       "UPDATE attachment SET isLatest = (mtime=="
          "(SELECT max(mtime) FROM attachment"
          "  WHERE target=%Q AND filename=%Q))"
       " WHERE target=%Q AND filename=%Q",
       p->zAttachTarget, p->zAttachName,
       p->zAttachTarget, p->zAttachName
    );
    if( 'w' == attachToType ){
      if( isAdd ){
        zComment = mprintf(
             "Add attachment [/artifact/%s|%h] to wiki page [%h]",
             p->zAttachSrc, p->zAttachName, p->zAttachTarget);
      }else{
        zComment = mprintf("Delete attachment \"%h\" from wiki page [%h]",
             p->zAttachName, p->zAttachTarget);
      }
    }else{
      if( isAdd ){
        zComment = mprintf(
             "Add attachment [/artifact/%s|%h] to ticket [%s|%S]",
             p->zAttachSrc, p->zAttachName, p->zAttachTarget, p->zAttachTarget);
      }else{
        zComment = mprintf("Delete attachment \"%h\" from ticket [%s|%S]",
             p->zAttachName, p->zAttachTarget, p->zAttachTarget);
      }
    }
    db_multi_exec(
        "REPLACE INTO event(type,mtime,objid,user,comment)"
        "VALUES('%c',%.17g,%d,%Q,%Q)",
        attachToType, p->rDate, rid, p->zUser, zComment
    );
    fossil_free(zComment);
  }
  if( p->type==CFTYPE_CONTROL ){
    Blob comment;
    int i;
    const char *zName;
    const char *zValue;
    const char *zTagUuid;
    int branchMove = 0;
    blob_zero(&comment);
    if( p->zComment ){
      blob_appendf(&comment, " %s.", p->zComment);
    }
    /* Next loop expects tags to be sorted on UUID, so sort it. */
    qsort(p->aTag, p->nTag, sizeof(p->aTag[0]), tag_compare);
    for(i=0; i<p->nTag; i++){
      zTagUuid = p->aTag[i].zUuid;
      if( !zTagUuid ) continue;
      if( i==0 || fossil_strcmp(zTagUuid, p->aTag[i-1].zUuid)!=0 ){
        blob_appendf(&comment,
           " Edit [%s|%S]:",
           zTagUuid, zTagUuid);
        branchMove = 0;
        if( permitHooks && db_exists("SELECT 1 FROM event, blob"
            " WHERE event.type='ci' AND event.objid=blob.rid"
            " AND blob.uuid=%Q", zTagUuid) ){
          zScript = xfer_commit_code();
          zUuid = zTagUuid;
        }
      }
      zName = p->aTag[i].zName;
      zValue = p->aTag[i].zValue;
      if( strcmp(zName, "*branch")==0 ){
        blob_appendf(&comment,
           " Move to branch [/timeline?r=%h&nd&dp=%s&unhide | %h].",
           zValue, zTagUuid, zValue);
        branchMove = 1;
        continue;
      }else if( strcmp(zName, "*bgcolor")==0 ){
        blob_appendf(&comment,
           " Change branch background color to \"%h\".", zValue);
        continue;
      }else if( strcmp(zName, "+bgcolor")==0 ){
        blob_appendf(&comment,
           " Change background color to \"%h\".", zValue);
        continue;
      }else if( strcmp(zName, "-bgcolor")==0 ){
        blob_appendf(&comment, " Cancel background color");
      }else if( strcmp(zName, "+comment")==0 ){
        blob_appendf(&comment, " Edit check-in comment.");
        continue;
      }else if( strcmp(zName, "+user")==0 ){
        blob_appendf(&comment, " Change user to \"%h\".", zValue);
        continue;
      }else if( strcmp(zName, "+date")==0 ){
        blob_appendf(&comment, " Timestamp %h.", zValue);
        continue;
      }else if( memcmp(zName, "-sym-",5)==0 ){
        if( !branchMove ) blob_appendf(&comment, " Cancel tag \"%h\"", &zName[5]);
      }else if( memcmp(zName, "*sym-",5)==0 ){
        if( !branchMove ){
          blob_appendf(&comment, " Add propagating tag \"%h\"", &zName[5]);
        }
      }else if( memcmp(zName, "+sym-",5)==0 ){
        blob_appendf(&comment, " Add tag \"%h\"", &zName[5]);
      }else if( strcmp(zName, "+closed")==0 ){
        blob_append(&comment, " Marked \"Closed\"", -1);
      }else if( strcmp(zName, "-closed")==0 ){
        blob_append(&comment, " Removed the \"Closed\" mark", -1);
      }else {
        if( zName[0]=='-' ){
          blob_appendf(&comment, " Cancel \"%h\"", &zName[1]);
        }else if( zName[0]=='+' ){
          blob_appendf(&comment, " Add \"%h\"", &zName[1]);
        }else{
          blob_appendf(&comment, " Add propagating \"%h\"", &zName[1]);
        }
        if( zValue && zValue[0] ){
          blob_appendf(&comment, " with value \"%h\".", zValue);
        }else{
          blob_appendf(&comment, ".");
        }
        continue;
      }
      if( zValue && zValue[0] ){
        blob_appendf(&comment, " with note \"%h\".", zValue);
      }else{
        blob_appendf(&comment, ".");
      }
    }
    /*blob_appendf(&comment, " &#91;[/info/%S | details]&#93;");*/
    if( blob_size(&comment)==0 ) blob_append(&comment, " ", 1);
    db_multi_exec(
      "REPLACE INTO event(type,mtime,objid,user,comment)"
      "VALUES('g',%.17g,%d,%Q,%Q)",
      p->rDate, rid, p->zUser, blob_str(&comment)+1
    );
    blob_reset(&comment);
  }
  db_end_transaction(0);
  if( permitHooks ){
    rc = xfer_run_common_script();
    if( rc==TH_OK ){
      rc = xfer_run_script(zScript, zUuid, 0);
    }
  }
  if( p->type==CFTYPE_MANIFEST ){
    manifest_cache_insert(p);
  }else{
    manifest_destroy(p);
  }
  assert( blob_is_reset(pContent) );
  return ( rc!=TH_ERROR );
}

/*
** COMMAND: test-crosslink
**
** Usage:  %fossil test-crosslink RECORDID
**
** Run the manifest_crosslink() routine on the artifact with the given
** record ID.  This is typically done in the debugger.
*/
void test_crosslink_cmd(void){
  int rid;
  Blob content;
  db_find_and_open_repository(0, 0);
  if( g.argc!=3 ) usage("RECORDID");
  rid = name_to_rid(g.argv[2]);
  content_get(rid, &content);
  manifest_crosslink(rid, &content, MC_NONE);
}<|MERGE_RESOLUTION|>--- conflicted
+++ resolved
@@ -1747,12 +1747,10 @@
     blob_reset(pContent);
   }else if( (p = manifest_parse(pContent, rid, 0))==0 ){
     assert( blob_is_reset(pContent) || pContent==0 );
-<<<<<<< HEAD
-    fossil_error(1, "syntax error in manifest [%s]",
-                 db_text(0, "SELECT uuid FROM blob WHERE rid=%d",rid));
-=======
-    if( (flags & MC_NO_ERRORS)==0 ) fossil_error(1, "syntax error in manifest");
->>>>>>> f73a06df
+    if( (flags & MC_NO_ERRORS)==0 ){
+      fossil_error(1, "syntax error in manifest [%s]",
+                   db_text(0, "SELECT uuid FROM blob WHERE rid=%d",rid));
+    }
     return 0;
   }
   if( g.xlinkClusterOnly && p->type!=CFTYPE_CLUSTER ){
@@ -1764,14 +1762,10 @@
   if( p->type==CFTYPE_MANIFEST && fetch_baseline(p, 0) ){
     manifest_destroy(p);
     assert( blob_is_reset(pContent) );
-<<<<<<< HEAD
-    fossil_error(1, "cannot fetch baseline for manifest [%s]",
-                 db_text(0, "SELECT uuid FROM blob WHERE rid=%d",rid));
-=======
     if( (flags & MC_NO_ERRORS)==0 ){
-      fossil_error(1, "cannot fetch baseline manifest");
-    }
->>>>>>> f73a06df
+      fossil_error(1, "cannot fetch baseline for manifest [%s]",
+                   db_text(0, "SELECT uuid FROM blob WHERE rid=%d",rid));
+    }
     return 0;
   }
   db_begin_transaction();
