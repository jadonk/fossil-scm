/*
** Copyright (c) 2010 D. Richard Hipp
**
** This program is free software; you can redistribute it and/or
** modify it under the terms of the Simplified BSD License (also
** known as the "2-Clause License" or "FreeBSD License".)

** This program is distributed in the hope that it will be useful,
** but without any warranty; without even the implied warranty of
** merchantability or fitness for a particular purpose.
**
** Author contact information:
**   drh@hwaci.com
**   http://www.hwaci.com/drh/
**
*******************************************************************************
**
** This module contains the code that initializes the "sqlite3" command-line
** shell against the repository database.  The command-line shell itself
** is a copy of the "shell.c" code from SQLite.  This file contains logic
** to initialize the code in shell.c.
*/
#include "config.h"
#include "sqlcmd.h"
#if defined(FOSSIL_ENABLE_MINIZ)
#  define MINIZ_HEADER_FILE_ONLY
#  include "miniz.c"
#else
#  include <zlib.h>
#endif

/*
** Implementation of the "content(X)" SQL function.  Return the complete
** content of artifact identified by X as a blob.
*/
static void sqlcmd_content(
  sqlite3_context *context,
  int argc,
  sqlite3_value **argv
){
  int rid;
  Blob cx;
  const char *zName;
  assert( argc==1 );
  zName = (const char*)sqlite3_value_text(argv[0]);
  if( zName==0 ) return;
  g.db = sqlite3_context_db_handle(context);
  g.repositoryOpen = 1;
  rid = name_to_rid(zName);
  if( rid==0 ) return;
  if( content_get(rid, &cx) ){
    sqlite3_result_blob(context, blob_buffer(&cx), blob_size(&cx),
                                 SQLITE_TRANSIENT);
    blob_reset(&cx);
  }
}

/*
** Implementation of the "compress(X)" SQL function.  The input X is
** compressed using zLib and the output is returned.
*/
static void sqlcmd_compress(
  sqlite3_context *context,
  int argc,
  sqlite3_value **argv
){
  const unsigned char *pIn;
  unsigned char *pOut;
  unsigned int nIn;
  unsigned long int nOut;

  pIn = sqlite3_value_blob(argv[0]);
  nIn = sqlite3_value_bytes(argv[0]);
  nOut = 13 + nIn + (nIn+999)/1000;
  pOut = sqlite3_malloc( nOut+4 );
  pOut[0] = nIn>>24 & 0xff;
  pOut[1] = nIn>>16 & 0xff;
  pOut[2] = nIn>>8 & 0xff;
  pOut[3] = nIn & 0xff;
  compress(&pOut[4], &nOut, pIn, nIn);
  sqlite3_result_blob(context, pOut, nOut+4, sqlite3_free);
}

/*
** Implementation of the "decompress(X)" SQL function.  The argument X
** is a blob which was obtained from compress(Y).  The output will be
** the value Y.
*/
static void sqlcmd_decompress(
  sqlite3_context *context,
  int argc,
  sqlite3_value **argv
){
  const unsigned char *pIn;
  unsigned char *pOut;
  unsigned int nIn;
  unsigned long int nOut;
  int rc;

  pIn = sqlite3_value_blob(argv[0]);
  nIn = sqlite3_value_bytes(argv[0]);
  nOut = (pIn[0]<<24) + (pIn[1]<<16) + (pIn[2]<<8) + pIn[3];
  pOut = sqlite3_malloc( nOut+1 );
  rc = uncompress(pOut, &nOut, &pIn[4], nIn-4);
  if( rc==Z_OK ){
    sqlite3_result_blob(context, pOut, nOut, sqlite3_free);
  }else{
    sqlite3_result_error(context, "input is not zlib compressed", -1);
  }
}

/*
** Add the content(), compress(), and decompress() SQL functions to 
** database connection db.
*/
int add_content_sql_commands(sqlite3 *db){
  sqlite3_create_function(db, "content", 1, SQLITE_UTF8, 0,
                          sqlcmd_content, 0, 0);
  sqlite3_create_function(db, "compress", 1, SQLITE_UTF8, 0,
                          sqlcmd_compress, 0, 0);
  sqlite3_create_function(db, "decompress", 1, SQLITE_UTF8, 0,
                          sqlcmd_decompress, 0, 0);
}

/*
** This is the "automatic extension" initializer that runs right after
** the connection to the repository database is opened.  Set up the
** database connection to be more useful to the human operator.
*/
static int sqlcmd_autoinit(
  sqlite3 *db,
  const char **pzErrMsg,
  const void *notUsed
){
  add_content_sql_commands(db);
  re_add_sql_func(db);
<<<<<<< HEAD
=======
  foci_register(db);
  g.zMainDbType = "repository";
>>>>>>> cef2944b
  g.repositoryOpen = 1;
  g.db = db;
  return SQLITE_OK;
}

/*
** COMMAND: sqlite3
**
** Usage: %fossil sqlite3 ?DATABASE? ?OPTIONS?
**
** Run the standalone sqlite3 command-line shell on DATABASE with OPTIONS.
** If DATABASE is omitted, then the repository that serves the working
** directory is opened.
**
** WARNING:  Careless use of this command can corrupt a Fossil repository
** in ways that are unrecoverable.  Be sure you know what you are doing before
** running any SQL commands that modifies the repository database.
*/
void cmd_sqlite3(void){
  extern int sqlite3_shell(int, char**);
  db_find_and_open_repository(OPEN_ANY_SCHEMA, 0);
  db_close(1);
  sqlite3_shutdown();
  sqlite3_shell(g.argc-1, g.argv+1);
  sqlite3_cancel_auto_extension((void(*)(void))sqlcmd_autoinit);
  g.db = 0;
  g.zMainDbType = 0;
  g.repositoryOpen = 0;
  g.localOpen = 0;
}

/*
** This routine is called by the patched sqlite3 command-line shell in order
** to load the name and database connection for the open Fossil database.
*/
void fossil_open(const char **pzRepoName){
  sqlite3_auto_extension((void(*)(void))sqlcmd_autoinit);
  *pzRepoName = g.zRepositoryName;
}<|MERGE_RESOLUTION|>--- conflicted
+++ resolved
@@ -134,11 +134,8 @@
 ){
   add_content_sql_commands(db);
   re_add_sql_func(db);
-<<<<<<< HEAD
-=======
+  g.zMainDbType = "repository";
   foci_register(db);
-  g.zMainDbType = "repository";
->>>>>>> cef2944b
   g.repositoryOpen = 1;
   g.db = db;
   return SQLITE_OK;
