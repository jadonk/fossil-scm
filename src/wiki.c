/*
** Copyright (c) 2007 D. Richard Hipp
** Copyright (c) 2008 Stephan Beal
**
** This program is free software; you can redistribute it and/or
** modify it under the terms of the Simplified BSD License (also
** known as the "2-Clause License" or "FreeBSD License".)
**
** This program is distributed in the hope that it will be useful,
** but without any warranty; without even the implied warranty of
** merchantability or fitness for a particular purpose.
**
** Author contact information:
**   drh@hwaci.com
**   http://www.hwaci.com/drh/
**
*******************************************************************************
**
** This file contains code to do formatting of wiki text.
*/
#include "config.h"
#include <assert.h>
#include <ctype.h>
#include "wiki.h"

/*
** Return true if the input string is a well-formed wiki page name.
**
** Well-formed wiki page names do not begin or end with whitespace,
** and do not contain tabs or other control characters and do not
** contain more than a single space character in a row.  Well-formed
** names must be between 1 and 100 characters in length, inclusive.
*/
int wiki_name_is_wellformed(const unsigned char *z){
  int i;
  if( z[0]<=0x20 ){
    return 0;
  }
  for(i=1; z[i]; i++){
    if( z[i]<0x20 ) return 0;
    if( z[i]==0x20 && z[i-1]==0x20 ) return 0;
  }
  if( z[i-1]==' ' ) return 0;
  if( i<1 || i>100 ) return 0;
  return 1;
}

/*
** Output rules for well-formed wiki pages
*/
static void well_formed_wiki_name_rules(void){
  @ <ul>
  @ <li> Must not begin or end with a space.</li>
  @ <li> Must not contain any control characters, including tab or
  @      newline.</li>
  @ <li> Must not have two or more spaces in a row internally.</li>
  @ <li> Must be between 1 and 100 characters in length.</li>
  @ </ul>
}

/*
** Check a wiki name.  If it is not well-formed, then issue an error
** and return true.  If it is well-formed, return false.
*/
static int check_name(const char *z){
  if( !wiki_name_is_wellformed((const unsigned char *)z) ){
    style_set_current_feature("wiki");
    style_header("Wiki Page Name Error");
    @ The wiki name "<span class="wikiError">%h(z)</span>" is not well-formed.
    @ Rules for wiki page names:
    well_formed_wiki_name_rules();
    style_finish_page();
    return 1;
  }
  return 0;
}

/*
** Return the tagid associated with a particular wiki page.
*/
int wiki_tagid(const char *zPageName){
  return db_int(0, "SELECT tagid FROM tag WHERE tagname='wiki-%q'",zPageName);
}
int wiki_tagid2(const char *zPrefix, const char *zPageName){
  return db_int(0, "SELECT tagid FROM tag WHERE tagname='wiki-%q/%q'",
                zPrefix, zPageName);
}

/*
** Return the RID of the next or previous version of a wiki page.  
** Return 0 if rid is the last/first version.
*/
int wiki_next(int tagid, double mtime){
  return db_int(0,
     "SELECT srcid FROM tagxref"
     " WHERE tagid=%d AND mtime>%.16g"
     " ORDER BY mtime ASC LIMIT 1",
     tagid, mtime);
}
int wiki_prev(int tagid, double mtime){
  return db_int(0,
     "SELECT srcid FROM tagxref"
     " WHERE tagid=%d AND mtime<%.16g"
     " ORDER BY mtime DESC LIMIT 1",
     tagid, mtime);
}

/*
** WEBPAGE: home
** WEBPAGE: index
** WEBPAGE: not_found
**
** The /home, /index, and /not_found pages all redirect to the homepage
** configured by the administrator.
*/
void home_page(void){
  char *zPageName = db_get("project-name",0);
  char *zIndexPage = db_get("index-page",0);
  login_check_credentials();
  if( zIndexPage ){
    const char *zPathInfo = P("PATH_INFO");
    while( zIndexPage[0]=='/' ) zIndexPage++;
    while( zPathInfo[0]=='/' ) zPathInfo++;
    if( fossil_strcmp(zIndexPage, zPathInfo)==0 ) zIndexPage = 0;
  }
  if( zIndexPage ){
    cgi_redirectf("%R/%s", zIndexPage);
  }
  if( !g.perm.RdWiki ){
    cgi_redirectf("%R/login?g=%R/home");
  }
  if( zPageName ){
    login_check_credentials();
    g.zExtra = zPageName;
    cgi_set_parameter_nocopy("name", g.zExtra, 1);
    g.isHome = 1;
    wiki_page();
    return;
  }
  style_set_current_feature("wiki");
  style_header("Home");
  @ <p>This is a stub home-page for the project.
  @ To fill in this page, first go to
  @ %z(href("%R/setup_config"))setup/config</a>
  @ and establish a "Project Name".  Then create a
  @ wiki page with that name.  The content of that wiki page
  @ will be displayed in place of this message.</p>
  style_finish_page();
}

/*
** Return true if the given pagename is the name of the sandbox
*/
static int is_sandbox(const char *zPagename){
  return fossil_stricmp(zPagename,"sandbox")==0 ||
         fossil_stricmp(zPagename,"sand box")==0;
}

/*
** Formal, common and short names for the various wiki styles.
*/
static const char *const azStyles[] = {
  "text/x-fossil-wiki", "Fossil Wiki", "wiki",
  "text/x-markdown",    "Markdown",    "markdown",
  "text/plain",         "Plain Text",  "plain"
};

/*
** Only allow certain mimetypes through.
** All others become "text/x-fossil-wiki"
*/
const char *wiki_filter_mimetypes(const char *zMimetype){
  if( zMimetype!=0 ){
    int i;
    for(i=0; i<count(azStyles); i+=3){
      if( fossil_strcmp(zMimetype,azStyles[i+2])==0 ){
        return azStyles[i];
      }
    }
    if(  fossil_strcmp(zMimetype, "text/x-markdown")==0
        || fossil_strcmp(zMimetype, "text/plain")==0 ){
      return zMimetype;
    }
  }
  return "text/x-fossil-wiki";
}

/*
** Render wiki text according to its mimetype.
**
**   text/x-fossil-wiki      Fossil wiki
**   text/x-markdown         Markdown
**   text/x-pikchr           Pikchr
**   anything else...        Plain text
**
** If zMimetype is a null pointer, then use "text/x-fossil-wiki".
*/
void wiki_render_by_mimetype(Blob *pWiki, const char *zMimetype){
  if( zMimetype==0 || fossil_strcmp(zMimetype, "text/x-fossil-wiki")==0 ){
    wiki_convert(pWiki, 0, 0);
  }else if( fossil_strcmp(zMimetype, "text/x-markdown")==0 ){
    Blob tail = BLOB_INITIALIZER;
    markdown_to_html(pWiki, 0, &tail);
    safe_html(&tail);
    @ %s(blob_str(&tail))
    blob_reset(&tail);
  }else if( fossil_strcmp(zMimetype, "text/x-pikchr")==0 ){
    const char *zPikchr = blob_str(pWiki);
    int w, h;
    char *zOut = pikchr(zPikchr, "pikchr", 0, &w, &h);
    if( w>0 ){
      @ <div class="pikchr-svg" style="max-width:%d(w)px">
      @ %s(zOut)
      @ </div>
    }else{
      @ <pre class='error'>\n">
      @ %s(zOut);
      @ </pre>
    }
    free(zOut);
  }else{
    @ <pre class='textPlain'>
    @ %h(blob_str(pWiki))
    @ </pre>
  }
}

/*
** WEBPAGE: md_rules
**
** Show a summary of the Markdown wiki formatting rules.
*/
void markdown_rules_page(void){
  Blob x;
  int fTxt = P("txt")!=0;
  style_set_current_feature("wiki");
  style_header("Markdown Formatting Rules");
  if( fTxt ){
    style_submenu_element("Formatted", "%R/md_rules");
  }else{
    style_submenu_element("Plain-Text", "%R/md_rules?txt=1");
  }
  style_submenu_element("Wiki", "%R/wiki_rules");
  blob_init(&x, builtin_text("markdown.md"), -1);
  blob_materialize(&x);
  interwiki_append_map_table(&x);
  safe_html_context(DOCSRC_TRUSTED);
  wiki_render_by_mimetype(&x, fTxt ? "text/plain" : "text/x-markdown");
  blob_reset(&x);
  style_finish_page();
}

/*
** WEBPAGE: wiki_rules
**
** Show a summary of the wiki formatting rules.
*/
void wiki_rules_page(void){
  Blob x;
  int fTxt = P("txt")!=0;
  style_set_current_feature("wiki");
  style_header("Wiki Formatting Rules");
  if( fTxt ){
    style_submenu_element("Formatted", "%R/wiki_rules");
  }else{
    style_submenu_element("Plain-Text", "%R/wiki_rules?txt=1");
  }
  style_submenu_element("Markdown","%R/md_rules");
  blob_init(&x, builtin_text("wiki.wiki"), -1);
  blob_materialize(&x);
  interwiki_append_map_table(&x);
  safe_html_context(DOCSRC_TRUSTED);
  wiki_render_by_mimetype(&x, fTxt ? "text/plain" : "text/x-fossil-wiki");
  blob_reset(&x);
  style_finish_page();
}

/*
** WEBPAGE: markup_help
**
** Show links to the md_rules and wiki_rules pages.
*/
void markup_help_page(void){
  style_set_current_feature("wiki");
  style_header("Fossil Markup Styles");
  @ <ul>
  @ <li><p>%z(href("%R/wiki_rules"))Fossil Wiki Formatting Rules</a></p></li>
  @ <li><p>%z(href("%R/md_rules"))Markdown Formatting Rules</a></p></li>
  @ </ul>
  style_finish_page();
}

/*
** Returns non-zero if moderation is required for wiki changes and wiki
** attachments.
*/
int wiki_need_moderation(
  int localUser /* Are we being called for a local interactive user? */
){
  /*
  ** If the FOSSIL_FORCE_WIKI_MODERATION variable is set, *ALL* changes for
  ** wiki pages will be required to go through moderation (even those performed
  ** by the local interactive user via the command line).  This can be useful
  ** for local (or remote) testing of the moderation subsystem and its impact
  ** on the contents and status of wiki pages.
  */
  if( fossil_getenv("FOSSIL_FORCE_WIKI_MODERATION")!=0 ){
    return 1;
  }
  if( localUser ){
    return 0;
  }
  return g.perm.ModWiki==0 && db_get_boolean("modreq-wiki",0)==1;
}

/* Standard submenu items for wiki pages */
#define W_SRCH        0x00001
#define W_LIST        0x00002
#define W_HELP        0x00004
#define W_NEW         0x00008
#define W_BLOG        0x00010
#define W_SANDBOX     0x00020
#define W_ALL         0x0001f
#define W_ALL_BUT(x)  (W_ALL&~(x))

/*
** Add some standard submenu elements for wiki screens.
*/
static void wiki_standard_submenu(unsigned int ok){
  if( (ok & W_SRCH)!=0 && search_restrict(SRCH_WIKI)!=0 ){
    style_submenu_element("Search", "%R/wikisrch");
  }
  if( (ok & W_LIST)!=0 ){
    style_submenu_element("List", "%R/wcontent");
  }
  if( (ok & W_HELP)!=0 ){
    style_submenu_element("Help", "%R/wikihelp");
  }
  if( (ok & W_NEW)!=0 && g.anon.NewWiki ){
    style_submenu_element("New", "%R/wikinew");
  }
  if( (ok & W_SANDBOX)!=0 ){
    style_submenu_element("Sandbox", "%R/wikiedit?name=Sandbox");
  }
}

/*
** WEBPAGE: wikihelp
** A generic landing page for wiki.
*/
void wiki_helppage(void){
  login_check_credentials();
  if( !g.perm.RdWiki ){ login_needed(g.anon.RdWiki); return; }
  style_set_current_feature("wiki");
  style_header("Wiki Help");
  wiki_standard_submenu(W_ALL_BUT(W_HELP));
  @ <h2>Wiki Links</h2>
  @ <ul>
  @ <li> %z(href("%R/timeline?y=w"))Recent changes</a> to wiki pages.</li>
  @ <li> Formatting rules for %z(href("%R/wiki_rules"))Fossil Wiki</a> and for
  @ %z(href("%R/md_rules"))Markdown Wiki</a>.</li>
  @ <li> Use the %z(href("%R/wikiedit?name=Sandbox"))Sandbox</a>
  @      to experiment.</li>
  if( g.perm.NewWiki ){
    @ <li>  Create a %z(href("%R/wikinew"))new wiki page</a>.</li>
    if( g.perm.Write ){
      @ <li>   Create a %z(href("%R/technoteedit"))new tech-note</a>.</li>
    }
  }
  @ <li> %z(href("%R/wcontent"))List of All Wiki Pages</a>
  @      available on this server.</li>
  if( g.perm.ModWiki ){
    @ <li> %z(href("%R/modreq"))Tend to pending moderation requests</a></li>
  }
  if( search_restrict(SRCH_WIKI)!=0 ){
    @ <li> %z(href("%R/wikisrch"))Search</a> for wiki pages containing key
    @ words</li>
  }
  @ </ul>
  style_finish_page();
  return;
}

/*
** WEBPAGE: wikisrch
** Usage:  /wikisrch?s=PATTERN
**
** Full-text search of all current wiki text
*/
void wiki_srchpage(void){
  login_check_credentials();
  style_set_current_feature("wiki");
  style_header("Wiki Search");
  wiki_standard_submenu(W_HELP|W_LIST|W_SANDBOX);
  search_screen(SRCH_WIKI, 0);
  style_finish_page();
}

/* Return values from wiki_page_type() */
#if INTERFACE
# define WIKITYPE_UNKNOWN    (-1)
# define WIKITYPE_NORMAL     0
# define WIKITYPE_BRANCH     1
# define WIKITYPE_CHECKIN    2
# define WIKITYPE_TAG        3
#endif

/*
** Figure out what type of wiki page we are dealing with.
*/
int wiki_page_type(const char *zPageName){
  if( db_get_boolean("wiki-about",1)==0 ){
    return WIKITYPE_NORMAL;
  }else
  if( sqlite3_strglob("checkin/*", zPageName)==0 
   && db_exists("SELECT 1 FROM blob WHERE uuid=%Q",zPageName+8)
  ){
    return WIKITYPE_CHECKIN;
  }else
  if( sqlite3_strglob("branch/*", zPageName)==0 ){
    return WIKITYPE_BRANCH;
  }else
  if( sqlite3_strglob("tag/*", zPageName)==0 ){
    return WIKITYPE_TAG;
  }
  return WIKITYPE_NORMAL;
}

/*
** Returns a JSON-friendly string form of the integer value returned
** by wiki_page_type(zPageName).
*/
const char * wiki_page_type_name(const char *zPageName){
  switch(wiki_page_type(zPageName)){
    case WIKITYPE_CHECKIN: return "checkin";
    case WIKITYPE_BRANCH: return "branch";
    case WIKITYPE_TAG: return "tag";
    case WIKITYPE_NORMAL:
    default: return "normal";
  }
}

/*
** Add an appropriate style_header() for either the /wiki or /wikiedit page
** for zPageName.  zExtra is an empty string for /wiki but has the text
** "Edit: " for /wikiedit.
**
** If the page is /wiki and the page is one of the special times (check-in,
** branch, or tag) and the "p" query parameter is omitted, then do a 
** redirect to the display of the check-in, branch, or tag rather than
** continuing to the plain wiki display.
*/
static int wiki_page_header(
  int eType,                /* Page type.  Might be WIKITYPE_UNKNOWN */
  const char *zPageName,    /* Name of the page */
  const char *zExtra        /* Extra prefix text on the page header */
){
  style_set_current_feature("wiki");
  if( eType==WIKITYPE_UNKNOWN ) eType = wiki_page_type(zPageName);
  switch( eType ){
    case WIKITYPE_NORMAL: {
      style_header("%s%s", zExtra, zPageName);
      break;
    }
    case WIKITYPE_CHECKIN: {
      zPageName += 8;
      if( zExtra[0]==0 && !P("p") ){
        cgi_redirectf("%R/info/%s",zPageName);
      }else{
        style_header("Notes About Checkin %S", zPageName);
        style_submenu_element("Checkin Timeline","%R/timeline?f=%s", zPageName);
        style_submenu_element("Checkin Info","%R/info/%s", zPageName);
      }
      break;
    }
    case WIKITYPE_BRANCH: {
      zPageName += 7;
      if( zExtra[0]==0 && !P("p") ){
        cgi_redirectf("%R/timeline?r=%t", zPageName);
      }else{
        style_header("Notes About Branch %h", zPageName);
        style_submenu_element("Branch Timeline","%R/timeline?r=%t", zPageName);
      }
      break;
    }
    case WIKITYPE_TAG: {
      zPageName += 4;
      if( zExtra[0]==0 && !P("p") ){
        cgi_redirectf("%R/timeline?t=%t",zPageName);
      }else{
        style_header("Notes About Tag %h", zPageName);
        style_submenu_element("Tag Timeline","%R/timeline?t=%t",zPageName);
      }
      break;
    }
  }
  return eType;
}

/*
** Wiki pages with special names "branch/...", "checkin/...", and "tag/..."
** requires perm.Write privilege in addition to perm.WrWiki in order
** to write.  This function determines whether the extra perm.Write
** is required and available.  Return true if writing to the wiki page
** may proceed, and return false if permission is lacking.
*/
static int wiki_special_permission(const char *zPageName){
  if( strncmp(zPageName,"branch/",7)!=0
   && strncmp(zPageName,"checkin/",8)!=0
   && strncmp(zPageName,"tag/",4)!=0
  ){
    return 1;
  }
  if( db_get_boolean("wiki-about",1)==0 ){
    return 1;
  }
  return g.perm.Write;
}

/*
** WEBPAGE: wiki
**
** Display a wiki page.  Example:  /wiki?name=PAGENAME
**
** Query parameters:
**
**    name=NAME        Name of the wiki page to display.  Required.
**    nsm              Omit the submenu if present.  (Mnemonic: No SubMenu)
**    p                Always show just the wiki page.  For special
**                     pages for check-ins, branches, or tags, there will
**                     be a redirect to the associated /info page unless
**                     this query parameter is present.
*/
void wiki_page(void){
  char *zTag;
  int rid = 0;
  int isSandbox;
  unsigned submenuFlags = W_HELP;
  Blob wiki;
  Manifest *pWiki = 0;
  const char *zPageName;
  const char *zMimetype = 0;
  char *zBody = mprintf("%s","<i>Empty Page</i>");
  int noSubmenu = P("nsm")!=0;

  login_check_credentials();
  if( !g.perm.RdWiki ){ login_needed(g.anon.RdWiki); return; }
  zPageName = P("name");
  if( zPageName==0 ){
    if( search_restrict(SRCH_WIKI)!=0 ){
      wiki_srchpage();
    }else{
      wiki_helppage();
    }
    return;
  }
  if( check_name(zPageName) ) return;
  isSandbox = is_sandbox(zPageName);
  if( isSandbox ){
    submenuFlags &= ~W_SANDBOX;
    zBody = db_get("sandbox",zBody);
    zMimetype = db_get("sandbox-mimetype","text/x-fossil-wiki");
    rid = 0;
  }else{
    const char *zUuid = P("id");
    if( zUuid==0 || (rid = symbolic_name_to_rid(zUuid,"w"))==0 ){
      zTag = mprintf("wiki-%s", zPageName);
      rid = db_int(0,
        "SELECT rid FROM tagxref"
        " WHERE tagid=(SELECT tagid FROM tag WHERE tagname=%Q)"
        " ORDER BY mtime DESC", zTag
      );
      free(zTag);
    }
    pWiki = manifest_get(rid, CFTYPE_WIKI, 0);
    if( pWiki ){
      zBody = pWiki->zWiki;
      zMimetype = pWiki->zMimetype;
    }
  }
  zMimetype = wiki_filter_mimetypes(zMimetype);
  if( !g.isHome && !noSubmenu ){
    if( ((rid && g.perm.WrWiki) || (!rid && g.perm.NewWiki))
     && wiki_special_permission(zPageName)
    ){
      style_submenu_element("Edit", "%R/wikiedit?name=%T", zPageName);
    }else if( rid && g.perm.ApndWiki ){
      style_submenu_element("Edit", "%R/wikiappend?name=%T", zPageName);
    }
    if( g.perm.Hyperlink ){
      style_submenu_element("History", "%R/whistory?name=%T", zPageName);
    }
  }
  style_set_current_page("%T?name=%T", g.zPath, zPageName);
  wiki_page_header(WIKITYPE_UNKNOWN, zPageName, "");
  if( !noSubmenu ){
    wiki_standard_submenu(submenuFlags);
  }
  if( zBody[0]==0 ){
    @ <i>This page has been deleted</i>
  }else{
    blob_init(&wiki, zBody, -1);
    safe_html_context(DOCSRC_WIKI);
    wiki_render_by_mimetype(&wiki, zMimetype);
    blob_reset(&wiki);
  }
  attachment_list(zPageName, "<hr /><h2>Attachments:</h2><ul>");
  manifest_destroy(pWiki);
  document_emit_js(/*for optional pikchr support*/);
  style_finish_page();
}

/*
** Write a wiki artifact into the repository
*/
int wiki_put(Blob *pWiki, int parent, int needMod){
  int nrid;
  if( !needMod ){
    nrid = content_put_ex(pWiki, 0, 0, 0, 0);
    if( parent ) content_deltify(parent, &nrid, 1, 0);
  }else{
    nrid = content_put_ex(pWiki, 0, 0, 0, 1);
    moderation_table_create();
    db_multi_exec("INSERT INTO modreq(objid) VALUES(%d)", nrid);
  }
  db_multi_exec("INSERT OR IGNORE INTO unsent VALUES(%d)", nrid);
  db_multi_exec("INSERT OR IGNORE INTO unclustered VALUES(%d);", nrid);
  manifest_crosslink(nrid, pWiki, MC_NONE);
  return nrid;
}

/*
** Output a selection box from which the user can select the
** wiki mimetype.
*/
void mimetype_option_menu(const char *zMimetype){
  unsigned i;
  @ <select name="mimetype" size="1">
  for(i=0; i<count(azStyles); i+=3){
    if( fossil_strcmp(zMimetype,azStyles[i])==0 ){
      @ <option value="%s(azStyles[i])" selected>%s(azStyles[i+1])</option>
    }else{
      @ <option value="%s(azStyles[i])">%s(azStyles[i+1])</option>
    }
  }
  @ </select>
}

/*
** Given a mimetype, return its common name.
*/
static const char *mimetype_common_name(const char *zMimetype){
  int i;
  for(i=4; i>=2; i-=2){
    if( zMimetype && fossil_strcmp(zMimetype, azStyles[i])==0 ){
      return azStyles[i+1];
    }
  }
  return azStyles[1];
}

/*
 ** Tries to fetch a wiki page for the given name. If found, it
 ** returns true, else false.
 **
 ** versionsBack specifies how many versions back in the history to
 ** fetch. Use 0 for the latest version, 1 for its parent, etc.
 **
 ** If pRid is not NULL then if a result is found *pRid is set to its
 ** RID. If ppWiki is not NULL then if found *ppWiki is set to the
 ** loaded wiki object, which the caller is responsible for passing to
 ** manifest_destroy().
 */
static int wiki_fetch_by_name( const char *zPageName,
                               unsigned int versionsBack,
                               int * pRid, Manifest **ppWiki ){
  Manifest *pWiki = 0;
  char *zTag = mprintf("wiki-%s", zPageName);
  Stmt q = empty_Stmt;
  int rid = 0;

  db_prepare(&q, "SELECT rid FROM tagxref"
             " WHERE tagid=(SELECT tagid FROM tag WHERE"
             "   tagname=%Q) "
             " ORDER BY mtime DESC LIMIT -1 OFFSET %u", zTag,
             versionsBack);
  fossil_free(zTag);
  if(SQLITE_ROW == db_step(&q)){
    rid = db_column_int(&q, 0);
  }
  db_finalize(&q);
  if( rid == 0 ){
    return 0;
  }
  else if(pRid){
    *pRid = rid;
  }
  if(ppWiki){
    pWiki = manifest_get(rid, CFTYPE_WIKI, 0);
    if( pWiki==0 ){
      /* "Cannot happen." */
      return 0;
    }
    *ppWiki = pWiki;
  }
  return 1;
}

/*
** Determines whether the wiki page with the given name can be edited
** or created by the current user. If not, an AJAX error is queued and
** false is returned, else true is returned. A NULL, empty, or
** malformed name is considered non-writable, regardless of the user.
**
** If pRid is not NULL then this function writes the page's rid to
** *pRid (whether or not access is granted). On error or if the page
** does not yet exist, *pRid will be set to 0.
**
** Note that the sandbox is a special case: it is a pseudo-page with
** no rid and the /wikiajax API does not allow anyone to actually save
** a sandbox page, but it is reported as writable here (with rid 0).
*/
static int wiki_ajax_can_write(const char *zPageName, int * pRid){
  int rid = 0;
  const char * zErr = 0;
 
  if(pRid) *pRid = 0;
  if(!zPageName || !*zPageName
     || !wiki_name_is_wellformed((unsigned const char *)zPageName)){
    zErr = "Invalid page name.";
  }else if(is_sandbox(zPageName)){
    return 1;
  }else{
    wiki_fetch_by_name(zPageName, 0, &rid, 0);
    if(pRid) *pRid = rid;
    if(!wiki_special_permission(zPageName)){
      zErr = "Editing this page requires non-wiki write permissions.";
    }else if( (rid && g.perm.WrWiki) || (!rid && g.perm.NewWiki) ){
      return 3;
    }else if(rid && !g.perm.WrWiki){
      zErr = "Requires wiki-write permissions.";
    }else if(!rid && !g.perm.NewWiki){
      zErr = "Requires new-wiki permissions.";
    }else{
      zErr = "Cannot happen! Please report this as a bug.";
    }
  }
  ajax_route_error(403, "%s", zErr);
  return 0;  
}

/*
** Loads the given wiki page, sets the response type to
** application/json, and emits it as a JSON object.  If zPageName is a
** sandbox page then a "fake" object is emitted, as the wikiajax API
** does not permit saving the sandbox.
**
** Returns true on success, false on error, and on error it
** queues up a JSON-format error response.
**
** Output JSON format:
**
** { name: "page name",
**   type: "normal" | "tag" | "checkin" | "branch" | "sandbox",
**   mimetype: "mime type",
**   version: UUID string or null for a sandbox page,
**   parent: "parent uuid" or null if no parent,
**   isDeleted: true if the page has no content (is "deleted")
**              else not set (making it "falsy" in JS),
**   content: "page content" (only if includeContent is true)
** }
**
** If includeContent is false then the content member is elided.
*/
static int wiki_ajax_emit_page_object(const char *zPageName,
                                      int includeContent){
  Manifest * pWiki = 0;
  char * zUuid;

  if( is_sandbox(zPageName) ){
    char * zMimetype =
      db_get("sandbox-mimetype","text/x-fossil-wiki");
    char * zBody = db_get("sandbox","");
    CX("{\"name\": %!j, \"type\": \"sandbox\", "
       "\"mimetype\": %!j, \"version\": null, \"parent\": null",
       zPageName, zMimetype);
    if(includeContent){
      CX(", \"content\": %!j",
       zBody);
    }
    CX("}");
    fossil_free(zMimetype);
    fossil_free(zBody);
    return 1;
  }else if( !wiki_fetch_by_name(zPageName, 0, 0, &pWiki) ){
    ajax_route_error(404, "Wiki page could not be loaded: %s",
                     zPageName);
    return 0;
  }else{
    zUuid = rid_to_uuid(pWiki->rid);
    CX("{\"name\": %!j, \"type\": %!j, "
       "\"version\": %!j, "
       "\"mimetype\": %!j, ",
       pWiki->zWikiTitle,
       wiki_page_type_name(pWiki->zWikiTitle),
       zUuid,
       pWiki->zMimetype ? pWiki->zMimetype : "text/x-fossil-wiki");
    CX("\"parent\": ");
    if(pWiki->nParent){
      CX("%!j", pWiki->azParent[0]);
    }else{
      CX("null");
    }
    if(!pWiki->zWiki || !pWiki->zWiki[0]){
      CX(", \"isEmpty\": true");
    }
    if(includeContent){
      CX(", \"content\": %!j", pWiki->zWiki);
    }
    CX("}");
    fossil_free(zUuid);
    manifest_destroy(pWiki);
    return 2;
  }
}

/*
** Ajax route handler for /wikiajax/save.
**
** URL params:
**
**  page = the wiki page name.
**  mimetype = content mime type.
**  content = page content. Fossil considers an empty page to
**            be "deleted".
**  isnew = 1 if the page is to be newly-created, else 0 or
**          not send.
**
** Responds with JSON. On error, an object in the form documented by
** ajax_route_error(). On success, an object in the form documented
** for wiki_ajax_emit_page_object().
**
** The wikiajax API disallows saving of a sandbox pseudo-page, and
** will respond with an error if asked to save one. Should we want to
** enable it, it's implemented like this for any saved page for which
** is_sandbox(zPageName) is true:
**
**  db_set("sandbox",zBody,0);
**  db_set("sandbox-mimetype",zMimetype,0);
**
*/
static void wiki_ajax_route_save(void){
  const char *zPageName = P("page");
  const char *zMimetype = P("mimetype");
  const char *zContent = P("content");
  const int isNew = ajax_p_bool("isnew");
  Blob content = empty_blob;
  int parentRid = 0;
  int rollback = 0;

  if(!wiki_ajax_can_write(zPageName, &parentRid)){
    return;
  }else if(is_sandbox(zPageName)){
    ajax_route_error(403,"Saving a sandbox page is prohibited.");
    return;
  }
  /* These isNew checks are just me being pedantic. We could just as
     easily derive isNew based on whether or not the page already
     exists. */
  if(isNew){
    if(parentRid>0){
      ajax_route_error(403,"Requested a new page, "
                       "but it already exists with RID %d: %s",
                       parentRid, zPageName);
      return;
    }
  }else if(parentRid==0){
    ajax_route_error(403,"Creating new page [%s] requires passing "
                     "isnew=1.", zPageName);
    return;
  }
  blob_init(&content, zContent ? zContent : "", -1);
  cgi_set_content_type("application/json");
  db_begin_transaction();
  wiki_cmd_commit(zPageName, parentRid, &content, zMimetype, 0);
  rollback = wiki_ajax_emit_page_object(zPageName, 1) ? 0 : 1;
  db_end_transaction(rollback);
}

/*
** Ajax route handler for /wikiajax/fetch.
**
** URL params:
**
**  page = the wiki page name
**
** Responds with JSON. On error, an object in the form documented by
** ajax_route_error(). On success, an object in the form documented
** for wiki_ajax_emit_page_object().
*/
static void wiki_ajax_route_fetch(void){
  const char * zPageName = P("page");
  
  if( zPageName==0 || zPageName[0]==0 ){
    ajax_route_error(400,"Missing page name.");
    return;
  }
  cgi_set_content_type("application/json");
  wiki_ajax_emit_page_object(zPageName, 1);
}

/*
** Ajax route handler for /wikiajax/diff.
**
** URL params:
**
**  page = the wiki page name
**  content = the new/edited wiki page content
**
** Requires that the user have write access solely to avoid some
** potential abuse cases. It does not actually write anything.
*/
static void wiki_ajax_route_diff(void){
  const char * zPageName = P("page");
  Blob contentNew = empty_blob, contentOrig = empty_blob;
  Manifest * pParent = 0;
  const char * zContent = P("content");
  u64 diffFlags = DIFF_HTML | DIFF_NOTTOOBIG | DIFF_STRIP_EOLCR;

  if( zPageName==0 || zPageName[0]==0 ){
    ajax_route_error(400,"Missing page name.");
    return;
  }else if(!wiki_ajax_can_write(zPageName, 0)){
    return;
  }
  switch(atoi(PD("sbs","0"))){
    case 0: diffFlags |= DIFF_LINENO; break;
    default: diffFlags |= DIFF_SIDEBYSIDE;
  }
  switch(atoi(PD("ws","2"))){
    case 1: diffFlags |= DIFF_IGNORE_EOLWS; break;
    case 2: diffFlags |= DIFF_IGNORE_ALLWS; break;
    default: break;
  }
  wiki_fetch_by_name( zPageName, 0, 0, &pParent );
  if( pParent && pParent->zWiki && *pParent->zWiki ){
    blob_init(&contentOrig, pParent->zWiki, -1);
  }else{
    blob_init(&contentOrig, "", 0);
  }
  blob_init(&contentNew, zContent ? zContent : "", -1);
  cgi_set_content_type("text/html");
  ajax_render_diff(&contentOrig, &contentNew, diffFlags);
  blob_reset(&contentNew);
  blob_reset(&contentOrig);
  manifest_destroy(pParent);
}

/*
** Ajax route handler for /wikiajax/preview.
**
** URL params:
**
**  mimetype = the wiki page mimetype (determines rendering style)
**  content = the wiki page content
*/
static void wiki_ajax_route_preview(void){
  const char * zContent = P("content");

  if( zContent==0 ){
    ajax_route_error(400,"Missing content to preview.");
    return;
  }else{
    Blob content = empty_blob;
    const char * zMimetype = PD("mimetype","text/x-fossil-wiki");

    blob_init(&content, zContent, -1);
    cgi_set_content_type("text/html");
    wiki_render_by_mimetype(&content, zMimetype);
    blob_reset(&content);
  }
}

/*
** Outputs the wiki page list in JSON form. If verbose is false then
** it emits an array of strings (page names). If verbose is true it outputs
** an array of objects in this form:
**
** { name: string, version: string or null of sandbox box,
**   parent: uuid or null for first version or sandbox,
**   mimetype: string,
**   type: string (normal, branch, tag, checkin, or sandbox)
** }
**
** If includeContent is true, the object contains a "content" member
** with the raw page content. includeContent is ignored if verbose is
** false.
**
*/
static void wiki_render_page_list_json(int verbose, int includeContent){
  Stmt q = empty_Stmt;
  int n = 0;
  db_begin_transaction();
  db_prepare(&q, "SELECT"
             " substr(tagname,6) AS name"
             " FROM tag JOIN tagxref USING('tagid')"
             " WHERE tagname GLOB 'wiki-*'"
             " UNION SELECT 'Sandbox' AS name"
             " ORDER BY name COLLATE NOCASE");
  CX("[");
  while( SQLITE_ROW==db_step(&q) ){
    char const * zName = db_column_text(&q,0);
    if(n++){
      CX(",");
    }
    if(verbose==0){
      CX("%!j", zName);
    }else{
      wiki_ajax_emit_page_object(zName, includeContent);
    }
  }
  CX("]");
  db_finalize(&q);
  db_end_transaction(0);
}

/*
** Ajax route handler for /wikiajax/list.
**
** Optional parameters: verbose, includeContent (see below).
**
** Responds with JSON. On error, an object in the form documented by
** ajax_route_error().
**
** On success, it emits an array of strings (page names) sorted
** case-insensitively. If the "verbose" parameter is passed in then
** the result list contains objects in the format documented for
** wiki_ajax_emit_page_object(). The content of each object is elided
** unless the "includeContent" parameter is passed on with a
** "non-false" value..
**
** The result list always contains an entry named "Sandbox" which
** represents the sandbox pseudo-page.
*/
static void wiki_ajax_route_list(void){
  const int verbose = ajax_p_bool("verbose");
  const int includeContent = ajax_p_bool("includeContent");

  cgi_set_content_type("application/json");
  wiki_render_page_list_json(verbose, includeContent);
}

/*
** WEBPAGE: wikiajax
**
** An internal dispatcher for wiki AJAX operations. Not for direct
** client use. All routes defined by this interface are app-internal,
** subject to change 
*/
void wiki_ajax_page(void){
  const char * zName = P("name");
  AjaxRoute routeName = {0,0,0,0};
  const AjaxRoute * pRoute = 0;
  const AjaxRoute routes[] = {
  /* Keep these sorted by zName (for bsearch()) */
  {"diff", wiki_ajax_route_diff, 1, 1},
  {"fetch", wiki_ajax_route_fetch, 0, 0},
  {"list", wiki_ajax_route_list, 0, 0},
  {"preview", wiki_ajax_route_preview, 0, 1},
  {"save", wiki_ajax_route_save, 1, 1}
  };

  if(zName==0 || zName[0]==0){
    ajax_route_error(400,"Missing required [route] 'name' parameter.");
    return;
  }
  routeName.zName = zName;
  pRoute = (const AjaxRoute *)bsearch(&routeName, routes,
                                      count(routes), sizeof routes[0],
                                      cmp_ajax_route_name);
  if(pRoute==0){
    ajax_route_error(404,"Ajax route not found.");
    return;
  }
  login_check_credentials();
  if( pRoute->bWriteMode!=0 && g.perm.WrWiki==0 ){
    ajax_route_error(403,"Write permissions required.");
    return;
  }else if( pRoute->bWriteMode==0 && g.perm.RdWiki==0 ){
    ajax_route_error(403,"Read-Wiki permissions required.");
    return;
  }else if(0==cgi_csrf_safe(pRoute->bPost)){
    ajax_route_error(403,
                     "CSRF violation (make sure sending of HTTP "
                     "Referer headers is enabled for XHR "
                     "connections).");
    return;
  }
  pRoute->xCallback();
}

/*
** WEBPAGE: wikiedit
** URL: /wikedit?name=PAGENAME
**
** The main front-end for the Ajax-based wiki editor app. Passing
** in the name of an unknown page will trigger the creation
** of a new page (which is not actually created in the database
** until the user explicitly saves it). If passed no page name,
** the user may select a page from the list on the first UI tab.
**
** When creating a new page, the mimetype URL parameter may optionally
** be used to set its mimetype to one of text/x-fossil-wiki,
** text/x-markdown, or text/plain, defaulting to the former.
*/
void wikiedit_page(void){
  const char *zPageName;
  const char * zMimetype = P("mimetype");
  int isSandbox;
  int found = 0;

  login_check_credentials();
  zPageName = PD("name","");
  if(zPageName && *zPageName){
    if( check_name(zPageName) ) return;
  }
  isSandbox = is_sandbox(zPageName);
  if( isSandbox ){
    if( !g.perm.RdWiki ){
      login_needed(g.anon.RdWiki);
      return;
    }
    found = 1;
  }else if( zPageName!=0 && zPageName[0]!=0){
    int rid = 0;
    if( !wiki_special_permission(zPageName) ){
      login_needed(0);
      return;
    }
    found = wiki_fetch_by_name(zPageName, 0, &rid, 0);
    if( (rid && !g.perm.RdWiki) || (!rid && !g.perm.NewWiki) ){
      login_needed(rid ? g.anon.RdWiki : g.anon.NewWiki);
      return;
    }
  }else{
    if( !g.perm.RdWiki ){
      login_needed(g.anon.RdWiki);
      return;
    }
  }
  style_set_current_feature("wiki");
  style_header("Wiki Editor");
  style_emit_noscript_for_js_page();

  /* Status bar */
  CX("<div id='fossil-status-bar' "
     "title='Status message area. Double-click to clear them.'>"
     "Status messages will go here.</div>\n"
     /* will be moved into the tab container via JS */);

  CX("<div id='wikiedit-edit-status''>"
     "<span class='name'></span>"
     "<span class='links'></span>"
     "</div>");
  
  /* Main tab container... */
  CX("<div id='wikiedit-tabs' class='tab-container'>Loading...</div>");
  /* The .hidden class on the following tab elements is to help lessen
     the FOUC effect of the tabs before JS re-assembles them. */

  /******* Page list *******/
  {
    CX("<div id='wikiedit-tab-pages' "
       "data-tab-parent='wikiedit-tabs' "
       "data-tab-label='Wiki Page List' "
       "class='hidden'"
       ">");
    CX("<div>Loading wiki pages list...</div>");
    CX("</div>"/*#wikiedit-tab-pages*/);
  }
  
  /******* Content tab *******/
  {
    CX("<div id='wikiedit-tab-content' "
       "data-tab-parent='wikiedit-tabs' "
       "data-tab-label='Editor' "
       "class='hidden'"
       ">");
    CX("<div class='"
       "wikiedit-options flex-container flex-row child-gap-small'>");
    CX("<div class='input-with-label'>"
       "<label>Mime type</label>");
    mimetype_option_menu(0);
    CX("</div>");
    style_select_list_int("select-font-size",
                          "editor_font_size", "Editor font size",
                          NULL/*tooltip*/,
                          100,
                          "100%", 100, "125%", 125,
                          "150%", 150, "175%", 175,
                          "200%", 200, NULL);
    CX("<div class='input-with-label'>"
       /*will get moved around dynamically*/
       "<button class='wikiedit-save'>"
       "Save</button>"
       "<button class='wikiedit-save-close'>"
       "Save &amp; Close</button>"
       "<div class='help-buttonlet'>"
       "Save edits to this page and optionally return "
       "to the wiki page viewer."
       "</div>"
       "</div>" /*will get moved around dynamically*/);
    CX("<span class='save-button-slot'></span>");

    CX("<div class='input-with-label'>"
       "<button class='wikiedit-content-reload' "
       ">Discard &amp; Reload</button>"
       "<div class='help-buttonlet'>"
       "Reload the file from the server, discarding "
       "any local edits. To help avoid accidental loss of "
       "edits, it requires confirmation (a second click) within "
       "a few seconds or it will not reload."
       "</div>"
       "</div>");

    CX("</div>");
    CX("<div class='flex-container flex-column stretch'>");
    CX("<textarea name='content' id='wikiedit-content-editor' "
       "class='wikiedit' rows='25'>");
    CX("</textarea>");
    CX("</div>"/*textarea wrapper*/);
    CX("</div>"/*#tab-file-content*/);
  }
  /****** Preview tab ******/
  {
    CX("<div id='wikiedit-tab-preview' "
       "data-tab-parent='wikiedit-tabs' "
       "data-tab-label='Preview' "
       "class='hidden'"
       ">");
    CX("<div class='wikiedit-options flex-container "
       "flex-row child-gap-small'>");
    CX("<button id='btn-preview-refresh' "
       "data-f-preview-from='wikiContent' "
       /* ^^^ fossil.page[methodName]() OR text source elem ID,
      ** but we need a method in order to support clients swapping out
      ** the text editor with their own. */
       "data-f-preview-via='_postPreview' "
       /* ^^^ fossil.page[methodName](content, callback) */
       "data-f-preview-to='_previewTo' "
       /* ^^^ dest elem ID or fossil.page[methodName]*/
       ">Refresh</button>");
    /* Toggle auto-update of preview when the Preview tab is selected. */
    CX("<div class='input-with-label'>"
       "<input type='checkbox' value='1' "
       "id='cb-preview-autorefresh' checked>"
       "<label for='cb-preview-autorefresh'>Auto-refresh?</label>"
       "</div>");
    CX("<span class='save-button-slot'></span>");
    CX("</div>"/*.wikiedit-options*/);
    CX("<div id='wikiedit-tab-preview-wrapper'></div>");
    CX("</div>"/*#wikiedit-tab-preview*/);
  }

  /****** Diff tab ******/
  {
    CX("<div id='wikiedit-tab-diff' "
       "data-tab-parent='wikiedit-tabs' "
       "data-tab-label='Diff' "
       "class='hidden'"
       ">");

    CX("<div class='wikiedit-options flex-container "
       "flex-row child-gap-small' "
       "id='wikiedit-tab-diff-buttons'>");
    CX("<div class='input-with-label'>"
       "<button class='sbs'>Side-by-side</button>"
       "<button class='unified'>Unified</button>"
       "</div>");
    CX("<span class='save-button-slot'></span>");
    CX("</div>");
    CX("<div id='wikiedit-tab-diff-wrapper'>"
       "Diffs will be shown here."
       "</div>");
    CX("</div>"/*#wikiedit-tab-diff*/);
  }

  /****** The obligatory "Misc" tab ******/
  {
    CX("<div id='wikiedit-tab-misc' "
       "data-tab-parent='wikiedit-tabs' "
       "data-tab-label='Help' "
       "class='hidden'"
       ">");
    CX("<h2>Wiki formatting rules</h2>");
    CX("<ul>");
    CX("<li><a href='%R/wiki_rules'>Fossil wiki format</a></li>");
    CX("<li><a href='%R/md_rules'>Markdown format</a></li>");
    CX("<li>Plain-text pages use no special formatting.</li>");
    CX("</ul>");
    CX("<h2>The \"Sandbox\" Page</h2>");
    CX("<p>The page named \"Sandbox\" is not a real wiki page. "
       "It provides a place where users may test out wiki syntax "
       "without having to actually save anything, nor pollute "
       "the repo with endless test runs. Any attempt to save the "
       "sandbox page will fail.</p>");
    CX("<h2>Wiki Name Rules</h2>");
    well_formed_wiki_name_rules();
    CX("</div>"/*#wikiedit-tab-save*/);
  }
  builtin_fossil_js_bundle_or("fetch", "dom", "tabs", "confirmer",
                              "storage", "popupwidget", "copybutton",
                              "pikchr", NULL);
  builtin_request_js("sbsdiff.js");
  builtin_request_js("fossil.page.wikiedit.js");
  builtin_fulfill_js_requests();
  /* Dynamically populate the editor... */
  style_script_begin(__FILE__,__LINE__);
  {
    /* Render the current page list to save us an XHR request
       during page initialization. This must be OUTSIDE of
       an onPageLoad() handler or else it does not get applied
       until after the wiki list widget is initialized. Similarly,
       it must come *after* window.fossil is initialized. */
    CX("\nfossil.page.initialPageList = ");
    wiki_render_page_list_json(1, 0);
    CX(";\n");
  }
  CX("fossil.onPageLoad(function(){\n");
  CX("const P = fossil.page;\n"
     "try{\n");
  if(!found && zPageName && *zPageName){
    /* For a new page, stick a dummy entry in the JS-side stash
       and "load" it from there. */
    CX("const winfo = {"
       "\"name\": %!j, \"mimetype\": %!j, "
       "\"type\": %!j, "
       "\"parent\": null, \"version\": null"
       "};\n",
       zPageName,
       zMimetype ? zMimetype : "text/x-fossil-wiki",
       wiki_page_type_name(zPageName));
    /* If the JS-side stash already has this page, load that
       copy from the stash, otherwise inject a new stash entry
       for it and load *that* one... */
    CX("if(!P.$stash.getWinfo(winfo)){"
       "P.$stash.updateWinfo(winfo,'');"
       "}\n");
  }
  if(zPageName && *zPageName){
    CX("P.loadPage(%!j);\n", zPageName);
  }
  CX("}catch(e){"
     "fossil.error(e); console.error('Exception:',e);"
     "}\n");
  CX("});\n"/*fossil.onPageLoad()*/);
  style_script_end();
  style_finish_page();
}

/*
** WEBPAGE: wikinew
** URL /wikinew
**
** Prompt the user to enter the name of a new wiki page.  Then redirect
** to the wikiedit screen for that new page.
*/
void wikinew_page(void){
  const char *zName;
  const char *zMimetype;
  login_check_credentials();
  if( !g.perm.NewWiki ){
    login_needed(g.anon.NewWiki);
    return;
  }
  zName = PD("name","");
  zMimetype = wiki_filter_mimetypes(P("mimetype"));
  if( zName[0] && wiki_name_is_wellformed((const unsigned char *)zName) ){
    cgi_redirectf("wikiedit?name=%T&mimetype=%s", zName, zMimetype);
  }
  style_set_current_feature("wiki");
  style_header("Create A New Wiki Page");
  wiki_standard_submenu(W_ALL_BUT(W_NEW));
  @ <p>Rules for wiki page names:</p>
  well_formed_wiki_name_rules();
  form_begin(0, "%R/wikinew");
  @ <p>Name of new wiki page:
  @ <input style="width: 35;" type="text" name="name" value="%h(zName)" /><br />
  @ %z(href("%R/markup_help"))Markup style</a>:
  mimetype_option_menu("text/x-fossil-wiki");
  @ <br /><input type="submit" value="Create" />
  @ </p></form>
  if( zName[0] ){
    @ <p><span class="wikiError">
    @ "%h(zName)" is not a valid wiki page name!</span></p>
  }
  style_finish_page();
}


/*
** Append the wiki text for an remark to the end of the given BLOB.
*/
static void appendRemark(Blob *p, const char *zMimetype){
  char *zDate;
  const char *zUser;
  const char *zRemark;
  char *zId;

  zDate = db_text(0, "SELECT datetime('now')");
  zRemark = PD("r","");
  zUser = PD("u",g.zLogin);
  if( fossil_strcmp(zMimetype, "text/x-fossil-wiki")==0 ){
    zId = db_text(0, "SELECT lower(hex(randomblob(8)))");
    blob_appendf(p, "\n\n<hr /><div id=\"%s\"><i>On %s UTC %h",
      zId, zDate, login_name());
    if( zUser[0] && fossil_strcmp(zUser,login_name()) ){
      blob_appendf(p, " (claiming to be %h)", zUser);
    }
    blob_appendf(p, " added:</i><br />\n%s</div id=\"%s\">", zRemark, zId);
  }else if( fossil_strcmp(zMimetype, "text/x-markdown")==0 ){
    blob_appendf(p, "\n\n------\n*On %s UTC %h", zDate, login_name());
    if( zUser[0] && fossil_strcmp(zUser,login_name()) ){
      blob_appendf(p, " (claiming to be %h)", zUser);
    }
    blob_appendf(p, " added:*\n\n%s\n", zRemark);
  }else{
    blob_appendf(p, "\n\n------------------------------------------------\n"
                    "On %s UTC %s", zDate, login_name());
    if( zUser[0] && fossil_strcmp(zUser,login_name()) ){
      blob_appendf(p, " (claiming to be %s)", zUser);
    }
    blob_appendf(p, " added:\n\n%s\n", zRemark);
  }
  fossil_free(zDate);
}

/*
** WEBPAGE: wikiappend
** URL: /wikiappend?name=PAGENAME&mimetype=MIMETYPE
**
** Append text to the end of a wiki page.
*/
void wikiappend_page(void){
  char *zTag;
  int rid = 0;
  int isSandbox;
  const char *zPageName;
  const char *zUser;
  const char *zMimetype;
  int goodCaptcha = 1;
  const char *zFormat;

  login_check_credentials();
  zPageName = PD("name","");
  zMimetype = wiki_filter_mimetypes(P("mimetype"));
  if( check_name(zPageName) ) return;
  isSandbox = is_sandbox(zPageName);
  if( !isSandbox ){
    zTag = mprintf("wiki-%s", zPageName);
    rid = db_int(0,
      "SELECT rid FROM tagxref"
      " WHERE tagid=(SELECT tagid FROM tag WHERE tagname=%Q)"
      " ORDER BY mtime DESC", zTag
    );
    free(zTag);
    if( !rid ){
      fossil_redirect_home();
      return;
    }
  }
  if( !g.perm.ApndWiki ){
    login_needed(g.anon.ApndWiki);
    return;
  }
  if( P("submit")!=0 && P("r")!=0 && P("u")!=0
   && (goodCaptcha = captcha_is_correct(0))
  ){
    char *zDate;
    Blob cksum;
    Blob body;
    Blob wiki;
    Manifest *pWiki = 0;

    blob_zero(&body);
    if( isSandbox ){
      blob_append(&body, db_get("sandbox",""), -1);
      appendRemark(&body, zMimetype);
      db_set("sandbox", blob_str(&body), 0);
    }else{
      login_verify_csrf_secret();
      pWiki = manifest_get(rid, CFTYPE_WIKI, 0);
      if( pWiki ){
        blob_append(&body, pWiki->zWiki, -1);
        manifest_destroy(pWiki);
      }
      blob_zero(&wiki);
      db_begin_transaction();
      zDate = date_in_standard_format("now");
      blob_appendf(&wiki, "D %s\n", zDate);
      blob_appendf(&wiki, "L %F\n", zPageName);
      if( fossil_strcmp(zMimetype, "text/x-fossil-wiki")!=0 ){
        blob_appendf(&wiki, "N %s\n", zMimetype);
      }
      if( rid ){
        char *zUuid = db_text(0, "SELECT uuid FROM blob WHERE rid=%d", rid);
        blob_appendf(&wiki, "P %s\n", zUuid);
        free(zUuid);
      }
      if( !login_is_nobody() ){
        blob_appendf(&wiki, "U %F\n", login_name());
      }
      appendRemark(&body, zMimetype);
      blob_appendf(&wiki, "W %d\n%s\n", blob_size(&body), blob_str(&body));
      md5sum_blob(&wiki, &cksum);
      blob_appendf(&wiki, "Z %b\n", &cksum);
      blob_reset(&cksum);
      wiki_put(&wiki, rid, wiki_need_moderation(0));
      db_end_transaction(0);
    }
    cgi_redirectf("wiki?name=%T", zPageName);
  }
  if( P("cancel")!=0 ){
    cgi_redirectf("wiki?name=%T", zPageName);
    return;
  }
  style_set_current_page("%T?name=%T", g.zPath, zPageName);
  style_set_current_feature("wiki");
  style_header("Append Comment To: %s", zPageName);
  if( !goodCaptcha ){
    @ <p class="generalError">Error: Incorrect security code.</p>
  }
  if( P("preview")!=0 ){
    Blob preview;
    blob_zero(&preview);
    appendRemark(&preview, zMimetype);
    @ Preview:<hr />
    safe_html_context(DOCSRC_WIKI);
    wiki_render_by_mimetype(&preview, zMimetype);
    @ <hr />
    blob_reset(&preview);
  }
  zUser = PD("u", g.zLogin);
  form_begin(0, "%R/wikiappend");
  login_insert_csrf_secret();
  @ <input type="hidden" name="name" value="%h(zPageName)" />
  @ <input type="hidden" name="mimetype" value="%h(zMimetype)" />
  @ Your Name:
  @ <input type="text" name="u" size="20" value="%h(zUser)" /><br />
  zFormat = mimetype_common_name(zMimetype);
  @ Comment to append (formatted as %s(zFormat)):<br />
  @ <textarea name="r" class="wikiedit" cols="80"
  @  rows="10" wrap="virtual">%h(PD("r",""))</textarea>
  @ <br />
  @ <input type="submit" name="preview" value="Preview Your Comment" />
  @ <input type="submit" name="submit" value="Append Your Changes" />
  @ <input type="submit" name="cancel" value="Cancel" />
  captcha_generate(0);
  @ </form>
  style_finish_page();
}

/*
** WEBPAGE: whistory
** URL: /whistory?name=PAGENAME
**
** Additional parameters:
**
**     showid          Show RID values
**
** Show the complete change history for a single wiki page.
*/
void whistory_page(void){
  Stmt q;
  const char *zPageName;
  double rNow;
  int showRid;
  login_check_credentials();
  if( !g.perm.RdWiki ){ login_needed(g.anon.RdWiki); return; }
  zPageName = PD("name","");
  style_set_current_feature("wiki");
  style_header("History Of %s", zPageName);
  showRid = P("showid")!=0;
  db_prepare(&q,
    "SELECT"
    "  event.mtime,"
    "  blob.uuid,"
    "  coalesce(event.euser,event.user),"
    "  event.objid,"
    "  datetime(event.mtime)"
    " FROM event, blob, tag, tagxref"
    " WHERE event.type='w' AND blob.rid=event.objid"
    "   AND tag.tagname='wiki-%q'"
    "   AND tagxref.tagid=tag.tagid AND tagxref.srcid=event.objid"
    " ORDER BY event.mtime DESC",
    zPageName
  );
  @ <h2>History of <a href="%R/wiki?name=%T(zPageName)">%h(zPageName)</a></h2>
  form_begin( "id='wh-form'", "%R/wdiff" );
  @   <input id="wh-pid" name="pid" type="radio" hidden />
  @   <input id="wh-id"  name="id"  type="hidden" />
  @ </form>
  @ <style> .wh-clickable { cursor: pointer; } </style>
  @ <div class="brlist">
  @ <table>
  @ <thead><tr>
  @ <th>Age</th>
  @ <th>Hash</th>
  @ <th><span title="Baseline from which diffs are computed (click to unset)"
  @      id="wh-cleaner" class="wh-clickable">&#9875;</span></th>
  @ <th>User<span hidden class="wh-clickable"
  @                   id="wh-collapser">&emsp;&#9842;</span></th>
  if( showRid ){
    @ <th>RID</th>
  }
  @ <th>&nbsp;</th>
  @ </tr></thead><tbody>
  rNow = db_double(0.0, "SELECT julianday('now')");
  char zAuthor[64]; memset( zAuthor, 0, sizeof(zAuthor) );
  while( db_step(&q)==SQLITE_ROW ){
    double rMtime = db_column_double(&q, 0);
    const char *zUuid = db_column_text(&q, 1);
    const char *zUser = db_column_text(&q, 2);
    int wrid = db_column_int(&q, 3);
    const char *zWhen = db_column_text(&q, 4);
    /* sqlite3_int64 iMtime = (sqlite3_int64)(rMtime*86400.0); */
    char *zAge = human_readable_age(rNow - rMtime);
    if( strncmp( zAuthor, zUser, sizeof(zAuthor) - 1 ) == 0 ) {
      @ <tr class="wh-intermediate" title="%s(zWhen)">
    }
    else {
      strncpy( zAuthor, zUser, sizeof(zAuthor) - 1 );
      @ <tr class="wh-major" title="%s(zWhen)">
    }
    /* @ <td data-sortkey="%016llx(iMtime)">%s(zAge)</td> */
    @ <td>%s(zAge)</td>
    fossil_free(zAge);
    @ <td>%z(href("%R/info/%s",zUuid))%S(zUuid)</a></td>
    @ <td><input disabled type="radio" name="baseline" value="%S(zUuid)"/></td>
    @ <td>%h(zUser)<span class="wh-iterations" hidden /></td>
    if( showRid ){
      @ <td>%z(href("%R/artifact/%S",zUuid))%d(wrid)</a></td>
    }
    @ <td>%z(chref("wh-difflink","%R/wdiff?id=%S",zUuid))diff</a></td>
    @ </tr>
  }
  @ </tbody></table></div>
  db_finalize(&q);
<<<<<<< HEAD
  builtin_request_js("fossil.page.whistory.js");
  /* style_table_sorter(); */
  style_finish_page("wiki");
=======
  blob_reset(&sql);
  style_finish_page();
>>>>>>> 34a660c0
}

/*
** WEBPAGE: wdiff
**
** Show the changes to a wiki page.
**
** Query parameters:
**
**      id=HASH           Hash prefix for the child version to be diffed.
**      rid=INTEGER       RecordID for the child version
**      pid=HASH          Hash prefix for the parent.
**
** The "id" query parameter is required.  "pid" is optional.  If "pid"
** is omitted, then the diff is against the first parent of the child.
*/
void wdiff_page(void){
  const char *zId;
  const char *zPid;
  Manifest *pW1, *pW2 = 0;
  int rid1, rid2, nextRid;
  Blob w1, w2, d;
  u64 diffFlags;

  login_check_credentials();
  if( !g.perm.RdWiki ){ login_needed(g.anon.RdWiki); return; }
  zId = P("id");
  if( zId==0 ){
    rid1 = atoi(PD("rid","0"));
  }else{
    rid1 = name_to_typed_rid(zId, "w");
  }
  zId = db_text(0, "SELECT uuid FROM blob WHERE rid=%d", rid1);
  pW1 = manifest_get(rid1, CFTYPE_WIKI, 0);
  if( pW1==0 ) fossil_redirect_home();
  blob_init(&w1, pW1->zWiki, -1);
  zPid = P("pid");
  if( zPid==0 && pW1->nParent ){
    zPid = pW1->azParent[0];
  }
  if( zPid ){
    char *zDate;
    rid2 = name_to_typed_rid(zPid, "w");
    pW2 = manifest_get(rid2, CFTYPE_WIKI, 0);
    blob_init(&w2, pW2->zWiki, -1);
    @ <h2>Changes to \
    @ "%z(href("%R/whistory?name=%s",pW1->zWikiTitle))%h(pW1->zWikiTitle)</a>" \
    zDate = db_text(0, "SELECT datetime(%.16g)",pW2->rDate);
    @ between %z(href("%R/info/%s",zPid))%z(zDate)</a> \
    zDate = db_text(0, "SELECT datetime(%.16g)",pW1->rDate);
    @ and %z(href("%R/info/%s",zId))%z(zDate)</a></h2>
    style_submenu_element("Previous", "%R/wdiff?id=%S", zPid);
  }else{
    blob_zero(&w2);
    @ <h2>Initial version of \
    @ "%z(href("%R/whistory?name=%s",pW1->zWikiTitle))%h(pW1->zWikiTitle)</a>"\
    @ </h2>
  }
  nextRid = wiki_next(wiki_tagid(pW1->zWikiTitle),pW1->rDate);
  if( nextRid ){
    style_submenu_element("Next", "%R/wdiff?rid=%d", nextRid);
  }
  style_set_current_feature("wiki");
  style_header("Changes To %s", pW1->zWikiTitle);
  blob_zero(&d);
  diffFlags = construct_diff_flags(1);
  text_diff(&w2, &w1, &d, 0, diffFlags | DIFF_HTML | DIFF_LINENO);
  @ <pre class="udiff">
  @ %s(blob_str(&d))
  @ <pre>
  manifest_destroy(pW1);
  manifest_destroy(pW2);
  style_finish_page();
}

/*
** A query that returns information about all wiki pages.
**
**    wname         Name of the wiki page
**    wsort         Sort names by this label
**    wrid          rid of the most recent version of the page
**    wmtime        time most recent version was created
**    wcnt          Number of versions of this wiki page
**
** The wrid value is zero for deleted wiki pages.
*/
static const char listAllWikiPages[] = 
@ SELECT
@   substr(tag.tagname, 6) AS wname,
@   lower(substr(tag.tagname, 6)) AS sortname,
@   tagxref.value+0 AS wrid,
@   max(tagxref.mtime) AS wmtime,
@   count(*) AS wcnt
@ FROM
@   tag,
@   tagxref
@ WHERE
@   tag.tagname GLOB 'wiki-*'
@   AND tagxref.tagid=tag.tagid
@ GROUP BY 1
@ ORDER BY 2;
;

/*
** WEBPAGE: wcontent
**
**     all=1         Show deleted pages
**     showid        Show rid values for each page.
**
** List all available wiki pages with date created and last modified.
*/
void wcontent_page(void){
  Stmt q;
  double rNow;
  int showAll = P("all")!=0;
  int showRid = P("showid")!=0;

  login_check_credentials();
  if( !g.perm.RdWiki ){ login_needed(g.anon.RdWiki); return; }
  style_set_current_feature("wiki");
  style_header("Available Wiki Pages");
  if( showAll ){
    style_submenu_element("Active", "%R/wcontent");
  }else{
    style_submenu_element("All", "%R/wcontent?all=1");
  }
  wiki_standard_submenu(W_ALL_BUT(W_LIST));
  db_prepare(&q, listAllWikiPages/*works-like:""*/);
  @ <div class="brlist">
  @ <table class='sortable' data-column-types='tKN' data-init-sort='1'>
  @ <thead><tr>
  @ <th>Name</th>
  @ <th>Last Change</th>
  @ <th>Versions</th>
  if( showRid ){
    @ <th>RID</th>
  }
  @ </tr></thead><tbody>
  rNow = db_double(0.0, "SELECT julianday('now')");
  while( db_step(&q)==SQLITE_ROW ){
    const char *zWName = db_column_text(&q, 0);
    const char *zSort = db_column_text(&q, 1);
    int wrid = db_column_int(&q, 2);
    double rWmtime = db_column_double(&q, 3);
    sqlite3_int64 iMtime = (sqlite3_int64)(rWmtime*86400.0);
    char *zAge;
    int wcnt = db_column_int(&q, 4);
    char *zWDisplayName;

    if( sqlite3_strglob("checkin/*", zWName)==0 ){
      zWDisplayName = mprintf("%.25s...", zWName);
    }else{
      zWDisplayName = mprintf("%s", zWName);
    }
    if( wrid==0 ){
      if( !showAll ) continue;
      @ <tr><td data-sortkey="%h(zSort)">\
      @ %z(href("%R/whistory?name=%T",zWName))<s>%h(zWDisplayName)</s></a></td>
    }else{
      @ <tr><td data-sortkey="%h(zSort)">\
      @ %z(href("%R/wiki?name=%T&p",zWName))%h(zWDisplayName)</a></td>
    }
    zAge = human_readable_age(rNow - rWmtime);
    @ <td data-sortkey="%016llx(iMtime)">%s(zAge)</td>
    fossil_free(zAge);
    @ <td>%z(href("%R/whistory?name=%T",zWName))%d(wcnt)</a></td>
    if( showRid ){
      @ <td>%d(wrid)</td>
    }
    @ </tr>
    fossil_free(zWDisplayName);
  }
  @ </tbody></table></div>
  db_finalize(&q);
  style_table_sorter();
  style_finish_page();
}

/*
** WEBPAGE: wfind
**
** URL: /wfind?title=TITLE
** List all wiki pages whose titles contain the search text
*/
void wfind_page(void){
  Stmt q;
  const char *zTitle;
  login_check_credentials();
  if( !g.perm.RdWiki ){ login_needed(g.anon.RdWiki); return; }
  zTitle = PD("title","*");
  style_set_current_feature("wiki");
  style_header("Wiki Pages Found");
  @ <ul>
  db_prepare(&q,
    "SELECT substr(tagname, 6, 1000) FROM tag WHERE tagname like 'wiki-%%%q%%'"
    " ORDER BY lower(tagname) /*sort*/" ,
    zTitle);
  while( db_step(&q)==SQLITE_ROW ){
    const char *zName = db_column_text(&q, 0);
    @ <li>%z(href("%R/wiki?name=%T",zName))%h(zName)</a></li>
  }
  db_finalize(&q);
  @ </ul>
  style_finish_page();
}

/*
** Add a new wiki page to the repository.  The page name is
** given by the zPageName parameter.  rid must be zero to create
** a new page otherwise the page identified by rid is updated.
**
** The content of the new page is given by the blob pContent.
**
** zMimeType specifies the N-card for the wiki page. If it is 0,
** empty, or "text/x-fossil-wiki" (the default format) then it is
** ignored.
*/
int wiki_cmd_commit(const char *zPageName, int rid, Blob *pContent,
                    const char *zMimeType, int localUser){
  Blob wiki;              /* Wiki page content */
  Blob cksum;             /* wiki checksum */
  char *zDate;            /* timestamp */
  char *zUuid;            /* uuid for rid */

  blob_zero(&wiki);
  zDate = date_in_standard_format("now");
  blob_appendf(&wiki, "D %s\n", zDate);
  free(zDate);
  blob_appendf(&wiki, "L %F\n", zPageName );
  if( zMimeType && *zMimeType
      && 0!=fossil_strcmp(zMimeType,"text/x-fossil-wiki") ){
    blob_appendf(&wiki, "N %F\n", zMimeType);
  }
  if( rid ){
    zUuid = db_text(0, "SELECT uuid FROM blob WHERE rid=%d", rid);
    blob_appendf(&wiki, "P %s\n", zUuid);
    free(zUuid);
  }
  user_select();
  if( !login_is_nobody() ){
      blob_appendf(&wiki, "U %F\n", login_name());
  }
  blob_appendf( &wiki, "W %d\n%s\n", blob_size(pContent),
                blob_str(pContent) );
  md5sum_blob(&wiki, &cksum);
  blob_appendf(&wiki, "Z %b\n", &cksum);
  blob_reset(&cksum);
  db_begin_transaction();
  wiki_put(&wiki, 0, wiki_need_moderation(localUser));
  db_end_transaction(0);
  return 1;
}

/*
** Determine the rid for a tech note given either its id or its
** timestamp. Returns 0 if there is no such item and -1 if the details
** are ambiguous and could refer to multiple items.
*/
int wiki_technote_to_rid(const char *zETime) {
  int rid=0;                    /* Artifact ID of the tech note */
  int nETime = strlen(zETime);
  Stmt q;
  if( nETime>=4 && nETime<=HNAME_MAX && validate16(zETime, nETime) ){
    char zUuid[HNAME_MAX+1];
    memcpy(zUuid, zETime, nETime+1);
    canonical16(zUuid, nETime);
    db_prepare(&q,
      "SELECT e.objid"
      "  FROM event e, tag t"
      " WHERE e.type='e' AND e.tagid IS NOT NULL AND t.tagid=e.tagid"
      "   AND t.tagname GLOB 'event-%q*'",
      zUuid
    );
    if( db_step(&q)==SQLITE_ROW ){
      rid = db_column_int(&q, 0);
      if( db_step(&q)==SQLITE_ROW ) rid = -1;
    }
    db_finalize(&q);
  }
  if (!rid) {
    if (strlen(zETime)>4) {
      rid = db_int(0, "SELECT objid"
                      "  FROM event"
                      " WHERE datetime(mtime)=datetime('%q')"
                      "   AND type='e'"
                      "   AND tagid IS NOT NULL"
                      " ORDER BY objid DESC LIMIT 1",
                   zETime);
    }
  }
  return rid;
}

/*
** COMMAND: wiki*
**
** Usage: %fossil wiki (export|create|commit|list) WikiName
**
** Run various subcommands to work with wiki entries or tech notes.
**
** > fossil wiki export ?OPTIONS? PAGENAME ?FILE?
** > fossil wiki export ?OPTIONS? -t|--technote DATETIME|TECHNOTE-ID ?FILE?
**
**       Sends the latest version of either a wiki page or of a tech
**       note to the given file or standard output.  A filename of "-"
**       writes the output to standard output.  The directory parts of
**       the output filename are created if needed.
**       If PAGENAME is provided, the named wiki page will be output.
**
**       Options:
**         --technote|-t DATETIME|TECHNOTE-ID
**                    Specifies that a technote, rather than a wiki page,
**                    will be exported. If DATETIME is used, the most
**                    recently modified tech note with that DATETIME will
**                    output.
**         -h|--html  The body (only) is rendered in HTML form, without
**                    any page header/foot or HTML/BODY tag wrappers.
**         -H|--HTML  Works like -h|-html but wraps the output in
**                    <html><body>...</body></html>.
**         -p|--pre   If -h|-H is used and the page or technote has
**                    the text/plain mimetype, its HTML-escaped output
**                    will be wrapped in <pre>...</pre>.
**
** > fossil wiki (create|commit) PAGENAME ?FILE? ?OPTIONS?
**
**       Create a new or commit changes to an existing wiki page or
**       technote from FILE or from standard input. PAGENAME is the
**       name of the wiki entry or the timeline comment of the
**       technote.
**
**       Options:
**         -M|--mimetype TEXT-FORMAT   The mime type of the update.
**                                     Defaults to the type used by
**                                     the previous version of the
**                                     page, or text/x-fossil-wiki.
**                                     Valid values are: text/x-fossil-wiki,
**                                     text/x-markdown and text/plain. fossil,
**                                     markdown or plain can be specified as
**                                     synonyms of these values.
**         -t|--technote DATETIME      Specifies the timestamp of
**                                     the technote to be created or
**                                     updated. When updating a tech note
**                                     the most recently modified tech note
**                                     with the specified timestamp will be
**                                     updated.
**         -t|--technote TECHNOTE-ID   Specifies the technote to be
**                                     updated by its technote id.
**         --technote-tags TAGS        The set of tags for a technote.
**         --technote-bgcolor COLOR    The color used for the technote
**                                     on the timeline.
**
** > fossil wiki list ?OPTIONS?
** > fossil wiki ls ?OPTIONS?
**
**       Lists all wiki entries, one per line, ordered
**       case-insensitively by name.
**
**       Options:
**         -t|--technote               Technotes will be listed instead of
**                                     pages. The technotes will be in order
**                                     of timestamp with the most recent
**                                     first.
**         -s|--show-technote-ids      The id of the tech note will be listed
**                                     along side the timestamp. The tech note
**                                     id will be the first word on each line.
**                                     This option only applies if the
**                                     --technote option is also specified.
**
** DATETIME may be "now" or "YYYY-MM-DDTHH:MM:SS.SSS". If in
** year-month-day form, it may be truncated, the "T" may be replaced by
** a space, and it may also name a timezone offset from UTC as "-HH:MM"
** (westward) or "+HH:MM" (eastward). Either no timezone suffix or "Z"
** means UTC.
**
** The "Sandbox" wiki pseudo-page is a special case. Its name is
** checked case-insensitively and either "create" or "commit" may be
** used to update its contents.
*/
void wiki_cmd(void){
  int n;
  int isSandbox = 0;     /* true if dealing with sandbox pseudo-page */

  db_find_and_open_repository(0, 0);
  if( g.argc<3 ){
    goto wiki_cmd_usage;
  }
  n = strlen(g.argv[2]);
  if( n==0 ){
    goto wiki_cmd_usage;
  }

  if( strncmp(g.argv[2],"export",n)==0 ){
    const char *zPageName = 0;    /* Name of the wiki page to export */
    const char *zFile;            /* Name of the output file (0=stdout) */
    const char *zETime;           /* The name of the technote to export */
    int rid = 0;                  /* Artifact ID of the wiki page */
    int i;                        /* Loop counter */
    char *zBody = 0;              /* Wiki page content */
    Blob body = empty_blob;       /* Wiki page content */
    Manifest *pWiki = 0;          /* Parsed wiki page content */
    int fHtml = 0;                /* Export in HTML form */
    FILE * pFile = 0;             /* Output file */
    int fPre = 0;                 /* Indicates that -h|-H should be
                                  ** wrapped in <pre>...</pre> if pWiki
                                  ** has the text/plain mimetype. */
    fHtml = find_option("HTML","H",0)!=0
      ? 2
      : (find_option("html","h",0)!=0 ? 1 : 0)
      /* 1 == -html, 2 == -HTML */;
    fPre = fHtml==0 ? 0 : find_option("pre","p",0)!=0;
    zETime = find_option("technote","t",1);
    verify_all_options();
    if( !zETime ){
      if( (g.argc!=4) && (g.argc!=5) ){
        usage("export ?-html? PAGENAME ?FILE?");
      }
      zPageName = g.argv[3];
      isSandbox = is_sandbox(zPageName);
      if(isSandbox){
        zBody = db_get("sandbox", 0);
      }else{
        wiki_fetch_by_name(zPageName, 0, &rid, &pWiki);
        if(pWiki){
          zBody = pWiki->zWiki;
        }
      }
      if( zBody==0 ){
        fossil_fatal("wiki page [%s] not found",zPageName);
      }
      zFile = (g.argc==4) ? "-" : g.argv[4];
    }else{
      if( (g.argc!=3) && (g.argc!=4) ){
        usage("export ?-html? ?FILE? --technote "
              "DATETIME|TECHNOTE-ID");
      }
      rid = wiki_technote_to_rid(zETime);
      if ( rid==-1 ){
        fossil_fatal("ambiguous tech note id: %s", zETime);
      }
      if( (pWiki = manifest_get(rid, CFTYPE_EVENT, 0))!=0 ){
        zBody = pWiki->zWiki;
      }
      if( zBody==0 ){
        fossil_fatal("technote [%s] not found",zETime);
      }
      zFile = (g.argc==3) ? "-" : g.argv[3];
    }
    for(i=strlen(zBody); i>0 && fossil_isspace(zBody[i-1]); i--){}
    zBody[i] = 0;
    blob_init(&body, zBody, -1);
    if(fHtml==0){
      blob_append(&body, "\n", 1);
    }else{
      Blob html = empty_blob;   /* HTML-ized content */
      const char * zMimetype = isSandbox
        ? db_get("sandbox-mimetype", "text/x-fossil-wiki")
        : wiki_filter_mimetypes(pWiki->zMimetype);
      if( fossil_strcmp(zMimetype, "text/x-fossil-wiki")==0 ){
        wiki_convert(&body,&html,0);
      }else if( fossil_strcmp(zMimetype, "text/x-markdown")==0 ){
        markdown_to_html(&body,0,&html);
        safe_html_context(DOCSRC_WIKI);
        safe_html(&html);
      }else if( fossil_strcmp(zMimetype, "text/plain")==0 ){
        htmlize_to_blob(&html,zBody,i);
      }else{
        fossil_fatal("Unsupported MIME type '%s' for wiki page '%s'.",
                     zMimetype, pWiki ? pWiki->zWikiTitle : zPageName );
      }
      blob_reset(&body);
      body = html /* transfer memory */;
    }
    pFile = fossil_fopen_for_output(zFile);
    if(fHtml==2){
      fwrite("<html><body>", 1, 12, pFile);
    }
    if(fPre!=0){
      fwrite("<pre>", 1, 5, pFile);
    }
    fwrite(blob_buffer(&body), 1, blob_size(&body), pFile);
    if(fPre!=0){
      fwrite("</pre>", 1, 6, pFile);
    }
    if(fHtml==2){
      fwrite("</body></html>\n", 1, 15, pFile);
    }
    fossil_fclose(pFile);
    blob_reset(&body);
    manifest_destroy(pWiki);
    return;
  }else if( strncmp(g.argv[2],"commit",n)==0
            || strncmp(g.argv[2],"create",n)==0 ){
    const char *zPageName;        /* page name */
    Blob content;                 /* Input content */
    int rid = 0;
    Manifest *pWiki = 0;          /* Parsed wiki page content */
    const int isCreate = 'r'==g.argv[2][1] /* else "commit" */;
    const char *zMimeType = find_option("mimetype", "M", 1);
    const char *zETime = find_option("technote", "t", 1);
    const char *zTags = find_option("technote-tags", NULL, 1);
    const char *zClr = find_option("technote-bgcolor", NULL, 1);
    verify_all_options();
    if( g.argc!=4 && g.argc!=5 ){
      usage("commit|create PAGENAME ?FILE? [--mimetype TEXT-FORMAT]"
            " [--technote DATETIME] [--technote-tags TAGS]"
            " [--technote-bgcolor COLOR]");
    }
    zPageName = g.argv[3];
    if( g.argc==4 ){
      blob_read_from_channel(&content, stdin, -1);
    }else{
      blob_read_from_file(&content, g.argv[4], ExtFILE);
    }
    isSandbox = is_sandbox(zPageName);
    if ( !zETime ){
      if( !isSandbox ){
        wiki_fetch_by_name(zPageName, 0, &rid, &pWiki);
      }
    }else{
      rid = wiki_technote_to_rid(zETime);
      if( rid>0 ){
        pWiki = manifest_get(rid, CFTYPE_EVENT, 0);
      }
    }
    if( !zMimeType || !*zMimeType ){
      /* Try to deduce the mime type based on the prior version. */
      if(isSandbox){
        zMimeType =
          wiki_filter_mimetypes(db_get("sandbox-mimetype",
                                       "text/x-fossil-wiki"));
      }else if( pWiki!=0 && (pWiki->zMimetype && *pWiki->zMimetype) ){
        zMimeType = pWiki->zMimetype;
      }
    }else{
      zMimeType = wiki_filter_mimetypes(zMimeType);
    }
    if( isCreate && rid>0 ){
      if ( !zETime ){
        fossil_fatal("wiki page %s already exists", zPageName);
      }else{
        /* Creating a tech note with same timestamp is permitted
           and should create a new tech note */
        rid = 0;
      }
    }else if( !isCreate && rid==0 && isSandbox==0 ){
      if ( !zETime ){
        fossil_fatal("no such wiki page: %s", zPageName);
      }else{
        fossil_fatal("no such tech note: %s", zETime);
      }
    }

    if( !zETime ){
      if(isSandbox){
        db_set("sandbox",blob_str(&content),0);
        db_set("sandbox-mimetype",zMimeType,0);
        fossil_print("Updated sandbox pseudo-page.\n");
      }else{
        wiki_cmd_commit(zPageName, rid, &content, zMimeType, 1);
        if( g.argv[2][1]=='r' ){
          fossil_print("Created new wiki page %s.\n", zPageName);
        }else{
          fossil_print("Updated wiki page %s.\n", zPageName);
        }
      }
    }else{
      if( rid != -1 ){
        char *zMETime;          /* Normalized, mutable version of zETime */
        zMETime = db_text(0, "SELECT coalesce(datetime(%Q),datetime('now'))",
                          zETime);
        event_cmd_commit(zMETime, rid, &content, zMimeType, zPageName,
                         zTags, zClr);
        if( g.argv[2][1]=='r' ){
          fossil_print("Created new tech note %s.\n", zMETime);
        }else{
          fossil_print("Updated tech note %s.\n", zMETime);
        }
        free(zMETime);
      }else{
        fossil_fatal("ambiguous tech note id: %s", zETime);
      }
    }
    manifest_destroy(pWiki);
    blob_reset(&content);
  }else if( strncmp(g.argv[2],"delete",n)==0 ){
    if( g.argc!=4 ){
      usage("delete PAGENAME");
    }
    fossil_fatal("delete not yet implemented.");
  }else if(( strncmp(g.argv[2],"list",n)==0 )
          || ( strncmp(g.argv[2],"ls",n)==0 )){
    Stmt q;
    const int fTechnote = find_option("technote","t",0)!=0;
    const int showIds = find_option("show-technote-ids","s",0)!=0;
    verify_all_options();
    if (fTechnote==0){
      db_prepare(&q,
        "SELECT substr(tagname, 6) FROM tag WHERE tagname GLOB 'wiki-*'"
        " ORDER BY lower(tagname) /*sort*/"
      );
    }else{
      db_prepare(&q,
        "SELECT datetime(e.mtime), substr(t.tagname,7)"
         " FROM event e, tag t"
        " WHERE e.type='e'"
          " AND e.tagid IS NOT NULL"
          " AND t.tagid=e.tagid"
        " ORDER BY e.mtime DESC /*sort*/"
      );
    }
    while( db_step(&q)==SQLITE_ROW ){
      const char *zName = db_column_text(&q, 0);
      if( showIds ){
        const char *zUuid = db_column_text(&q, 1);
        fossil_print("%s ",zUuid);
      }
      fossil_print( "%s\n",zName);
    }
    db_finalize(&q);
  }else{
    goto wiki_cmd_usage;
  }
  return;

wiki_cmd_usage:
  usage("export|create|commit|list ...");
}

/*
** Allowed flags for wiki_render_associated
*/
#if INTERFACE
#define WIKIASSOC_FULL_TITLE  0x00001   /* Full title */
#define WIKIASSOC_MENU_READ   0x00002   /* Add submenu link to read wiki */
#define WIKIASSOC_MENU_WRITE  0x00004   /* Add submenu link to add wiki */
#define WIKIASSOC_ALL         0x00007   /* All of the above */
#endif

/*
** Show the default Section label for an associated wiki page.
*/
static void wiki_section_label(
  const char *zPrefix,   /* "branch", "tag", or "checkin" */
  const char *zName,     /* Name of the object */
  unsigned int mFlags    /* Zero or more WIKIASSOC_* flags */
){
  if( (mFlags & WIKIASSOC_FULL_TITLE)==0 ){
    @ <div class="section accordion">About</div>
  }else if( zPrefix[0]=='c' ){  /* checkin/... */
    @ <div class="section accordion">About checkin %.20h(zName)</div>
  }else{
    @ <div class="section accordion">About %s(zPrefix) %h(zName)</div>
  }
}

/*
** Add an "Wiki" button in a submenu that links to the read-wiki page.
*/
static void wiki_submenu_to_edit_wiki(
  const char *zPrefix,   /* "branch", "tag", or "checkin" */
  const char *zName,     /* Name of the object */
  unsigned int mFlags    /* Zero or more WIKIASSOC_* flags */
){
  if( g.perm.RdWiki && (mFlags & WIKIASSOC_MENU_READ)!=0 ){
    style_submenu_element("Wiki", "%R/wikiedit?name=%s/%t", zPrefix, zName);
  }
}

/*
** Check to see if there exists a wiki page with a name zPrefix/zName.
** If there is, then render a <div class='section'>..</div> and
** return true.
**
** If there is no such wiki page, return false.
*/
int wiki_render_associated(
  const char *zPrefix,   /* "branch", "tag", or "checkin" */
  const char *zName,     /* Name of the object */
  unsigned int mFlags    /* Zero or more WIKIASSOC_* flags */
){
  int rid;
  Manifest *pWiki;
  if( !db_get_boolean("wiki-about",1) ) return 0;
  rid = db_int(0,
    "SELECT rid FROM tagxref"
    " WHERE tagid=(SELECT tagid FROM tag WHERE tagname='wiki-%q/%q')"
    " ORDER BY mtime DESC LIMIT 1",
    zPrefix, zName
  );
  pWiki = rid==0 ? 0 : manifest_get(rid, CFTYPE_WIKI, 0);
  if( pWiki==0 || pWiki->zWiki==0 || pWiki->zWiki[0]==0 ){
    if( g.perm.WrWiki && g.perm.Write && (mFlags & WIKIASSOC_MENU_WRITE)!=0 ){
      style_submenu_element("Add Wiki", "%R/wikiedit?name=%s/%t",
                            zPrefix, zName);
    }
    return 0;
  }
  if( fossil_strcmp(pWiki->zMimetype, "text/x-markdown")==0 ){
    Blob tail = BLOB_INITIALIZER;
    Blob title = BLOB_INITIALIZER;
    Blob markdown;
    blob_init(&markdown, pWiki->zWiki, -1);
    markdown_to_html(&markdown, &title, &tail);
    if( blob_size(&title) ){
      @ <div class="section accordion">%h(blob_str(&title))</div>
    }else{
      wiki_section_label(zPrefix, zName, mFlags);
    }
    wiki_submenu_to_edit_wiki(zPrefix, zName, mFlags);
    @ <div class="accordion_panel">
    safe_html_context(DOCSRC_WIKI);
    safe_html(&tail);
    convert_href_and_output(&tail);
    @ </div>
    blob_reset(&tail);
    blob_reset(&title);
    blob_reset(&markdown);
  }else if( fossil_strcmp(pWiki->zMimetype, "text/plain")==0 ){
    wiki_section_label(zPrefix, zName, mFlags);
    wiki_submenu_to_edit_wiki(zPrefix, zName, mFlags);
    @ <div class="accordion_panel"><pre>
    @ %h(pWiki->zWiki)
    @ </pre></div>
  }else{
    Blob tail = BLOB_INITIALIZER;
    Blob title = BLOB_INITIALIZER;
    Blob wiki;
    Blob *pBody;
    blob_init(&wiki, pWiki->zWiki, -1);
    if( wiki_find_title(&wiki, &title, &tail) ){
      @ <div class="section accordion">%h(blob_str(&title))</div>
      pBody = &tail;
    }else{
      wiki_section_label(zPrefix, zName, mFlags);
      pBody = &wiki;
    }
    wiki_submenu_to_edit_wiki(zPrefix, zName, mFlags);
    @ <div class="accordion_panel"><div class="wiki">
    wiki_convert(pBody, 0, WIKI_BUTTONS);
    @ </div></div>
    blob_reset(&tail);
    blob_reset(&title);
    blob_reset(&wiki);
  }
  manifest_destroy(pWiki);
  builtin_request_js("accordion.js");
  return 1;
}<|MERGE_RESOLUTION|>--- conflicted
+++ resolved
@@ -1646,14 +1646,9 @@
   }
   @ </tbody></table></div>
   db_finalize(&q);
-<<<<<<< HEAD
   builtin_request_js("fossil.page.whistory.js");
   /* style_table_sorter(); */
-  style_finish_page("wiki");
-=======
-  blob_reset(&sql);
   style_finish_page();
->>>>>>> 34a660c0
 }
 
 /*
