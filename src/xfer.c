/*
** Copyright (c) 2007 D. Richard Hipp
**
** This program is free software; you can redistribute it and/or
** modify it under the terms of the Simplified BSD License (also
** known as the "2-Clause License" or "FreeBSD License".)

** This program is distributed in the hope that it will be useful,
** but without any warranty; without even the implied warranty of
** merchantability or fitness for a particular purpose.
**
** Author contact information:
**   drh@hwaci.com
**   http://www.hwaci.com/drh/
**
*******************************************************************************
**
** This file contains code to implement the file transfer protocol.
*/
#include "config.h"
#include "xfer.h"

#include <time.h>

/*
** Maximum number of HTTP redirects that any http_exchange() call will
** follow before throwing a fatal error. Most browsers use a limit of 20.
*/
#define MAX_REDIRECTS 20

/*
** This structure holds information about the current state of either
** a client or a server that is participating in xfer.
*/
typedef struct Xfer Xfer;
struct Xfer {
  Blob *pIn;          /* Input text from the other side */
  Blob *pOut;         /* Compose our reply here */
  Blob line;          /* The current line of input */
  Blob aToken[6];     /* Tokenized version of line */
  Blob err;           /* Error message text */
  int nToken;         /* Number of tokens in line */
  int nIGotSent;      /* Number of "igot" cards sent */
  int nGimmeSent;     /* Number of gimme cards sent */
  int nFileSent;      /* Number of files sent */
  int nDeltaSent;     /* Number of deltas sent */
  int nFileRcvd;      /* Number of files received */
  int nDeltaRcvd;     /* Number of deltas received */
  int nDanglingFile;  /* Number of dangling deltas received */
  int mxSend;         /* Stop sending "file" when pOut reaches this size */
  int resync;         /* Send igot cards for all holdings */
  u8 syncPrivate;     /* True to enable syncing private content */
  u8 nextIsPrivate;   /* If true, next "file" received is a private */
  time_t maxTime;     /* Time when this transfer should be finished */
};


/*
** The input blob contains a UUID.  Convert it into a record ID.
** Create a phantom record if no prior record exists and
** phantomize is true.
**
** Compare to uuid_to_rid().  This routine takes a blob argument
** and does less error checking.
*/
static int rid_from_uuid(Blob *pUuid, int phantomize, int isPrivate){
  static Stmt q;
  int rid;

  db_static_prepare(&q, "SELECT rid FROM blob WHERE uuid=:uuid");
  db_bind_str(&q, ":uuid", pUuid);
  if( db_step(&q)==SQLITE_ROW ){
    rid = db_column_int(&q, 0);
  }else{
    rid = 0;
  }
  db_reset(&q);
  if( rid==0 && phantomize ){
    rid = content_new(blob_str(pUuid), isPrivate);
  }
  return rid;
}

/*
** Remember that the other side of the connection already has a copy
** of the file rid.
*/
static void remote_has(int rid){
  if( rid ){
    static Stmt q;
    db_static_prepare(&q, "INSERT OR IGNORE INTO onremote VALUES(:r)");
    db_bind_int(&q, ":r", rid);
    db_step(&q);
    db_reset(&q);
  }
}

/*
** The aToken[0..nToken-1] blob array is a parse of a "file" line
** message.  This routine finishes parsing that message and does
** a record insert of the file.
**
** The file line is in one of the following two forms:
**
**      file UUID SIZE \n CONTENT
**      file UUID DELTASRC SIZE \n CONTENT
**
** The content is SIZE bytes immediately following the newline.
** If DELTASRC exists, then the CONTENT is a delta against the
** content of DELTASRC.
**
** If any error occurs, write a message into pErr which has already
** be initialized to an empty string.
**
** Any artifact successfully received by this routine is considered to
** be public and is therefore removed from the "private" table.
*/
static void xfer_accept_file(
  Xfer *pXfer,
  int cloneFlag,
  char **pzUuidList,
  int *pnUuidList
){
  int n;
  int rid;
  int srcid = 0;
  Blob content, hash;
  int isPriv;

  isPriv = pXfer->nextIsPrivate;
  pXfer->nextIsPrivate = 0;
  if( pXfer->nToken<3
   || pXfer->nToken>4
   || !blob_is_uuid(&pXfer->aToken[1])
   || !blob_is_int(&pXfer->aToken[pXfer->nToken-1], &n)
   || n<0
   || (pXfer->nToken==4 && !blob_is_uuid(&pXfer->aToken[2]))
  ){
    blob_appendf(&pXfer->err, "malformed file line");
    return;
  }
  blob_zero(&content);
  blob_zero(&hash);
  blob_extract(pXfer->pIn, n, &content);
  if( !cloneFlag && uuid_is_shunned(blob_str(&pXfer->aToken[1])) ){
    /* Ignore files that have been shunned */
    blob_reset(&content);
    return;
  }
  if( isPriv && !g.perm.Private ){
    /* Do not accept private files if not authorized */
    blob_reset(&content);
    return;
  }
  if( cloneFlag ){
    if( pXfer->nToken==4 ){
      srcid = rid_from_uuid(&pXfer->aToken[2], 1, isPriv);
      pXfer->nDeltaRcvd++;
    }else{
      srcid = 0;
      pXfer->nFileRcvd++;
    }
    rid = content_put_ex(&content, blob_str(&pXfer->aToken[1]), srcid,
                         0, isPriv);
    Th_AppendToList(pzUuidList, pnUuidList, blob_str(&pXfer->aToken[1]),
                    blob_size(&pXfer->aToken[1]));
    remote_has(rid);
    blob_reset(&content);
    return;
  }
  if( pXfer->nToken==4 ){
    Blob src, next;
    srcid = rid_from_uuid(&pXfer->aToken[2], 1, isPriv);
    if( content_get(srcid, &src)==0 ){
      rid = content_put_ex(&content, blob_str(&pXfer->aToken[1]), srcid,
                           0, isPriv);
      Th_AppendToList(pzUuidList, pnUuidList, blob_str(&pXfer->aToken[1]),
                      blob_size(&pXfer->aToken[1]));
      pXfer->nDanglingFile++;
      db_multi_exec("DELETE FROM phantom WHERE rid=%d", rid);
      if( !isPriv ) content_make_public(rid);
      blob_reset(&src);
      blob_reset(&content);
      return;
    }
    pXfer->nDeltaRcvd++;
    blob_delta_apply(&src, &content, &next);
    blob_reset(&src);
    blob_reset(&content);
    content = next;
  }else{
    pXfer->nFileRcvd++;
  }
  sha1sum_blob(&content, &hash);
  if( !blob_eq_str(&pXfer->aToken[1], blob_str(&hash), -1) ){
    blob_appendf(&pXfer->err,
        "wrong hash on received artifact: expected %s but got %s",
        blob_str(&pXfer->aToken[1]), blob_str(&hash));
  }
  rid = content_put_ex(&content, blob_str(&hash), 0, 0, isPriv);
  Th_AppendToList(pzUuidList, pnUuidList, blob_str(&hash), blob_size(&hash));
  blob_reset(&hash);
  if( rid==0 ){
    blob_appendf(&pXfer->err, "%s", g.zErrMsg);
    blob_reset(&content);
  }else{
    if( !isPriv ) content_make_public(rid);
    manifest_crosslink(rid, &content, MC_NO_ERRORS);
  }
  assert( blob_is_reset(&content) );
  remote_has(rid);
}

/*
** The aToken[0..nToken-1] blob array is a parse of a "cfile" line
** message.  This routine finishes parsing that message and does
** a record insert of the file.  The difference between "file" and
** "cfile" is that with "cfile" the content is already compressed.
**
** The file line is in one of the following two forms:
**
**      cfile UUID USIZE CSIZE \n CONTENT
**      cfile UUID DELTASRC USIZE CSIZE \n CONTENT
**
** The content is CSIZE bytes immediately following the newline.
** If DELTASRC exists, then the CONTENT is a delta against the
** content of DELTASRC.
**
** The original size of the UUID artifact is USIZE.
**
** If any error occurs, write a message into pErr which has already
** be initialized to an empty string.
**
** Any artifact successfully received by this routine is considered to
** be public and is therefore removed from the "private" table.
*/
static void xfer_accept_compressed_file(
  Xfer *pXfer,
  char **pzUuidList,
  int *pnUuidList
){
  int szC;   /* CSIZE */
  int szU;   /* USIZE */
  int rid;
  int srcid = 0;
  Blob content;
  int isPriv;

  isPriv = pXfer->nextIsPrivate;
  pXfer->nextIsPrivate = 0;
  if( pXfer->nToken<4
   || pXfer->nToken>5
   || !blob_is_uuid(&pXfer->aToken[1])
   || !blob_is_int(&pXfer->aToken[pXfer->nToken-2], &szU)
   || !blob_is_int(&pXfer->aToken[pXfer->nToken-1], &szC)
   || szC<0 || szU<0
   || (pXfer->nToken==5 && !blob_is_uuid(&pXfer->aToken[2]))
  ){
    blob_appendf(&pXfer->err, "malformed cfile line");
    return;
  }
  if( isPriv && !g.perm.Private ){
    /* Do not accept private files if not authorized */
    return;
  }
  blob_zero(&content);
  blob_extract(pXfer->pIn, szC, &content);
  if( uuid_is_shunned(blob_str(&pXfer->aToken[1])) ){
    /* Ignore files that have been shunned */
    blob_reset(&content);
    return;
  }
  if( pXfer->nToken==5 ){
    srcid = rid_from_uuid(&pXfer->aToken[2], 1, isPriv);
    pXfer->nDeltaRcvd++;
  }else{
    srcid = 0;
    pXfer->nFileRcvd++;
  }
  rid = content_put_ex(&content, blob_str(&pXfer->aToken[1]), srcid,
                       szC, isPriv);
  Th_AppendToList(pzUuidList, pnUuidList, blob_str(&pXfer->aToken[1]),
                  blob_size(&pXfer->aToken[1]));
  remote_has(rid);
  blob_reset(&content);
}

/*
** The aToken[0..nToken-1] blob array is a parse of a "uvfile" line
** message.  This routine finishes parsing that message and adds the
** unversioned file to the "unversioned" table.
**
** The file line is in one of the following two forms:
**
**      uvfile NAME MTIME HASH SIZE FLAGS
**      uvfile NAME MTIME HASH SIZE FLAGS \n CONTENT
**
** If the 0x0001 bit of FLAGS is set, that means the file has been 
** deleted, SIZE is zero, the HASH is "-", and the "\n CONTENT" is omitted.
**
** SIZE is the number of bytes of CONTENT.  The CONTENT is uncompressed.
** HASH is the SHA1 hash of CONTENT.
**
** If the 0x0004 bit of FLAGS is set, that means the CONTENT is omitted.
** The sender might have omitted the content because it is too big to
** transmit, or because it is unchanged and this record exists purely
** to update the MTIME.
*/
static void xfer_accept_unversioned_file(Xfer *pXfer, int isWriter){
  sqlite3_int64 mtime;      /* The MTIME */
  Blob *pHash;              /* The HASH value */
  int sz;                   /* The SIZE */
  int flags;                /* The FLAGS */
  Blob content;             /* The CONTENT */
  Blob hash;                /* Hash computed from CONTENT to compare with HASH */
  Blob x;                   /* Compressed content */
  Stmt q;                   /* SQL statements for comparison and insert */
  int isDelete;             /* HASH is "-" indicating this is a delete operation */
  int nullContent;          /* True of CONTENT is NULL */
  int iStatus;              /* Result from unversioned_status() */

  pHash = &pXfer->aToken[3];
  if( pXfer->nToken==5
   || !blob_is_filename(&pXfer->aToken[1])
   || !blob_is_int64(&pXfer->aToken[2], &mtime)
   || (!blob_eq(pHash,"-") && !blob_is_uuid(pHash))
   || !blob_is_int(&pXfer->aToken[4], &sz)
   || !blob_is_int(&pXfer->aToken[5], &flags)
  ){
    blob_appendf(&pXfer->err, "malformed uvfile line");
    return;
  }
  blob_init(&content, 0, 0);
  blob_init(&hash, 0, 0);
  blob_init(&x, 0, 0);
  if( sz>0 && (flags & 0x0005)==0 ){
    blob_extract(pXfer->pIn, sz, &content);
    nullContent = 0;
    sha1sum_blob(&content, &hash);
    if( blob_compare(&hash, pHash)!=0 ){
      blob_appendf(&pXfer->err, "in uvfile line, HASH does not match CONTENT");
      goto end_accept_unversioned_file;
    }
  }else{
    nullContent = 1;
  }

  /* The isWriter flag must be true in order to land the new file */
  if( !isWriter ) goto end_accept_unversioned_file;

  /* Check to see if current content really should be overwritten.  Ideally,
  ** a uvfile card should never have been sent unless the overwrite should
  ** occur.  But do not trust the sender.  Double-check. 
  */
  iStatus = unversioned_status(blob_str(&pXfer->aToken[1]), mtime, blob_str(pHash));
  if( iStatus>=3 ) goto end_accept_unversioned_file;
  
  /* Store the content */
  isDelete = blob_eq(pHash, "-");
  if( isDelete ){
    db_prepare(&q,
      "UPDATE unversioned"
      "   SET rcvid=:rcvid, mtime=:mtime, hash=NULL, sz=0, encoding=0, content=NULL"
      " WHERE name=:name"
    );
    db_bind_int(&q, ":rcvid", g.rcvid);
  }else if( iStatus==4 ){
    db_prepare(&q, "UPDATE unversioned SET mtime=:mtime WHERE name=:name");
  }else{
    db_prepare(&q,
      "REPLACE INTO unversioned(name, rcvid, mtime, hash, sz, encoding, content)"
      " VALUES(:name,:rcvid,:mtime,:hash,:sz,:encoding,:content)"
    );
    db_bind_int(&q, ":rcvid", g.rcvid);
    db_bind_text(&q, ":hash", blob_str(pHash));
    db_bind_int(&q, ":sz", blob_size(&content));
    if( !nullContent ){
      blob_compress(&content, &x);
      if( blob_size(&x) < 0.8*blob_size(&content) ){
        db_bind_blob(&q, ":content", &x);
        db_bind_int(&q, ":encoding", 1);
      }else{
        db_bind_blob(&q, ":content", &content);
        db_bind_int(&q, ":encoding", 0);
      }
    }else{
      db_bind_int(&q, ":encoding", 0);
    }
  }
  db_bind_text(&q, ":name", blob_str(&pXfer->aToken[1]));
  db_bind_int64(&q, ":mtime", mtime);
  db_step(&q);
  db_finalize(&q);
  db_unset("uv-hash", 0);

end_accept_unversioned_file:
  blob_reset(&x);
  blob_reset(&content);
  blob_reset(&hash);
}

/*
** Try to send a file as a delta against its parent.
** If successful, return the number of bytes in the delta.
** If we cannot generate an appropriate delta, then send
** nothing and return zero.
**
** Never send a delta against a private artifact.
*/
static int send_delta_parent(
  Xfer *pXfer,            /* The transfer context */
  int rid,                /* record id of the file to send */
  int isPrivate,          /* True if rid is a private artifact */
  Blob *pContent,         /* The content of the file to send */
  Blob *pUuid             /* The UUID of the file to send */
){
  static const char *const azQuery[] = {
    "SELECT pid FROM plink x"
    " WHERE cid=%d"
    "   AND NOT EXISTS(SELECT 1 FROM phantom WHERE rid=pid)",

    "SELECT pid, min(mtime) FROM mlink, event ON mlink.mid=event.objid"
    " WHERE fid=%d"
    "   AND NOT EXISTS(SELECT 1 FROM phantom WHERE rid=pid)"
  };
  int i;
  Blob src, delta;
  int size = 0;
  int srcId = 0;

  for(i=0; srcId==0 && i<count(azQuery); i++){
    srcId = db_int(0, azQuery[i] /*works-like:"%d"*/, rid);
  }
  if( srcId>0
   && (pXfer->syncPrivate || !content_is_private(srcId))
   && content_get(srcId, &src)
  ){
    char *zUuid = db_text(0, "SELECT uuid FROM blob WHERE rid=%d", srcId);
    blob_delta_create(&src, pContent, &delta);
    size = blob_size(&delta);
    if( size>=blob_size(pContent)-50 ){
      size = 0;
    }else if( uuid_is_shunned(zUuid) ){
      size = 0;
    }else{
       if( isPrivate ) blob_append(pXfer->pOut, "private\n", -1);
      blob_appendf(pXfer->pOut, "file %b %s %d\n", pUuid, zUuid, size);
      blob_append(pXfer->pOut, blob_buffer(&delta), size);
    }
    blob_reset(&delta);
    free(zUuid);
    blob_reset(&src);
  }
  return size;
}

/*
** Try to send a file as a native delta.
** If successful, return the number of bytes in the delta.
** If we cannot generate an appropriate delta, then send
** nothing and return zero.
**
** Never send a delta against a private artifact.
*/
static int send_delta_native(
  Xfer *pXfer,            /* The transfer context */
  int rid,                /* record id of the file to send */
  int isPrivate,          /* True if rid is a private artifact */
  Blob *pUuid             /* The UUID of the file to send */
){
  Blob src, delta;
  int size = 0;
  int srcId;

  srcId = db_int(0, "SELECT srcid FROM delta WHERE rid=%d", rid);
  if( srcId>0
   && (pXfer->syncPrivate || !content_is_private(srcId))
  ){
    blob_zero(&src);
    db_blob(&src, "SELECT uuid FROM blob WHERE rid=%d", srcId);
    if( uuid_is_shunned(blob_str(&src)) ){
      blob_reset(&src);
      return 0;
    }
    blob_zero(&delta);
    db_blob(&delta, "SELECT content FROM blob WHERE rid=%d", rid);
    blob_uncompress(&delta, &delta);
    if( isPrivate ) blob_append(pXfer->pOut, "private\n", -1);
    blob_appendf(pXfer->pOut, "file %b %b %d\n",
                pUuid, &src, blob_size(&delta));
    blob_append(pXfer->pOut, blob_buffer(&delta), blob_size(&delta));
    size = blob_size(&delta);
    blob_reset(&delta);
    blob_reset(&src);
  }else{
    size = 0;
  }
  return size;
}

/*
** Send the file identified by rid.
**
** The pUuid can be NULL in which case the correct UUID is computed
** from the rid.
**
** Try to send the file as a native delta if nativeDelta is true, or
** as a parent delta if nativeDelta is false.
**
** It should never be the case that rid is a private artifact.  But
** as a precaution, this routine does check on rid and if it is private
** this routine becomes a no-op.
*/
static void send_file(Xfer *pXfer, int rid, Blob *pUuid, int nativeDelta){
  Blob content, uuid;
  int size = 0;
  int isPriv = content_is_private(rid);

  if( pXfer->syncPrivate==0 && isPriv ) return;
  if( db_exists("SELECT 1 FROM onremote WHERE rid=%d", rid) ){
     return;
  }
  blob_zero(&uuid);
  db_blob(&uuid, "SELECT uuid FROM blob WHERE rid=%d AND size>=0", rid);
  if( blob_size(&uuid)==0 ){
    return;
  }
  if( pUuid ){
    if( blob_compare(pUuid, &uuid)!=0 ){
      blob_reset(&uuid);
      return;
    }
  }else{
    pUuid = &uuid;
  }
  if( uuid_is_shunned(blob_str(pUuid)) ){
    blob_reset(&uuid);
    return;
  }
  if( (pXfer->maxTime != -1 && time(NULL) >= pXfer->maxTime) ||
       pXfer->mxSend<=blob_size(pXfer->pOut) ){
    const char *zFormat = isPriv ? "igot %b 1\n" : "igot %b\n";
    blob_appendf(pXfer->pOut, zFormat /*works-like:"%b"*/, pUuid);
    pXfer->nIGotSent++;
    blob_reset(&uuid);
    return;
  }
  if( nativeDelta ){
    size = send_delta_native(pXfer, rid, isPriv, pUuid);
    if( size ){
      pXfer->nDeltaSent++;
    }
  }
  if( size==0 ){
    content_get(rid, &content);

    if( !nativeDelta && blob_size(&content)>100 ){
      size = send_delta_parent(pXfer, rid, isPriv, &content, pUuid);
    }
    if( size==0 ){
      int size = blob_size(&content);
      if( isPriv ) blob_append(pXfer->pOut, "private\n", -1);
      blob_appendf(pXfer->pOut, "file %b %d\n", pUuid, size);
      blob_append(pXfer->pOut, blob_buffer(&content), size);
      pXfer->nFileSent++;
    }else{
      pXfer->nDeltaSent++;
    }
    blob_reset(&content);
  }
  remote_has(rid);
  blob_reset(&uuid);
#if 0
  if( blob_buffer(pXfer->pOut)[blob_size(pXfer->pOut)-1]!='\n' ){
    blob_append(pXfer->pOut, "\n", 1);
  }
#endif
}

/*
** Send the file identified by rid as a compressed artifact.  Basically,
** send the content exactly as it appears in the BLOB table using
** a "cfile" card.
*/
static void send_compressed_file(Xfer *pXfer, int rid){
  const char *zContent;
  const char *zUuid;
  const char *zDelta;
  int szU;
  int szC;
  int rc;
  int isPrivate;
  int srcIsPrivate;
  static Stmt q1;
  Blob fullContent;

  isPrivate = content_is_private(rid);
  if( isPrivate && pXfer->syncPrivate==0 ) return;
  db_static_prepare(&q1,
    "SELECT uuid, size, content, delta.srcid IN private,"
         "  (SELECT uuid FROM blob WHERE rid=delta.srcid)"
    " FROM blob LEFT JOIN delta ON (blob.rid=delta.rid)"
    " WHERE blob.rid=:rid"
    "   AND blob.size>=0"
    "   AND NOT EXISTS(SELECT 1 FROM shun WHERE shun.uuid=blob.uuid)"
  );
  db_bind_int(&q1, ":rid", rid);
  rc = db_step(&q1);
  if( rc==SQLITE_ROW ){
    zUuid = db_column_text(&q1, 0);
    szU = db_column_int(&q1, 1);
    szC = db_column_bytes(&q1, 2);
    zContent = db_column_raw(&q1, 2);
    srcIsPrivate = db_column_int(&q1, 3);
    zDelta = db_column_text(&q1, 4);
    if( isPrivate ) blob_append(pXfer->pOut, "private\n", -1);
    blob_appendf(pXfer->pOut, "cfile %s ", zUuid);
    if( !isPrivate && srcIsPrivate ){
      content_get(rid, &fullContent);
      szU = blob_size(&fullContent);
      blob_compress(&fullContent, &fullContent);
      szC = blob_size(&fullContent);
      zContent = blob_buffer(&fullContent);
      zDelta = 0;
    }
    if( zDelta ){
      blob_appendf(pXfer->pOut, "%s ", zDelta);
      pXfer->nDeltaSent++;
    }else{
      pXfer->nFileSent++;
    }
    blob_appendf(pXfer->pOut, "%d %d\n", szU, szC);
    blob_append(pXfer->pOut, zContent, szC);
    if( blob_buffer(pXfer->pOut)[blob_size(pXfer->pOut)-1]!='\n' ){
      blob_append(pXfer->pOut, "\n", 1);
    }
    if( !isPrivate && srcIsPrivate ){
      blob_reset(&fullContent);
    }
  }
  db_reset(&q1);
}

/*
** Send the unversioned file identified by zName by generating the
** appropriate "uvfile" card.
**
**     uvfile NAME MTIME HASH SIZE FLAGS \n CONTENT
**
** If the noContent flag is set, omit the CONTENT and set the 0x0004 flag in FLAGS.
*/
static void send_unversioned_file(Xfer *pXfer, const char *zName, int noContent){
  Stmt q1;

  if( noContent ){
    db_prepare(&q1,
      "SELECT mtime, hash, encoding, sz FROM unversioned WHERE name=%Q",
      zName
    );
  }else{
    db_prepare(&q1,
      "SELECT mtime, hash, encoding, sz, content FROM unversioned WHERE name=%Q",
      zName
    );
  }
  if( db_step(&q1)==SQLITE_ROW ){
    sqlite3_int64 mtime = db_column_int64(&q1, 0);
    const char *zHash = db_column_text(&q1, 1);
    blob_appendf(pXfer->pOut, "uvfile %s %lld", zName, mtime);
    if( zHash==0 ){
      blob_append(pXfer->pOut, " - 0 1\n", -1);
    }else if( noContent ){
      blob_appendf(pXfer->pOut, " %s %d 4\n", zHash, db_column_int(&q1,3));
    }else{
      Blob content;
      blob_init(&content, 0, 0);
      db_column_blob(&q1, 4, &content);
      if( db_column_int(&q1, 2) ){
        blob_uncompress(&content, &content);
      }
      blob_appendf(pXfer->pOut, " %s %d 0\n", zHash, blob_size(&content));
      blob_append(pXfer->pOut, blob_buffer(&content), blob_size(&content));
#if 0
      if( blob_buffer(pXfer->pOut)[blob_size(pXfer->pOut)-1]!='\n' ){
        blob_append(pXfer->pOut, "\n", 1);
      }
#endif
      blob_reset(&content);
    }
  }
  db_finalize(&q1);
}

/*
** Send a gimme message for every phantom.
**
** Except: do not request shunned artifacts.  And do not request
** private artifacts if we are not doing a private transfer.
*/
static void request_phantoms(Xfer *pXfer, int maxReq){
  Stmt q;
  db_prepare(&q,
    "SELECT uuid FROM phantom CROSS JOIN blob USING(rid) /*scan*/"
    " WHERE NOT EXISTS(SELECT 1 FROM shun WHERE uuid=blob.uuid) %s",
    (pXfer->syncPrivate ? "" :
         "   AND NOT EXISTS(SELECT 1 FROM private WHERE rid=blob.rid)")
  );
  while( db_step(&q)==SQLITE_ROW && maxReq-- > 0 ){
    const char *zUuid = db_column_text(&q, 0);
    blob_appendf(pXfer->pOut, "gimme %s\n", zUuid);
    pXfer->nGimmeSent++;
  }
  db_finalize(&q);
}

/*
** Compute an SHA1 hash on the tail of pMsg.  Verify that it matches the
** the hash given in pHash.  Return non-zero for an error and 0 on success.
*/
static int check_tail_hash(Blob *pHash, Blob *pMsg){
  Blob tail;
  Blob h2;
  int rc;
  blob_tail(pMsg, &tail);
  sha1sum_blob(&tail, &h2);
  rc = blob_compare(pHash, &h2);
  blob_reset(&h2);
  blob_reset(&tail);
  return rc;
}

/*
** Check the signature on an application/x-fossil payload received by
** the HTTP server.  The signature is a line of the following form:
**
**        login LOGIN NONCE SIGNATURE
**
** The NONCE is the SHA1 hash of the remainder of the input.
** SIGNATURE is the SHA1 checksum of the NONCE concatenated
** with the users password.
**
** The parameters to this routine are ephemeral blobs holding the
** LOGIN, NONCE and SIGNATURE.
**
** This routine attempts to locate the user and verify the signature.
** If everything checks out, the USER.CAP column for the USER table
** is consulted to set privileges in the global g variable.
**
** If anything fails to check out, no changes are made to privileges.
**
** Signature generation on the client side is handled by the
** http_exchange() routine.
**
** Return non-zero for a login failure and zero for success.
*/
int check_login(Blob *pLogin, Blob *pNonce, Blob *pSig){
  Stmt q;
  int rc = -1;
  char *zLogin = blob_terminate(pLogin);
  defossilize(zLogin);

  if( fossil_strcmp(zLogin, "nobody")==0 || fossil_strcmp(zLogin,"anonymous")==0 ){
    return 0;   /* Anybody is allowed to sync as "nobody" or "anonymous" */
  }
  if( fossil_strcmp(P("REMOTE_USER"), zLogin)==0
      && db_get_boolean("remote_user_ok",0) ){
    return 0;   /* Accept Basic Authorization */
  }
  db_prepare(&q,
     "SELECT pw, cap, uid FROM user"
     " WHERE login=%Q"
     "   AND login NOT IN ('anonymous','nobody','developer','reader')"
     "   AND length(pw)>0",
     zLogin
  );
  if( db_step(&q)==SQLITE_ROW ){
    int szPw;
    Blob pw, combined, hash;
    blob_zero(&pw);
    db_ephemeral_blob(&q, 0, &pw);
    szPw = blob_size(&pw);
    blob_zero(&combined);
    blob_copy(&combined, pNonce);
    blob_append(&combined, blob_buffer(&pw), szPw);
    sha1sum_blob(&combined, &hash);
    assert( blob_size(&hash)==40 );
    rc = blob_constant_time_cmp(&hash, pSig);
    blob_reset(&hash);
    blob_reset(&combined);
    if( rc!=0 && szPw!=40 ){
      /* If this server stores cleartext passwords and the password did not
      ** match, then perhaps the client is sending SHA1 passwords.  Try
      ** again with the SHA1 password.
      */
      const char *zPw = db_column_text(&q, 0);
      char *zSecret = sha1_shared_secret(zPw, blob_str(pLogin), 0);
      blob_zero(&combined);
      blob_copy(&combined, pNonce);
      blob_append(&combined, zSecret, -1);
      free(zSecret);
      sha1sum_blob(&combined, &hash);
      rc = blob_constant_time_cmp(&hash, pSig);
      blob_reset(&hash);
      blob_reset(&combined);
    }
    if( rc==0 ){
      const char *zCap;
      zCap = db_column_text(&q, 1);
      login_set_capabilities(zCap, 0);
      g.userUid = db_column_int(&q, 2);
      g.zLogin = mprintf("%b", pLogin);
      g.zNonce = mprintf("%b", pNonce);
    }
  }
  db_finalize(&q);
  return rc;
}

/*
** Send the content of all files in the unsent table.
**
** This is really just an optimization.  If you clear the
** unsent table, all the right files will still get transferred.
** It just might require an extra round trip or two.
*/
static void send_unsent(Xfer *pXfer){
  Stmt q;
  db_prepare(&q, "SELECT rid FROM unsent EXCEPT SELECT rid FROM private");
  while( db_step(&q)==SQLITE_ROW ){
    int rid = db_column_int(&q, 0);
    send_file(pXfer, rid, 0, 0);
  }
  db_finalize(&q);
  db_multi_exec("DELETE FROM unsent");
}

/*
** Check to see if the number of unclustered entries is greater than
** 100 and if it is, form a new cluster.  Unclustered phantoms do not
** count toward the 100 total.  And phantoms are never added to a new
** cluster.
*/
void create_cluster(void){
  Blob cluster, cksum;
  Blob deleteWhere;
  Stmt q;
  int nUncl;
  int nRow = 0;
  int rid;

#if 0
  /* We should not ever get any private artifacts in the unclustered table.
  ** But if we do (because of a bug) now is a good time to delete them. */
  db_multi_exec(
    "DELETE FROM unclustered WHERE rid IN (SELECT rid FROM private)"
  );
#endif

  nUncl = db_int(0, "SELECT count(*) FROM unclustered /*scan*/"
                    " WHERE NOT EXISTS(SELECT 1 FROM phantom"
                                      " WHERE rid=unclustered.rid)");
  if( nUncl>=100 ){
    blob_zero(&cluster);
    blob_zero(&deleteWhere);
    db_prepare(&q, "SELECT uuid FROM unclustered, blob"
                   " WHERE NOT EXISTS(SELECT 1 FROM phantom"
                   "                   WHERE rid=unclustered.rid)"
                   "   AND unclustered.rid=blob.rid"
                   "   AND NOT EXISTS(SELECT 1 FROM shun WHERE uuid=blob.uuid)"
                   " ORDER BY 1");
    while( db_step(&q)==SQLITE_ROW ){
      blob_appendf(&cluster, "M %s\n", db_column_text(&q, 0));
      nRow++;
      if( nRow>=800 && nUncl>nRow+100 ){
        md5sum_blob(&cluster, &cksum);
        blob_appendf(&cluster, "Z %b\n", &cksum);
        blob_reset(&cksum);
        rid = content_put(&cluster);
        manifest_crosslink(rid, &cluster, MC_NONE);
        blob_reset(&cluster);
        nUncl -= nRow;
        nRow = 0;
        blob_append_sql(&deleteWhere, ",%d", rid);
      }
    }
    db_finalize(&q);
    db_multi_exec(
      "DELETE FROM unclustered WHERE rid NOT IN (0 %s)"
      "   AND NOT EXISTS(SELECT 1 FROM phantom WHERE rid=unclustered.rid)",
      blob_sql_text(&deleteWhere)
    );
    blob_reset(&deleteWhere);
    if( nRow>0 ){
      md5sum_blob(&cluster, &cksum);
      blob_appendf(&cluster, "Z %b\n", &cksum);
      blob_reset(&cksum);
      rid = content_put(&cluster);
      manifest_crosslink(rid, &cluster, MC_NONE);
      blob_reset(&cluster);
    }
  }
}

/*
** Send igot messages for every private artifact
*/
static int send_private(Xfer *pXfer){
  int cnt = 0;
  Stmt q;
  if( pXfer->syncPrivate ){
    db_prepare(&q, "SELECT uuid FROM private JOIN blob USING(rid)");
    while( db_step(&q)==SQLITE_ROW ){
      blob_appendf(pXfer->pOut, "igot %s 1\n", db_column_text(&q,0));
      cnt++;
    }
    db_finalize(&q);
  }
  return cnt;
}

/*
** Send an igot message for every entry in unclustered table.
** Return the number of cards sent.
*/
static int send_unclustered(Xfer *pXfer){
  Stmt q;
  int cnt = 0;
  if( pXfer->resync ){
    db_prepare(&q,
      "SELECT uuid, rid FROM blob"
      " WHERE NOT EXISTS(SELECT 1 FROM shun WHERE uuid=blob.uuid)"
      "   AND NOT EXISTS(SELECT 1 FROM phantom WHERE rid=blob.rid)"
      "   AND NOT EXISTS(SELECT 1 FROM private WHERE rid=blob.rid)"
      "   AND blob.rid<=%d"
      " ORDER BY blob.rid DESC",
      pXfer->resync
    );
  }else{
    db_prepare(&q,
      "SELECT uuid FROM unclustered JOIN blob USING(rid)"
      " WHERE NOT EXISTS(SELECT 1 FROM shun WHERE uuid=blob.uuid)"
      "   AND NOT EXISTS(SELECT 1 FROM phantom WHERE rid=blob.rid)"
      "   AND NOT EXISTS(SELECT 1 FROM private WHERE rid=blob.rid)"
    );
  }
  while( db_step(&q)==SQLITE_ROW ){
    blob_appendf(pXfer->pOut, "igot %s\n", db_column_text(&q, 0));
    cnt++;
    if( pXfer->resync && pXfer->mxSend<blob_size(pXfer->pOut) ){
      pXfer->resync = db_column_int(&q, 1)-1;
    }
  }
  db_finalize(&q);
  if( cnt==0 ) pXfer->resync = 0;
  return cnt;
}

/*
** Send an igot message for every artifact.
*/
static void send_all(Xfer *pXfer){
  Stmt q;
  db_prepare(&q,
    "SELECT uuid FROM blob "
    " WHERE NOT EXISTS(SELECT 1 FROM shun WHERE uuid=blob.uuid)"
    "   AND NOT EXISTS(SELECT 1 FROM private WHERE rid=blob.rid)"
    "   AND NOT EXISTS(SELECT 1 FROM phantom WHERE rid=blob.rid)"
  );
  while( db_step(&q)==SQLITE_ROW ){
    blob_appendf(pXfer->pOut, "igot %s\n", db_column_text(&q, 0));
  }
  db_finalize(&q);
}

/*
** Send a single old-style config card for configuration item zName.
**
** This routine and the functionality it implements is scheduled for
** removal on 2012-05-01.
*/
static void send_legacy_config_card(Xfer *pXfer, const char *zName){
  if( zName[0]!='@' ){
    Blob val;
    blob_zero(&val);
    db_blob(&val, "SELECT value FROM config WHERE name=%Q", zName);
    if( blob_size(&val)>0 ){
      blob_appendf(pXfer->pOut, "config %s %d\n", zName, blob_size(&val));
      blob_append(pXfer->pOut, blob_buffer(&val), blob_size(&val));
      blob_reset(&val);
      blob_append(pXfer->pOut, "\n", 1);
    }
  }else{
    Blob content;
    blob_zero(&content);
    configure_render_special_name(zName, &content);
    blob_appendf(pXfer->pOut, "config %s %d\n%s\n", zName,
                 blob_size(&content), blob_str(&content));
    blob_reset(&content);
  }
}


/*
** pXfer is a "pragma uv-hash HASH" card.
**
** If HASH is different from the unversioned content hash on this server,
** then send a bunch of uvigot cards, one for each entry unversioned file
** on this server.
*/
static void send_unversioned_catalog(Xfer *pXfer){
  unversioned_schema();
  if( !blob_eq(&pXfer->aToken[2], unversioned_content_hash(0)) ){
    int nUvIgot = 0;
    Stmt uvq;
    db_prepare(&uvq,
       "SELECT name, mtime, hash, sz FROM unversioned"
    );
    while( db_step(&uvq)==SQLITE_ROW ){
      const char *zName = db_column_text(&uvq,0);
      sqlite3_int64 mtime = db_column_int64(&uvq,1);
      const char *zHash = db_column_text(&uvq,2);
      int sz = db_column_int(&uvq,3);
      nUvIgot++;
      if( zHash==0 ){ sz = 0; zHash = "-"; }
      blob_appendf(pXfer->pOut, "uvigot %s %lld %s %d\n", 
                   zName, mtime, zHash, sz);
    }
    db_finalize(&uvq);
  }
}

/*
** Called when there is an attempt to transfer private content to and
** from a server without authorization.
*/
static void server_private_xfer_not_authorized(void){
  @ error not\sauthorized\sto\ssync\sprivate\scontent
}

/*
** Return the common TH1 code to evaluate prior to evaluating any other
** TH1 transfer notification scripts.
*/
const char *xfer_common_code(void){
  return db_get("xfer-common-script", 0);
}

/*
** Return the TH1 code to evaluate when a push is processed.
*/
const char *xfer_push_code(void){
  return db_get("xfer-push-script", 0);
}

/*
** Return the TH1 code to evaluate when a commit is processed.
*/
const char *xfer_commit_code(void){
  return db_get("xfer-commit-script", 0);
}

/*
** Return the TH1 code to evaluate when a ticket change is processed.
*/
const char *xfer_ticket_code(void){
  return db_get("xfer-ticket-script", 0);
}

/*
** Run the specified TH1 script, if any, and returns 1 on error.
*/
int xfer_run_script(
  const char *zScript,
  const char *zUuidOrList,
  int bIsList
){
  int rc = TH_OK;
  if( !zScript ) return rc;
  Th_FossilInit(TH_INIT_DEFAULT);
  Th_Store(bIsList ? "uuids" : "uuid", zUuidOrList ? zUuidOrList : "");
  rc = Th_Eval(g.interp, 0, zScript, -1);
  if( rc!=TH_OK ){
    fossil_error(1, "%s", Th_GetResult(g.interp, 0));
  }
  return rc;
}

/*
** Runs the pre-transfer TH1 script, if any, and returns its return code.
** This script may be run multiple times.  If the script performs actions
** that cannot be redone, it should use an internal [if] guard similar to
** the following:
**
** if {![info exists common_done]} {
**   # ... code here
**   set common_done 1
** }
*/
int xfer_run_common_script(void){
  return xfer_run_script(xfer_common_code(), 0, 0);
}

/*
** If this variable is set, disable login checks.  Used for debugging
** only.
*/
static int disableLogin = 0;

/*
** The CGI/HTTP preprocessor always redirects requests with a content-type
** of application/x-fossil or application/x-fossil-debug to this page,
** regardless of what path was specified in the HTTP header.  This allows
** clone clients to specify a URL that omits default pathnames, such
** as "http://fossil-scm.org/" instead of "http://fossil-scm.org/index.cgi".
**
** WEBPAGE: xfer
**
** This is the transfer handler on the server side.  The transfer
** message has been uncompressed and placed in the g.cgiIn blob.
** Process this message and form an appropriate reply.
*/
void page_xfer(void){
  int isPull = 0;
  int isPush = 0;
  int nErr = 0;
  Xfer xfer;
  int deltaFlag = 0;
  int isClone = 0;
  int nGimme = 0;
  int size;
  int recvConfig = 0;
  char *zNow;
  int rc;
  const char *zScript = 0;
  char *zUuidList = 0;
  int nUuidList = 0;
  char **pzUuidList = 0;
  int *pnUuidList = 0;

  if( fossil_strcmp(PD("REQUEST_METHOD","POST"),"POST") ){
     fossil_redirect_home();
  }
  g.zLogin = "anonymous";
  login_set_anon_nobody_capabilities();
  login_check_credentials();
  memset(&xfer, 0, sizeof(xfer));
  blobarray_zero(xfer.aToken, count(xfer.aToken));
  cgi_set_content_type(g.zContentType);
  cgi_reset_content();
  if( db_schema_is_outofdate() ){
    @ error database\sschema\sis\sout-of-date\son\sthe\sserver.
    return;
  }
  blob_zero(&xfer.err);
  xfer.pIn = &g.cgiIn;
  xfer.pOut = cgi_output_blob();
  xfer.mxSend = db_get_int("max-download", 5000000);
  xfer.maxTime = db_get_int("max-download-time", 30);
  if( xfer.maxTime<1 ) xfer.maxTime = 1;
  xfer.maxTime += time(NULL);
  g.xferPanic = 1;

  db_begin_transaction();
  db_multi_exec(
     "CREATE TEMP TABLE onremote(rid INTEGER PRIMARY KEY);"
  );
  manifest_crosslink_begin();
  rc = xfer_run_common_script();
  if( rc==TH_ERROR ){
    cgi_reset_content();
    @ error common\sscript\sfailed:\s%F(g.zErrMsg)
    nErr++;
  }
  zScript = xfer_push_code();
  if( zScript ){ /* NOTE: Are TH1 transfer hooks enabled? */
    pzUuidList = &zUuidList;
    pnUuidList = &nUuidList;
  }
  while( blob_line(xfer.pIn, &xfer.line) ){
    if( blob_buffer(&xfer.line)[0]=='#' ) continue;
    if( blob_size(&xfer.line)==0 ) continue;
    xfer.nToken = blob_tokenize(&xfer.line, xfer.aToken, count(xfer.aToken));

    /*   file UUID SIZE \n CONTENT
    **   file UUID DELTASRC SIZE \n CONTENT
    **
    ** Accept a file from the client.
    */
    if( blob_eq(&xfer.aToken[0], "file") ){
      if( !isPush ){
        cgi_reset_content();
        @ error not\sauthorized\sto\swrite
        nErr++;
        break;
      }
      xfer_accept_file(&xfer, 0, pzUuidList, pnUuidList);
      if( blob_size(&xfer.err) ){
        cgi_reset_content();
        @ error %T(blob_str(&xfer.err))
        nErr++;
        break;
      }
    }else

    /*   cfile UUID USIZE CSIZE \n CONTENT
    **   cfile UUID DELTASRC USIZE CSIZE \n CONTENT
    **
    ** Accept a file from the client.
    */
    if( blob_eq(&xfer.aToken[0], "cfile") ){
      if( !isPush ){
        cgi_reset_content();
        @ error not\sauthorized\sto\swrite
        nErr++;
        break;
      }
      xfer_accept_compressed_file(&xfer, pzUuidList, pnUuidList);
      if( blob_size(&xfer.err) ){
        cgi_reset_content();
        @ error %T(blob_str(&xfer.err))
        nErr++;
        break;
      }
    }else

    /*   uvfile NAME MTIME HASH SIZE FLAGS \n CONTENT
    **
    ** Accept an unversioned file from the client.
    */
    if( blob_eq(&xfer.aToken[0], "uvfile") ){
      xfer_accept_unversioned_file(&xfer, g.perm.Write);
      if( blob_size(&xfer.err) ){
          cgi_reset_content();
        @ error %T(blob_str(&xfer.err))
        nErr++;
        break;
      }
    }else

    /*   gimme UUID
    **
    ** Client is requesting a file.  Send it.
    */
    if( blob_eq(&xfer.aToken[0], "gimme")
     && xfer.nToken==2
     && blob_is_uuid(&xfer.aToken[1])
    ){
      nGimme++;
      if( isPull ){
        int rid = rid_from_uuid(&xfer.aToken[1], 0, 0);
        if( rid ){
          send_file(&xfer, rid, &xfer.aToken[1], deltaFlag);
        }
      }
    }else

    /*   uvgimme NAME
    **
    ** Client is requesting an unversioned file.  Send it.
    */
    if( blob_eq(&xfer.aToken[0], "uvgimme")
     && xfer.nToken==2
     && blob_is_filename(&xfer.aToken[1])
    ){
      send_unversioned_file(&xfer, blob_str(&xfer.aToken[1]), 0);
    }else

    /*   igot UUID ?ISPRIVATE?
    **
    ** Client announces that it has a particular file.  If the ISPRIVATE
    ** argument exists and is non-zero, then the file is a private file.
    */
    if( xfer.nToken>=2
     && blob_eq(&xfer.aToken[0], "igot")
     && blob_is_uuid(&xfer.aToken[1])
    ){
      if( isPush ){
        if( xfer.nToken==2 || blob_eq(&xfer.aToken[2],"1")==0 ){
          rid_from_uuid(&xfer.aToken[1], 1, 0);
        }else if( g.perm.Private ){
          rid_from_uuid(&xfer.aToken[1], 1, 1);
        }else{
          server_private_xfer_not_authorized();
        }
      }
    }else


    /*    pull  SERVERCODE  PROJECTCODE
    **    push  SERVERCODE  PROJECTCODE
    **
    ** The client wants either send or receive.  The server should
    ** verify that the project code matches.
    */
    if( xfer.nToken==3
     && (blob_eq(&xfer.aToken[0], "pull") || blob_eq(&xfer.aToken[0], "push"))
     && blob_is_uuid(&xfer.aToken[1])
     && blob_is_uuid(&xfer.aToken[2])
    ){
      const char *zPCode;
      zPCode = db_get("project-code", 0);
      if( zPCode==0 ){
        fossil_panic("missing project code");
      }
      if( !blob_eq_str(&xfer.aToken[2], zPCode, -1) ){
        cgi_reset_content();
        @ error wrong\sproject
        nErr++;
        break;
      }
      login_check_credentials();
      if( blob_eq(&xfer.aToken[0], "pull") ){
        if( !g.perm.Read ){
          cgi_reset_content();
          @ error not\sauthorized\sto\sread
          nErr++;
          break;
        }
        isPull = 1;
      }else{
        if( !g.perm.Write ){
          if( !isPull ){
            cgi_reset_content();
            @ error not\sauthorized\sto\swrite
            nErr++;
          }else{
            @ message pull\sonly\s-\snot\sauthorized\sto\spush
          }
        }else{
          isPush = 1;
        }
      }
    }else

    /*    clone   ?PROTOCOL-VERSION?  ?SEQUENCE-NUMBER?
    **
    ** The client knows nothing.  Tell all.
    */
    if( blob_eq(&xfer.aToken[0], "clone") ){
      int iVers;
      login_check_credentials();
      if( !g.perm.Clone ){
        cgi_reset_content();
        @ push %s(db_get("server-code", "x")) %s(db_get("project-code", "x"))
        @ error not\sauthorized\sto\sclone
        nErr++;
        break;
      }
      if( xfer.nToken==3
       && blob_is_int(&xfer.aToken[1], &iVers)
       && iVers>=2
      ){
        int seqno, max;
        if( iVers>=3 ){
          cgi_set_content_type("application/x-fossil-uncompressed");
        }
        blob_is_int(&xfer.aToken[2], &seqno);
        max = db_int(0, "SELECT max(rid) FROM blob");
        while( xfer.mxSend>blob_size(xfer.pOut) && seqno<=max){
          if( time(NULL) >= xfer.maxTime ) break;
          if( iVers>=3 ){
            send_compressed_file(&xfer, seqno);
          }else{
            send_file(&xfer, seqno, 0, 1);
          }
          seqno++;
        }
        if( seqno>max ) seqno = 0;
        @ clone_seqno %d(seqno)
      }else{
        isClone = 1;
        isPull = 1;
        deltaFlag = 1;
      }
      @ push %s(db_get("server-code", "x")) %s(db_get("project-code", "x"))
    }else

    /*    login  USER  NONCE  SIGNATURE
    **
    ** Check for a valid login.  This has to happen before anything else.
    ** The client can send multiple logins.  Permissions are cumulative.
    */
    if( blob_eq(&xfer.aToken[0], "login")
     && xfer.nToken==4
    ){
      if( disableLogin ){
        g.perm.Read = g.perm.Write = g.perm.Private = g.perm.Admin = 1;
      }else{
        if( check_tail_hash(&xfer.aToken[2], xfer.pIn)
         || check_login(&xfer.aToken[1], &xfer.aToken[2], &xfer.aToken[3])
        ){
          cgi_reset_content();
          @ error login\sfailed
          nErr++;
          break;
        }
      }
    }else

    /*    reqconfig  NAME
    **
    ** Request a configuration value
    */
    if( blob_eq(&xfer.aToken[0], "reqconfig")
     && xfer.nToken==2
    ){
      if( g.perm.Read ){
        char *zName = blob_str(&xfer.aToken[1]);
        if( zName[0]=='/' ){
          /* New style configuration transfer */
          int groupMask = configure_name_to_mask(&zName[1], 0);
          if( !g.perm.Admin ) groupMask &= ~CONFIGSET_USER;
          if( !g.perm.RdAddr ) groupMask &= ~CONFIGSET_ADDR;
          configure_send_group(xfer.pOut, groupMask, 0);
        }else if( configure_is_exportable(zName) ){
          /* Old style configuration transfer */
          send_legacy_config_card(&xfer, zName);
        }
      }
    }else

    /*   config NAME SIZE \n CONTENT
    **
    ** Receive a configuration value from the client.  This is only
    ** permitted for high-privilege users.
    */
    if( blob_eq(&xfer.aToken[0],"config") && xfer.nToken==3
        && blob_is_int(&xfer.aToken[2], &size) ){
      const char *zName = blob_str(&xfer.aToken[1]);
      Blob content;
      blob_zero(&content);
      blob_extract(xfer.pIn, size, &content);
      if( !g.perm.Admin ){
        cgi_reset_content();
        @ error not\sauthorized\sto\spush\sconfiguration
        nErr++;
        break;
      }
      if( !recvConfig && zName[0]=='@' ){
        configure_prepare_to_receive(0);
        recvConfig = 1;
      }
      configure_receive(zName, &content, CONFIGSET_ALL);
      blob_reset(&content);
      blob_seek(xfer.pIn, 1, BLOB_SEEK_CUR);
    }else


    /*    cookie TEXT
    **
    ** A cookie contains a arbitrary-length argument that is server-defined.
    ** The argument must be encoded so as not to contain any whitespace.
    ** The server can optionally send a cookie to the client.  The client
    ** might then return the same cookie back to the server on its next
    ** communication.  The cookie might record information that helps
    ** the server optimize a push or pull.
    **
    ** The client is not required to return a cookie.  So the server
    ** must not depend on the cookie.  The cookie should be an optimization
    ** only.  The client might also send a cookie that came from a different
    ** server.  So the server must be prepared to distinguish its own cookie
    ** from cookies originating from other servers.  The client might send
    ** back several different cookies to the server.  The server should be
    ** prepared to sift through the cookies and pick the one that it wants.
    */
    if( blob_eq(&xfer.aToken[0], "cookie") && xfer.nToken==2 ){
      /* Process the cookie */
    }else


    /*    private
    **
    ** This card indicates that the next "file" or "cfile" will contain
    ** private content.
    */
    if( blob_eq(&xfer.aToken[0], "private") ){
      if( !g.perm.Private ){
        server_private_xfer_not_authorized();
      }else{
        xfer.nextIsPrivate = 1;
      }
    }else


    /*    pragma NAME VALUE...
    **
    ** The client issue pragmas to try to influence the behavior of the
    ** server.  These are requests only.  Unknown pragmas are silently
    ** ignored.
    */
    if( blob_eq(&xfer.aToken[0], "pragma") && xfer.nToken>=2 ){

      /*   pragma send-private
      **
      ** If the user has the "x" privilege (which must be set explicitly -
      ** it is not automatic with "a" or "s") then this pragma causes
      ** private information to be pulled in addition to public records.
      */
      if( blob_eq(&xfer.aToken[1], "send-private") ){
        login_check_credentials();
        if( !g.perm.Private ){
          server_private_xfer_not_authorized();
        }else{
          xfer.syncPrivate = 1;
        }
      }

      /*   pragma send-catalog
      **
      ** Send igot cards for all known artifacts.
      */
      if( blob_eq(&xfer.aToken[1], "send-catalog") ){
        xfer.resync = 0x7fffffff;
      }

      /*   pragma uv-hash HASH
      **
      ** The client wants to make sure that unversioned files are all synced.
      ** If the HASH does not match, send a complete catalog of
      ** "uvigot" cards.
      */
      if( blob_eq(&xfer.aToken[1], "uv-hash") && blob_is_uuid(&xfer.aToken[2]) ){
        if( g.perm.Read && g.perm.Write ){
          @ pragma uv-push-ok
          send_unversioned_catalog(&xfer);
        }else if( g.perm.Read ){
          @ pragma uv-pull-only
          send_unversioned_catalog(&xfer);
        }
      }
    }else

    /* Unknown message
    */
    {
      cgi_reset_content();
      @ error bad\scommand:\s%F(blob_str(&xfer.line))
    }
    blobarray_reset(xfer.aToken, xfer.nToken);
    blob_reset(&xfer.line);
  }
  if( isPush ){
    if( rc==TH_OK ){
      rc = xfer_run_script(zScript, zUuidList, 1);
      if( rc==TH_ERROR ){
        cgi_reset_content();
        @ error push\sscript\sfailed:\s%F(g.zErrMsg)
        nErr++;
      }
    }
    request_phantoms(&xfer, 500);
  }
  if( zUuidList ){
    Th_Free(g.interp, zUuidList);
  }
  if( isClone && nGimme==0 ){
    /* The initial "clone" message from client to server contains no
    ** "gimme" cards. On that initial message, send the client an "igot"
    ** card for every artifact currently in the repository.  This will
    ** cause the client to create phantoms for all artifacts, which will
    ** in turn make sure that the entire repository is sent efficiently
    ** and expeditiously.
    */
    send_all(&xfer);
    if( xfer.syncPrivate ) send_private(&xfer);
  }else if( isPull ){
    create_cluster();
    send_unclustered(&xfer);
    if( xfer.syncPrivate ) send_private(&xfer);
  }
  if( recvConfig ){
    configure_finalize_receive();
  }
  db_multi_exec("DROP TABLE onremote");
  manifest_crosslink_end(MC_PERMIT_HOOKS);

  /* Send the server timestamp last, in case prior processing happened
  ** to use up a significant fraction of our time window.
  */
  zNow = db_text(0, "SELECT strftime('%%Y-%%m-%%dT%%H:%%M:%%S', 'now')");
  @ # timestamp %s(zNow)
  free(zNow);

  db_end_transaction(0);
  configure_rebuild();
}

/*
** COMMAND: test-xfer
**
** This command is used for debugging the server.  There is a single
** argument which is the uncompressed content of an "xfer" message
** from client to server.  This command interprets that message as
** if had been received by the server.
**
** On the client side, run:
**
**      fossil push http://bogus/ --httptrace
**
** Or a similar command to provide the output.  The content of the
** message will appear on standard output.  Capture this message
** into a file named (for example) out.txt.  Then run the
** server in gdb:
**
**     gdb fossil
**     r test-xfer out.txt
*/
void cmd_test_xfer(void){
  db_find_and_open_repository(0,0);
  if( g.argc!=2 && g.argc!=3 ){
    usage("?MESSAGEFILE?");
  }
  blob_zero(&g.cgiIn);
  blob_read_from_file(&g.cgiIn, g.argc==2 ? "-" : g.argv[2]);
  disableLogin = 1;
  page_xfer();
  fossil_print("%s\n", cgi_extract_content());
}

/*
** Format strings for progress reporting.
*/
static const char zLabelFormat[] = "%-10s %10s %10s %10s %10s\n";
static const char zValueFormat[] = "\r%-10s %10d %10d %10d %10d\n";
static const char zBriefFormat[] =
   "Round-trips: %d   Artifacts sent: %d  received: %d\r";

#if INTERFACE
/*
** Flag options for controlling client_sync()
*/
<<<<<<< HEAD
#define SYNC_PUSH           0x0001
#define SYNC_PULL           0x0002
#define SYNC_CLONE          0x0004
#define SYNC_PRIVATE        0x0008
#define SYNC_VERBOSE        0x0010
#define SYNC_RESYNC         0x0020
#define SYNC_UNVERSIONED    0x0040
=======
#define SYNC_PUSH        0x0001
#define SYNC_PULL        0x0002
#define SYNC_CLONE       0x0004
#define SYNC_PRIVATE     0x0008
#define SYNC_VERBOSE     0x0010
#define SYNC_RESYNC      0x0020
#define SYNC_FROMPARENT  0x0080
>>>>>>> ec740499
#endif

/*
** Floating-point absolute value
*/
static double fossil_fabs(double x){
  return x>0.0 ? x : -x;
}

/*
** Sync to the host identified in g.url.name and g.url.path.  This
** routine is called by the client.
**
** Records are pushed to the server if pushFlag is true.  Records
** are pulled if pullFlag is true.  A full sync occurs if both are
** true.
*/
int client_sync(
  unsigned syncFlags,     /* Mask of SYNC_* flags */
  unsigned configRcvMask, /* Receive these configuration items */
  unsigned configSendMask /* Send these configuration items */
){
  int go = 1;             /* Loop until zero */
  int nCardSent = 0;      /* Number of cards sent */
  int nCardRcvd = 0;      /* Number of cards received */
  int nCycle = 0;         /* Number of round trips to the server */
  int size;               /* Size of a config value or uvfile */
  int origConfigRcvMask;  /* Original value of configRcvMask */
  int nFileRecv;          /* Number of files received */
  int mxPhantomReq = 200; /* Max number of phantoms to request per comm */
  const char *zCookie;    /* Server cookie */
  i64 nSent, nRcvd;       /* Bytes sent and received (after compression) */
  int cloneSeqno = 1;     /* Sequence number for clones */
  Blob send;              /* Text we are sending to the server */
  Blob recv;              /* Reply we got back from the server */
  Xfer xfer;              /* Transfer data */
  int pctDone;            /* Percentage done with a message */
  int lastPctDone = -1;   /* Last displayed pctDone */
  double rArrivalTime;    /* Time at which a message arrived */
  const char *zSCode = db_get("server-code", "x");
  const char *zPCode = db_get("project-code", 0);
  int nErr = 0;           /* Number of errors */
  int nRoundtrip= 0;      /* Number of HTTP requests */
  int nArtifactSent = 0;  /* Total artifacts sent */
  int nArtifactRcvd = 0;  /* Total artifacts received */
  const char *zOpType = 0;/* Push, Pull, Sync, Clone */
  double rSkew = 0.0;     /* Maximum time skew */
  int uvHashSent = 0;     /* The "pragma uv-hash" message has been sent */
  int uvStatus = 0;       /* 0: no I/O.  1: pull-only  2: push-and-pull */
  int uvDoPush = 0;       /* If true, generate uvfile messages to send to server */
  sqlite3_int64 mtime;    /* Modification time on a UV file */

  if( db_get_boolean("dont-push", 0) ) syncFlags &= ~SYNC_PUSH;
  if( (syncFlags & (SYNC_PUSH|SYNC_PULL|SYNC_CLONE|SYNC_UNVERSIONED))==0
     && configRcvMask==0 && configSendMask==0 ) return 0;
  if( syncFlags & SYNC_FROMPARENT ){
    configRcvMask = 0;
    configSendMask = 0;
    syncFlags &= ~(SYNC_PUSH);
    zPCode = db_get("parent-project-code", 0);
    if( zPCode==0 || db_get("parent-project-name",0)==0 ){
      fossil_fatal("there is no parent project: set the 'parent-project-code'"
                   " and 'parent-project-name' config parameters set in order"
                   " to pull from a parent project");
    }
  }

  transport_stats(0, 0, 1);
  socket_global_init();
  memset(&xfer, 0, sizeof(xfer));
  xfer.pIn = &recv;
  xfer.pOut = &send;
  xfer.mxSend = db_get_int("max-upload", 250000);
  xfer.maxTime = -1;
  if( syncFlags & SYNC_PRIVATE ){
    g.perm.Private = 1;
    xfer.syncPrivate = 1;
  }

  blobarray_zero(xfer.aToken, count(xfer.aToken));
  blob_zero(&send);
  blob_zero(&recv);
  blob_zero(&xfer.err);
  blob_zero(&xfer.line);
  origConfigRcvMask = 0;


  /* Send the send-private pragma if we are trying to sync private data */
  if( syncFlags & SYNC_PRIVATE ){
    blob_append(&send, "pragma send-private\n", -1);
  }

  /* When syncing unversioned files, create a TEMP table in which to store
  ** the names of files that do not need to be sent from client to server.
  */
  if( syncFlags & SYNC_UNVERSIONED ){
    db_multi_exec(
       "CREATE TEMP TABLE uv_tosend("
       "  name TEXT PRIMARY KEY,"
       "  mtimeOnly BOOLEAN"
       ") WITHOUT ROWID;"
       "INSERT INTO uv_toSend(name,mtimeOnly)"
       "  SELECT name, 0 FROM unversioned WHERE hash IS NOT NULL;"
    );
  }

  /*
  ** Always begin with a clone, pull, or push message
  */
  if( syncFlags & SYNC_CLONE ){
    blob_appendf(&send, "clone 3 %d\n", cloneSeqno);
    syncFlags &= ~(SYNC_PUSH|SYNC_PULL);
    nCardSent++;
    /* TBD: Request all transferable configuration values */
    content_enable_dephantomize(0);
    zOpType = "Clone";
  }else if( syncFlags & SYNC_PULL ){
    blob_appendf(&send, "pull %s %s\n", zSCode, zPCode);
    nCardSent++;
    zOpType = (syncFlags & SYNC_PUSH)?"Sync":"Pull";
    if( (syncFlags & SYNC_RESYNC)!=0 && nCycle<2 ){
      blob_appendf(&send, "pragma send-catalog\n");
      nCardSent++;
    }
  }
  if( syncFlags & SYNC_PUSH ){
    blob_appendf(&send, "push %s %s\n", zSCode, zPCode);
    nCardSent++;
    if( (syncFlags & SYNC_PULL)==0 ) zOpType = "Push";
    if( (syncFlags & SYNC_RESYNC)!=0 ) xfer.resync = 0x7fffffff;
  }
  if( syncFlags & SYNC_VERBOSE ){
    fossil_print(zLabelFormat /*works-like:"%s%s%s%s%d"*/,
                 "", "Bytes", "Cards", "Artifacts", "Deltas");
  }

  while( go ){
    int newPhantom = 0;
    char *zRandomness;
    db_begin_transaction();
    db_record_repository_filename(0);
    db_multi_exec(
      "CREATE TEMP TABLE onremote(rid INTEGER PRIMARY KEY);"
    );
    manifest_crosslink_begin();

    /* Send back the most recently received cookie.  Let the server
    ** figure out if this is a cookie that it cares about.
    */
    zCookie = db_get("cookie", 0);
    if( zCookie ){
      blob_appendf(&send, "cookie %s\n", zCookie);
    }

    /* Generate gimme cards for phantoms and leaf cards
    ** for all leaves.
    */
    if( (syncFlags & SYNC_PULL)!=0
     || ((syncFlags & SYNC_CLONE)!=0 && cloneSeqno==1)
    ){
      request_phantoms(&xfer, mxPhantomReq);
    }
    if( syncFlags & SYNC_PUSH ){
      send_unsent(&xfer);
      nCardSent += send_unclustered(&xfer);
      if( syncFlags & SYNC_PRIVATE ) send_private(&xfer);
    }

    /* Send configuration parameter requests.  On a clone, delay sending
    ** this until the second cycle since the login card might fail on
    ** the first cycle.
    */
    if( configRcvMask && ((syncFlags & SYNC_CLONE)==0 || nCycle>0) ){
      const char *zName;
      if( zOpType==0 ) zOpType = "Pull";
      zName = configure_first_name(configRcvMask);
      while( zName ){
        blob_appendf(&send, "reqconfig %s\n", zName);
        zName = configure_next_name(configRcvMask);
        nCardSent++;
      }
      if( (configRcvMask & (CONFIGSET_USER|CONFIGSET_TKT))!=0
       && (configRcvMask & CONFIGSET_OLDFORMAT)!=0
      ){
        int overwrite = (configRcvMask & CONFIGSET_OVERWRITE)!=0;
        configure_prepare_to_receive(overwrite);
      }
      origConfigRcvMask = configRcvMask;
      configRcvMask = 0;
    }

    /* Send a request to sync unversioned files.  On a clone, delay sending
    ** this until the second cycle since the login card might fail on
    ** the first cycle.
    */
    if( (syncFlags & SYNC_UNVERSIONED)!=0
     && ((syncFlags & SYNC_CLONE)==0 || nCycle>0)
     && !uvHashSent
    ){
      blob_appendf(&send, "pragma uv-hash %s\n", unversioned_content_hash(0));
      nCardSent++;
      uvHashSent = 1;
    }

    /* Send configuration parameters being pushed */
    if( configSendMask ){
      if( zOpType==0 ) zOpType = "Push";
      if( configSendMask & CONFIGSET_OLDFORMAT ){
        const char *zName;
        zName = configure_first_name(configSendMask);
        while( zName ){
          send_legacy_config_card(&xfer, zName);
          zName = configure_next_name(configSendMask);
          nCardSent++;
        }
      }else{
        nCardSent += configure_send_group(xfer.pOut, configSendMask, 0);
      }
      configSendMask = 0;
    }

    /* Send unversioned files present here on the client but missing or
    ** obsolete on the server.
    */
    if( uvDoPush ){
      Stmt uvq;
      assert( (syncFlags & SYNC_UNVERSIONED)!=0 );
      assert( uvStatus==2 );
      db_prepare(&uvq, "SELECT name, mtimeOnly FROM uv_tosend");
      while( db_step(&uvq)==SQLITE_ROW ){
        send_unversioned_file(&xfer, db_column_text(&uvq,0), db_column_int(&uvq,1));
        nCardSent++;
        nArtifactSent++;
      }
      db_finalize(&uvq);
      uvDoPush = 0;
    }

    /* Append randomness to the end of the message.  This makes all
    ** messages unique so that that the login-card nonce will always
    ** be unique.
    */
    zRandomness = db_text(0, "SELECT hex(randomblob(20))");
    blob_appendf(&send, "# %s\n", zRandomness);
    free(zRandomness);

    if( syncFlags & SYNC_VERBOSE ){
      fossil_print("waiting for server...");
    }
    fflush(stdout);
    /* Exchange messages with the server */
    if( http_exchange(&send, &recv, (syncFlags & SYNC_CLONE)==0 || nCycle>0,
        MAX_REDIRECTS) ){
      nErr++;
      go = 2;
      break;
    }

    /* Output current stats */
    if( syncFlags & SYNC_VERBOSE ){
      fossil_print(zValueFormat /*works-like:"%s%d%d%d%d"*/, "Sent:",
                   blob_size(&send), nCardSent+xfer.nGimmeSent+xfer.nIGotSent,
                   xfer.nFileSent, xfer.nDeltaSent);
    }else{
      nRoundtrip++;
      nArtifactSent += xfer.nFileSent + xfer.nDeltaSent;
      fossil_print(zBriefFormat /*works-like:"%d%d%d"*/,
                   nRoundtrip, nArtifactSent, nArtifactRcvd);
    }
    nCardSent = 0;
    nCardRcvd = 0;
    xfer.nFileSent = 0;
    xfer.nDeltaSent = 0;
    xfer.nGimmeSent = 0;
    xfer.nIGotSent = 0;

    lastPctDone = -1;
    blob_reset(&send);
    rArrivalTime = db_double(0.0, "SELECT julianday('now')");

    /* Send the send-private pragma if we are trying to sync private data */
    if( syncFlags & SYNC_PRIVATE ){
      blob_append(&send, "pragma send-private\n", -1);
    }

    /* Begin constructing the next message (which might never be
    ** sent) by beginning with the pull or push cards
    */
    if( syncFlags & SYNC_PULL ){
      blob_appendf(&send, "pull %s %s\n", zSCode, zPCode);
      nCardSent++;
    }
    if( syncFlags & SYNC_PUSH ){
      blob_appendf(&send, "push %s %s\n", zSCode, zPCode);
      nCardSent++;
    }
    go = 0;

    /* Process the reply that came back from the server */
    while( blob_line(&recv, &xfer.line) ){
      if( blob_buffer(&xfer.line)[0]=='#' ){
        const char *zLine = blob_buffer(&xfer.line);
        if( memcmp(zLine, "# timestamp ", 12)==0 ){
          char zTime[20];
          double rDiff;
          sqlite3_snprintf(sizeof(zTime), zTime, "%.19s", &zLine[12]);
          rDiff = db_double(9e99, "SELECT julianday('%q') - %.17g",
                            zTime, rArrivalTime);
          if( rDiff>9e98 || rDiff<-9e98 ) rDiff = 0.0;
          if( rDiff*24.0*3600.0 >= -(blob_size(&recv)/5000.0 + 20) ) rDiff = 0.0;
          if( fossil_fabs(rDiff)>fossil_fabs(rSkew) ) rSkew = rDiff;
        }
        nCardRcvd++;
        continue;
      }
      xfer.nToken = blob_tokenize(&xfer.line, xfer.aToken, count(xfer.aToken));
      nCardRcvd++;
      if( (syncFlags & SYNC_VERBOSE)!=0 && recv.nUsed>0 ){
        pctDone = (recv.iCursor*100)/recv.nUsed;
        if( pctDone!=lastPctDone ){
          fossil_print("\rprocessed: %d%%         ", pctDone);
          lastPctDone = pctDone;
          fflush(stdout);
        }
      }

      /*   file UUID SIZE \n CONTENT
      **   file UUID DELTASRC SIZE \n CONTENT
      **
      ** Receive a file transmitted from the server.
      */
      if( blob_eq(&xfer.aToken[0],"file") ){
        xfer_accept_file(&xfer, (syncFlags & SYNC_CLONE)!=0, 0, 0);
        nArtifactRcvd++;
      }else

      /*   cfile UUID USIZE CSIZE \n CONTENT
      **   cfile UUID DELTASRC USIZE CSIZE \n CONTENT
      **
      ** Receive a compressed file transmitted from the server.
      */
      if( blob_eq(&xfer.aToken[0],"cfile") ){
        xfer_accept_compressed_file(&xfer, 0, 0);
        nArtifactRcvd++;
      }else

      /*   uvfile NAME MTIME HASH SIZE FLAGS \n CONTENT
      **
      ** Accept an unversioned file from the client.
      */
      if( blob_eq(&xfer.aToken[0], "uvfile") ){
        xfer_accept_unversioned_file(&xfer, 1);
        nArtifactRcvd++;
      }else

      /*   gimme UUID
      **
      ** Server is requesting a file.  If the file is a manifest, assume
      ** that the server will also want to know all of the content files
      ** associated with the manifest and send those too.
      */
      if( blob_eq(&xfer.aToken[0], "gimme")
       && xfer.nToken==2
       && blob_is_uuid(&xfer.aToken[1])
      ){
        if( syncFlags & SYNC_PUSH ){
          int rid = rid_from_uuid(&xfer.aToken[1], 0, 0);
          if( rid ) send_file(&xfer, rid, &xfer.aToken[1], 0);
        }
      }else

      /*   igot UUID  ?PRIVATEFLAG?
      **
      ** Server announces that it has a particular file.  If this is
      ** not a file that we have and we are pulling, then create a
      ** phantom to cause this file to be requested on the next cycle.
      ** Always remember that the server has this file so that we do
      ** not transmit it by accident.
      **
      ** If the PRIVATE argument exists and is 1, then the file is
      ** private.  Pretend it does not exists if we are not pulling
      ** private files.
      */
      if( xfer.nToken>=2
       && blob_eq(&xfer.aToken[0], "igot")
       && blob_is_uuid(&xfer.aToken[1])
      ){
        int rid;
        int isPriv = xfer.nToken>=3 && blob_eq(&xfer.aToken[2],"1");
        rid = rid_from_uuid(&xfer.aToken[1], 0, 0);
        if( rid>0 ){
          if( !isPriv ) content_make_public(rid);
        }else if( isPriv && !g.perm.Private ){
          /* ignore private files */
        }else if( (syncFlags & (SYNC_PULL|SYNC_CLONE))!=0 ){
          rid = content_new(blob_str(&xfer.aToken[1]), isPriv);
          if( rid ) newPhantom = 1;
        }
        remote_has(rid);
      }else

      /*   uvigot NAME MTIME HASH SIZE
      **
      ** Server announces that it has a particular unversioned file.  The
      ** server will only send this card if the client had previously sent
      ** a "pragma uv-hash" card with a hash that does not match.
      **
      ** If the identified file needs to be transferred, then setup for the
      ** transfer.  Generate a "uvgimme" card in the reply if the server version
      ** is newer than the client.  Generate a "uvfile" card if the client version
      ** is newer than the server.  If HASH is "-" (indicating that the file has
      ** been deleted) and MTIME is newer, then do the deletion.
      */
      if( xfer.nToken==5
       && blob_eq(&xfer.aToken[0], "uvigot")
       && blob_is_filename(&xfer.aToken[1])
       && blob_is_int64(&xfer.aToken[2], &mtime)
       && blob_is_int(&xfer.aToken[4], &size)
       && (blob_eq(&xfer.aToken[3],"-") || blob_is_uuid(&xfer.aToken[3]))
      ){
        const char *zName = blob_str(&xfer.aToken[1]);
        const char *zHash = blob_str(&xfer.aToken[3]);
        int iStatus;
        if( uvStatus==0 ) uvStatus = 2;
        iStatus = unversioned_status(zName, mtime, zHash);
        if( iStatus<=1 ){
          if( zHash[0]!='-' ){
            blob_appendf(xfer.pOut, "uvgimme %s\n", zName);
            nCardSent++;
          }else if( iStatus==1 ){
            db_multi_exec(
               "UPDATE unversioned"
               "   SET mtime=%lld, hash=NULL, sz=0, encoding=0, content=NULL"
               " WHERE name=%Q", mtime, zName
            );
            db_unset("uv-hash", 0);
          }
        }else if( iStatus==2 ){
          db_multi_exec(
            "UPDATE unversioned SET mtime=%lld WHERE name=%Q", mtime, zName
          );
          db_unset("uv-hash", 0);
        }
        if( iStatus<=3 ){
          db_multi_exec("DELETE FROM uv_tosend WHERE name=%Q", zName);
        }else if( iStatus==4 ){
          db_multi_exec("UPDATE uv_tosend SET mtimeOnly=1 WHERE name=%Q", zName);
        }else if( iStatus==5 ){
          db_multi_exec("REPLACE INTO uv_tosend(name,mtimeOnly) VALUES(%Q,0)", zName);
        }
      }else

      /*   push  SERVERCODE  PRODUCTCODE
      **
      ** Should only happen in response to a clone.  This message tells
      ** the client what product to use for the new database.
      */
      if( blob_eq(&xfer.aToken[0],"push")
       && xfer.nToken==3
       && (syncFlags & SYNC_CLONE)!=0
       && blob_is_uuid(&xfer.aToken[2])
      ){
        if( zPCode==0 ){
          zPCode = mprintf("%b", &xfer.aToken[2]);
          db_set("project-code", zPCode, 0);
        }
        if( cloneSeqno>0 ) blob_appendf(&send, "clone 3 %d\n", cloneSeqno);
        nCardSent++;
      }else

      /*   config NAME SIZE \n CONTENT
      **
      ** Receive a configuration value from the server.
      **
      ** The received configuration setting is silently ignored if it was
      ** not requested by a prior "reqconfig" sent from client to server.
      */
      if( blob_eq(&xfer.aToken[0],"config") && xfer.nToken==3
          && blob_is_int(&xfer.aToken[2], &size) ){
        const char *zName = blob_str(&xfer.aToken[1]);
        Blob content;
        blob_zero(&content);
        blob_extract(xfer.pIn, size, &content);
        g.perm.Admin = g.perm.RdAddr = 1;
        configure_receive(zName, &content, origConfigRcvMask);
        nCardRcvd++;
        nArtifactRcvd++;
        blob_reset(&content);
        blob_seek(xfer.pIn, 1, BLOB_SEEK_CUR);
      }else


      /*    cookie TEXT
      **
      ** The server might include a cookie in its reply.  The client
      ** should remember this cookie and send it back to the server
      ** in its next query.
      **
      ** Each cookie received overwrites the prior cookie from the
      ** same server.
      */
      if( blob_eq(&xfer.aToken[0], "cookie") && xfer.nToken==2 ){
        db_set("cookie", blob_str(&xfer.aToken[1]), 0);
      }else


      /*    private
      **
      ** This card indicates that the next "file" or "cfile" will contain
      ** private content.
      */
      if( blob_eq(&xfer.aToken[0], "private") ){
        xfer.nextIsPrivate = 1;
      }else


      /*    clone_seqno N
      **
      ** When doing a clone, the server tries to send all of its artifacts
      ** in sequence.  This card indicates the sequence number of the next
      ** blob that needs to be sent.  If N<=0 that indicates that all blobs
      ** have been sent.
      */
      if( blob_eq(&xfer.aToken[0], "clone_seqno") && xfer.nToken==2 ){
        blob_is_int(&xfer.aToken[1], &cloneSeqno);
      }else

      /*   message MESSAGE
      **
      ** Print a message.  Similar to "error" but does not stop processing.
      **
      ** If the "login failed" message is seen, clear the sync password prior
      ** to the next cycle.
      */
      if( blob_eq(&xfer.aToken[0],"message") && xfer.nToken==2 ){
        char *zMsg = blob_terminate(&xfer.aToken[1]);
        defossilize(zMsg);
        if( (syncFlags & SYNC_PUSH) && zMsg && sqlite3_strglob("pull only *", zMsg)==0 ){
          syncFlags &= ~SYNC_PUSH;
          zMsg = 0;
        }
        if( zMsg && zMsg[0] ){
          fossil_force_newline();
          fossil_print("Server says: %s\n", zMsg);
        }
      }else

      /*    pragma NAME VALUE...
      **
      ** The server can send pragmas to try to convey meta-information to
      ** the client.  These are informational only.  Unknown pragmas are
      ** silently ignored.
      */
      if( blob_eq(&xfer.aToken[0], "pragma") && xfer.nToken>=2 ){
        /* If the server is unwill to accept new unversioned content (because
        ** this client lacks the necessary permissions) then it sends a
        ** "uv-pull-only" pragma so that the client will know not to waste
        ** bandwidth trying to upload unversioned content.  If the server
        ** does accept new unversioned content, it sends "uv-push-ok".
        */
        if( blob_eq(&xfer.aToken[1], "uv-pull-only") ){
          uvStatus = 1;
        }else if( blob_eq(&xfer.aToken[1], "uv-push-ok") ){
          uvStatus = 2;
          uvDoPush = 1;
        }
      }else

      /*   error MESSAGE
      **
      ** Report an error and abandon the sync session.
      **
      ** Except, when cloning we will sometimes get an error on the
      ** first message exchange because the project-code is unknown
      ** and so the login card on the request was invalid.  The project-code
      ** is returned in the reply before the error card, so second and
      ** subsequent messages should be OK.  Nevertheless, we need to ignore
      ** the error card on the first message of a clone.
      */
      if( blob_eq(&xfer.aToken[0],"error") && xfer.nToken==2 ){
        if( (syncFlags & SYNC_CLONE)==0 || nCycle>0 ){
          char *zMsg = blob_terminate(&xfer.aToken[1]);
          defossilize(zMsg);
          fossil_force_newline();
          fossil_print("Error: %s\n", zMsg);
          if( fossil_strcmp(zMsg, "login failed")==0 ){
            if( nCycle<2 ){
              g.url.passwd = 0;
              go = 1;
              if( g.cgiOutput==0 ){
                g.url.flags |= URL_PROMPT_PW;
                g.url.flags &= ~URL_PROMPTED;
                url_prompt_for_password();
                url_remember();
              }
            }else{
              nErr++;
            }
          }else{
            blob_appendf(&xfer.err, "server says: %s\n", zMsg);
            nErr++;
          }
          break;
        }
      }else

      /* Unknown message */
      if( xfer.nToken>0 ){
        if( blob_str(&xfer.aToken[0])[0]=='<' ){
          fossil_warning(
            "server replies with HTML instead of fossil sync protocol:\n%b",
            &recv
          );
          nErr++;
          break;
        }
        blob_appendf(&xfer.err, "unknown command: [%b]\n", &xfer.aToken[0]);
      }

      if( blob_size(&xfer.err) ){
        fossil_force_newline();
        fossil_warning("%b", &xfer.err);
        nErr++;
        break;
      }
      blobarray_reset(xfer.aToken, xfer.nToken);
      blob_reset(&xfer.line);
    }
    if( (configRcvMask & (CONFIGSET_USER|CONFIGSET_TKT))!=0
     && (configRcvMask & CONFIGSET_OLDFORMAT)!=0
    ){
      configure_finalize_receive();
    }
    origConfigRcvMask = 0;
    if( nCardRcvd>0 && (syncFlags & SYNC_VERBOSE) ){
      fossil_print(zValueFormat /*works-like:"%s%d%d%d%d"*/, "Received:",
                   blob_size(&recv), nCardRcvd,
                   xfer.nFileRcvd, xfer.nDeltaRcvd + xfer.nDanglingFile);
    }else{
      fossil_print(zBriefFormat /*works-like:"%d%d%d"*/,
                   nRoundtrip, nArtifactSent, nArtifactRcvd);
    }
    blob_reset(&recv);
    nCycle++;

    /* If we received one or more files on the previous exchange but
    ** there are still phantoms, then go another round.
    */
    nFileRecv = xfer.nFileRcvd + xfer.nDeltaRcvd + xfer.nDanglingFile;
    if( (nFileRecv>0 || newPhantom) && db_exists("SELECT 1 FROM phantom") ){
      go = 1;
      mxPhantomReq = nFileRecv*2;
      if( mxPhantomReq<200 ) mxPhantomReq = 200;
    }else if( (syncFlags & SYNC_CLONE)!=0 && nFileRecv>0 ){
      go = 1;
    }
    nCardRcvd = 0;
    xfer.nFileRcvd = 0;
    xfer.nDeltaRcvd = 0;
    xfer.nDanglingFile = 0;

    /* If we have one or more files queued to send, then go
    ** another round
    */
    if( xfer.nFileSent+xfer.nDeltaSent>0 || uvDoPush ){
      go = 1;
    }

    /* If this is a clone, the go at least two rounds */
    if( (syncFlags & SYNC_CLONE)!=0 && nCycle==1 ) go = 1;

    /* Stop the cycle if the server sends a "clone_seqno 0" card and
    ** we have gone at least two rounds.  Always go at least two rounds
    ** on a clone in order to be sure to retrieve the configuration
    ** information which is only sent on the second round.
    */
    if( cloneSeqno<=0 && nCycle>1 ) go = 0;
    db_multi_exec("DROP TABLE onremote");
    if( go ){
      manifest_crosslink_end(MC_PERMIT_HOOKS);
    }else{
      manifest_crosslink_end(MC_PERMIT_HOOKS);
      content_enable_dephantomize(1);
    }
    db_end_transaction(0);
  };
  transport_stats(&nSent, &nRcvd, 1);
  if( (rSkew*24.0*3600.0) > 10.0 ){
     fossil_warning("*** time skew *** server is fast by %s",
                    db_timespan_name(rSkew));
     g.clockSkewSeen = 1;
  }else if( rSkew*24.0*3600.0 < -10.0 ){
     fossil_warning("*** time skew *** server is slow by %s",
                    db_timespan_name(-rSkew));
     g.clockSkewSeen = 1;
  }

  fossil_force_newline();
  fossil_print(
     "%s done, sent: %lld  received: %lld  ip: %s\n",
     zOpType, nSent, nRcvd, g.zIpAddr);
  transport_close(&g.url);
  transport_global_shutdown(&g.url);
  if( nErr && go==2 ){
    db_multi_exec("DROP TABLE onremote");
    manifest_crosslink_end(MC_PERMIT_HOOKS);
    content_enable_dephantomize(1);
    db_end_transaction(0);
  }
  if( (syncFlags & SYNC_CLONE)==0 && g.rcvid && fossil_any_has_fork(g.rcvid) ){
    fossil_warning("***** WARNING: a fork has occurred *****\n"
                   "use \"fossil leaves -multiple\" for more details.");
  }
  return nErr;
}<|MERGE_RESOLUTION|>--- conflicted
+++ resolved
@@ -1629,7 +1629,6 @@
 /*
 ** Flag options for controlling client_sync()
 */
-<<<<<<< HEAD
 #define SYNC_PUSH           0x0001
 #define SYNC_PULL           0x0002
 #define SYNC_CLONE          0x0004
@@ -1637,15 +1636,7 @@
 #define SYNC_VERBOSE        0x0010
 #define SYNC_RESYNC         0x0020
 #define SYNC_UNVERSIONED    0x0040
-=======
-#define SYNC_PUSH        0x0001
-#define SYNC_PULL        0x0002
-#define SYNC_CLONE       0x0004
-#define SYNC_PRIVATE     0x0008
-#define SYNC_VERBOSE     0x0010
-#define SYNC_RESYNC      0x0020
-#define SYNC_FROMPARENT  0x0080
->>>>>>> ec740499
+#define SYNC_FROMPARENT     0x0080
 #endif
 
 /*
