/*
** Copyright (c) 2007 D. Richard Hipp
**
** This program is free software; you can redistribute it and/or
** modify it under the terms of the GNU General Public
** License as published by the Free Software Foundation; either
** version 2 of the License, or (at your option) any later version.
**
** This program is distributed in the hope that it will be useful,
** but WITHOUT ANY WARRANTY; without even the implied warranty of
** MERCHANTABILITY or FITNESS FOR A PARTICULAR PURPOSE.  See the GNU
** General Public License for more details.
**
** You should have received a copy of the GNU General Public
** License along with this library; if not, write to the
** Free Software Foundation, Inc., 59 Temple Place - Suite 330,
** Boston, MA  02111-1307, USA.
**
** Author contact information:
**   drh@hwaci.com
**   http://www.hwaci.com/drh/
**
*******************************************************************************
**
** Implementation of the Setup page
*/
#include <assert.h>
#include "config.h"
#include "setup.h"


/*
** Output a single entry for a menu generated using an HTML table.
** If zLink is not NULL or an empty string, then it is the page that
** the menu entry will hyperlink to.  If zLink is NULL or "", then
** the menu entry has no hyperlink - it is disabled.
*/
void setup_menu_entry(
  const char *zTitle,
  const char *zLink,
  const char *zDesc
){
  @ <tr><td valign="top" align="right">
  if( zLink && zLink[0] ){
    @ <a href="%s(zLink)">%h(zTitle)</a>
  }else{
    @ %h(zTitle)
  }
  @ </td><td valign="top">%h(zDesc)</td></tr>
}

/*
** WEBPAGE: /setup
*/
void setup_page(void){
  login_check_credentials();
  if( !g.okSetup ){
    login_needed();
  }

  style_header("Server Administration");
  @ <table border="0" cellspacing="20">
  setup_menu_entry("Users", "setup_ulist",
    "Grant privileges to individual users.");
  setup_menu_entry("Access", "setup_access",
    "Control access settings.");
  setup_menu_entry("Configuration", "setup_config",
    "Configure the WWW components of the repository");
  setup_menu_entry("Timeline", "setup_timeline",
    "Timeline display preferences");
  setup_menu_entry("Tickets", "tktsetup",
    "Configure the trouble-ticketing system for this repository");
  setup_menu_entry("Skins", "setup_skin",
    "Select from a menu of prepackaged \"skins\" for the web interface");
  setup_menu_entry("CSS", "setup_editcss",
    "Edit the Cascading Style Sheet used by all pages of this repository");
  setup_menu_entry("Header", "setup_header",
    "Edit HTML text inserted at the top of every page");
  setup_menu_entry("Footer", "setup_footer",
    "Edit HTML text inserted at the bottom of every page");
  setup_menu_entry("Logo", "setup_logo",
    "Change the logo image for the server");
  setup_menu_entry("Shunned", "shun",
    "Show artifacts that are shunned by this repository");
  setup_menu_entry("Log", "rcvfromlist",
    "A record of received artifacts and their sources");
  setup_menu_entry("Stats", "stat",
    "Display repository statistics");
  @ </table>

  style_footer();
}

/*
** WEBPAGE: setup_ulist
**
** Show a list of users.  Clicking on any user jumps to the edit
** screen for that user.
*/
void setup_ulist(void){
  Stmt s;

  login_check_credentials();
  if( !g.okAdmin ){
    login_needed();
    return;
  }

  style_submenu_element("Add", "Add User", "setup_uedit");
  style_header("User List");
  @ <table border="0" cellpadding="0" cellspacing="25">
  @ <tr><td valign="top">
  @ <b>Users:</b>
  @ <table border="1" cellpadding="10"><tr><td>
  @ <table cellspacing=0 cellpadding=0 border=0>
  @ <tr>
  @   <th align="right">User&nbsp;ID</th><td width="20">&nbsp;</td>
  @   <th>Capabilities</th><td width="15">&nbsp;</td>
  @   <th>Contact&nbsp;Info</th>
  @ </tr>
  db_prepare(&s, "SELECT uid, login, cap, info FROM user ORDER BY login");
  while( db_step(&s)==SQLITE_ROW ){
    const char *zCap = db_column_text(&s, 2);
    if( strstr(zCap, "s") ) zCap = "s";
    @ <tr>
    @ <td align="right">
    if( g.okAdmin && (zCap[0]!='s' || g.okSetup) ){
      @ <a href="setup_uedit?id=%d(db_column_int(&s,0))">
    }
    @ <nobr>%h(db_column_text(&s,1))</nobr>
    if( g.okAdmin ){
      @ </a>
    }
    @ </td><td>&nbsp;&nbsp;&nbsp;</td>
    @ <td align="center">%s(zCap)</td>
    @ <td>&nbsp;&nbsp;&nbsp;</td>
    @ <td align="left">%s(db_column_text(&s,3))</td>
    @ </tr>
  }
  @ </table></td></tr></table>
  @ <td valign="top">
  @ <b>Notes:</b>
  @ <ol>
  @ <li><p>The permission flags are as follows:</p>
  @ <table>
     @ <tr><td valign="top"><b>a</b></td>
     @   <td><i>Admin:</i> Create and delete users</td></tr>
     @ <tr><td valign="top"><b>b</b></td>
     @   <td><i>Attach:</i> Add attachments to wiki or tickets</td></tr>
     @ <tr><td valign="top"><b>c</b></td>
     @   <td><i>Append-Tkt:</i> Append to tickets</td></tr>
     @ <tr><td valign="top"><b>d</b></td>
     @   <td><i>Delete:</i> Delete wiki and tickets</td></tr>
     @ <tr><td valign="top"><b>e</b></td>
     @   <td><i>Email:</i> View sensitive data such as EMail addresses</td></tr>
     @ <tr><td valign="top"><b>f</b></td>
     @   <td><i>New-Wiki:</i> Create new wiki pages</td></tr>
     @ <tr><td valign="top"><b>g</b></td>
     @   <td><i>Clone:</i> Clone the repository</td></tr>
     @ <tr><td valign="top"><b>h</b></td>
     @   <td><i>Hyperlinks:</i> Show hyperlinks to detailed
     @   repository history</td></tr>
     @ <tr><td valign="top"><b>i</b></td>
     @   <td><i>Check-In:</i> Commit new versions in the repository</td></tr>
     @ <tr><td valign="top"><b>j</b></td>
     @   <td><i>Read-Wiki:</i> View wiki pages</td></tr>
     @ <tr><td valign="top"><b>k</b></td>
     @   <td><i>Write-Wiki:</i> Edit wiki pages</td></tr>
     @ <tr><td valign="top"><b>m</b></td>
     @   <td><i>Append-Wiki:</i> Append to wiki pages</td></tr>
     @ <tr><td valign="top"><b>n</b></td>
     @   <td><i>New-Tkt:</i> Create new tickets</td></tr>
     @ <tr><td valign="top"><b>o</b></td>
     @   <td><i>Check-Out:</i> Check out versions</td></tr>
     @ <tr><td valign="top"><b>p</b></td>
     @   <td><i>Password:</i> Change your own password</td></tr>
     @ <tr><td valign="top"><b>r</b></td>
     @   <td><i>Read-Tkt:</i> View tickets</td></tr>
     @ <tr><td valign="top"><b>s</b></td>
     @   <td><i>Setup/Super-user:</i> Setup and configure this website</td></tr>
     @ <tr><td valign="top"><b>t</b></td>
     @   <td><i>Tkt-Report:</i> Create new bug summary reports</td></tr>
     @ <tr><td valign="top"><b>u</b></td>
     @   <td><i>Reader:</i> Inherit privileges of 
     @   user <tt>reader</tt></td></tr>
     @ <tr><td valign="top"><b>v</b></td>
     @   <td><i>Developer:</i> Inherit privileges of 
     @   user <tt>developer</tt></td></tr>
     @ <tr><td valign="top"><b>w</b></td>
     @   <td><i>Write-Tkt:</i> Edit tickets</td></tr>
     @ <tr><td valign="top"><b>z</b></td>
     @   <td><i>Zip download:</i> Download a baseline via the
     @   <tt>/zip</tt> URL even without check<b>o</b>ut
     @    and <b>h</b>istory permissions</td></tr>
  @ </table>
  @ </li>
  @
  @ <li><p>
  @ Every user, logged in or not, inherits the privileges of <b>nobody</b>.
  @ </p></li>
  @
  @ <li><p>
  @ Any human can login as <b>anonymous</b> since the password is
  @ clearly displayed on the login page for them to type.  The purpose
  @ of requiring anonymous to log in is to prevent access by spiders.
  @ Every logged-in user inherits the combined privileges of
  @ <b>anonymous</b> and
  @ <b>nobody</b>.
  @ </p></li>
  @
  @ <li><p>
  @ Users with privilege <b>v</b> inherit the combined privileges of
  @ <b>developer</b>, <b>anonymous</b>, and <b>nobody</b>.
  @ </p></li>
  @
  @ </ol>
  @ </td></tr></table>
  style_footer();
}

/*
** Return true if zPw is a valid password string.  A valid
** password string is:
**
**  (1)  A zero-length string, or
**  (2)  a string that contains a character other than '*'.
*/
static int isValidPwString(const char *zPw){
  if( zPw==0 ) return 0;
  if( zPw[0]==0 ) return 1;
  while( zPw[0]=='*' ){ zPw++; }
  return zPw[0]!=0;
}

/*
** WEBPAGE: /setup_uedit
*/
void user_edit(void){
  const char *zId, *zLogin, *zInfo, *zCap, *zPw;
  char *oaa, *oas, *oar, *oaw, *oan, *oai, *oaj, *oao, *oap;
  char *oak, *oad, *oac, *oaf, *oam, *oah, *oag, *oae;
  char *oat, *oau, *oav, *oab, *oaz;
  const char *inherit[128];
  int doWrite;
  int uid;
  int higherUser = 0;  /* True if user being edited is SETUP and the */
                       /* user doing the editing is ADMIN.  Disallow editing */

  /* Must have ADMIN privleges to access this page
  */
  login_check_credentials();
  if( !g.okAdmin ){ login_needed(); return; }

  /* Check to see if an ADMIN user is trying to edit a SETUP account.
  ** Don't allow that.
  */
  zId = PD("id", "0");
  uid = atoi(zId);
  if( zId && !g.okSetup && uid>0 ){
    char *zOldCaps;
    zOldCaps = db_text(0, "SELECT cap FROM user WHERE uid=%d",uid);
    higherUser = zOldCaps && strchr(zOldCaps,'s');
  }

  if( P("can") ){
    cgi_redirect("setup_ulist");
    return;
  }

  /* If we have all the necessary information, write the new or
  ** modified user record.  After writing the user record, redirect
  ** to the page that displays a list of users.
  */
  doWrite = cgi_all("login","info","pw") && !higherUser;
  if( doWrite ){
    char zCap[50];
    int i = 0;
    int aa = P("aa")!=0;
    int ab = P("ab")!=0;
    int ad = P("ad")!=0;
    int ae = P("ae")!=0;
    int ai = P("ai")!=0;
    int aj = P("aj")!=0;
    int ak = P("ak")!=0;
    int an = P("an")!=0;
    int ao = P("ao")!=0;
    int ap = P("ap")!=0;
    int ar = P("ar")!=0;
    int as = g.okSetup && P("as")!=0;
    int aw = P("aw")!=0;
    int ac = P("ac")!=0;
    int af = P("af")!=0;
    int am = P("am")!=0;
    int ah = P("ah")!=0;
    int ag = P("ag")!=0;
    int at = P("at")!=0;
    int au = P("au")!=0;
    int av = P("av")!=0;
    int az = P("az")!=0;
    if( aa ){ zCap[i++] = 'a'; }
    if( ab ){ zCap[i++] = 'b'; }
    if( ac ){ zCap[i++] = 'c'; }
    if( ad ){ zCap[i++] = 'd'; }
    if( ae ){ zCap[i++] = 'e'; }
    if( af ){ zCap[i++] = 'f'; }
    if( ah ){ zCap[i++] = 'h'; }
    if( ag ){ zCap[i++] = 'g'; }
    if( ai ){ zCap[i++] = 'i'; }
    if( aj ){ zCap[i++] = 'j'; }
    if( ak ){ zCap[i++] = 'k'; }
    if( am ){ zCap[i++] = 'm'; }
    if( an ){ zCap[i++] = 'n'; }
    if( ao ){ zCap[i++] = 'o'; }
    if( ap ){ zCap[i++] = 'p'; }
    if( ar ){ zCap[i++] = 'r'; }
    if( as ){ zCap[i++] = 's'; }
    if( at ){ zCap[i++] = 't'; }
    if( au ){ zCap[i++] = 'u'; }
    if( av ){ zCap[i++] = 'v'; }
    if( aw ){ zCap[i++] = 'w'; }
    if( az ){ zCap[i++] = 'z'; }

    zCap[i] = 0;
    zPw = P("pw");
    zLogin = P("login");
    if( isValidPwString(zPw) ){
      zPw = sha1_shared_secret(zPw, zLogin);
    }else{
      zPw = db_text(0, "SELECT pw FROM user WHERE uid=%d", uid);
    }
    if( uid>0 &&
        db_exists("SELECT 1 FROM user WHERE login=%Q AND uid!=%d", zLogin, uid)
    ){
      style_header("User Creation Error");
      @ <font color="red">Login "%h(zLogin)" is already used by a different
      @ user.</font>
      @
      @ <p><a href="setup_uedit?id=%d(uid)">[Bummer]</a></p>
      style_footer();
      return;
    }
    login_verify_csrf_secret();
    db_multi_exec(
       "REPLACE INTO user(uid,login,info,pw,cap) "
       "VALUES(nullif(%d,0),%Q,%Q,%Q,'%s')",
      uid, P("login"), P("info"), zPw, zCap
    );
    cgi_redirect("setup_ulist");
    return;
  }

  /* Load the existing information about the user, if any
  */
  zLogin = "";
  zInfo = "";
  zCap = "";
  zPw = "";
  oaa = oab = oac = oad = oae = oaf = oag = oah = oai = oaj = oak = oam =
        oan = oao = oap = oar = oas = oat = oau = oav = oaw = oaz = "";
  if( uid ){
    zLogin = db_text("", "SELECT login FROM user WHERE uid=%d", uid);
    zInfo = db_text("", "SELECT info FROM user WHERE uid=%d", uid);
    zCap = db_text("", "SELECT cap FROM user WHERE uid=%d", uid);
    zPw = db_text("", "SELECT pw FROM user WHERE uid=%d", uid);
    if( strchr(zCap, 'a') ) oaa = " checked";
    if( strchr(zCap, 'b') ) oab = " checked";
    if( strchr(zCap, 'c') ) oac = " checked";
    if( strchr(zCap, 'd') ) oad = " checked";
    if( strchr(zCap, 'e') ) oae = " checked";
    if( strchr(zCap, 'f') ) oaf = " checked";
    if( strchr(zCap, 'g') ) oag = " checked";
    if( strchr(zCap, 'h') ) oah = " checked";
    if( strchr(zCap, 'i') ) oai = " checked";
    if( strchr(zCap, 'j') ) oaj = " checked";
    if( strchr(zCap, 'k') ) oak = " checked";
    if( strchr(zCap, 'm') ) oam = " checked";
    if( strchr(zCap, 'n') ) oan = " checked";
    if( strchr(zCap, 'o') ) oao = " checked";
    if( strchr(zCap, 'p') ) oap = " checked";
    if( strchr(zCap, 'r') ) oar = " checked";
    if( strchr(zCap, 's') ) oas = " checked";
    if( strchr(zCap, 't') ) oat = " checked";
    if( strchr(zCap, 'u') ) oau = " checked";
    if( strchr(zCap, 'v') ) oav = " checked";
    if( strchr(zCap, 'w') ) oaw = " checked";
    if( strchr(zCap, 'z') ) oaz = " checked";
  }

  /* figure out inherited permissions */
  memset(inherit, 0, sizeof(inherit));
  if( strcmp(zLogin, "developer") ){
    char *z1, *z2;
    z1 = z2 = db_text(0,"SELECT cap FROM user WHERE login='developer'");
    while( z1 && *z1 ){
      inherit[0x7f & *(z1++)] = "<font color=\"red\">&bull;</font>";
    }
    free(z2);
  }
  if( strcmp(zLogin, "reader") ){
    char *z1, *z2;
    z1 = z2 = db_text(0,"SELECT cap FROM user WHERE login='reader'");
    while( z1 && *z1 ){
      inherit[0x7f & *(z1++)] = "<font color=\"black\">&bull;</font>";
    }
    free(z2);
  }
  if( strcmp(zLogin, "anonymous") ){
    char *z1, *z2;
    z1 = z2 = db_text(0,"SELECT cap FROM user WHERE login='anonymous'");
    while( z1 && *z1 ){
      inherit[0x7f & *(z1++)] = "<font color=\"blue\">&bull;</font>";
    }
    free(z2);
  }
  if( strcmp(zLogin, "nobody") ){
    char *z1, *z2;
    z1 = z2 = db_text(0,"SELECT cap FROM user WHERE login='nobody'");
    while( z1 && *z1 ){
      inherit[0x7f & *(z1++)] = "<font color=\"green\">&bull;</font>";
    }
    free(z2);
  }

  /* Begin generating the page
  */
  style_submenu_element("Cancel", "Cancel", "setup_ulist");
  if( uid ){
    style_header(mprintf("Edit User %h", zLogin));
  }else{
    style_header("Add A New User");
  }
  @ <table align="left" hspace="20" vspace="10"><tr><td>
  @ <form action="%s(g.zPath)" method="POST">
  login_insert_csrf_secret();
  @ <table>
  @ <tr>
  @   <td align="right"><nobr>User ID:</nobr></td>
  if( uid ){
    @   <td>%d(uid) <input type="hidden" name="id" value="%d(uid)"></td>
  }else{
    @   <td>(new user)<input type="hidden" name="id" value=0></td>
  }
  @ </tr>
  @ <tr>
  @   <td align="right"><nobr>Login:</nobr></td>
  @   <td><input type="text" name="login" value="%h(zLogin)"></td>
  @ </tr>
  @ <tr>
  @   <td align="right"><nobr>Contact&nbsp;Info:</nobr></td>
  @   <td><input type="text" name="info" size=40 value="%h(zInfo)"></td>
  @ </tr>
  @ <tr>
  @   <td align="right" valign="top">Capabilities:</td>
  @   <td>
#define B(x) inherit[x]
  if( g.okSetup ){
    @    <input type="checkbox" name="as"%s(oas)/>%s(B('s'))Setup<br>
  }
  @    <input type="checkbox" name="aa"%s(oaa)/>%s(B('a'))Admin<br>
  @    <input type="checkbox" name="ad"%s(oad)/>%s(B('d'))Delete<br>
  @    <input type="checkbox" name="ae"%s(oae)/>%s(B('e'))Email<br>
  @    <input type="checkbox" name="ap"%s(oap)/>%s(B('p'))Password<br>
  @    <input type="checkbox" name="ai"%s(oai)/>%s(B('i'))Check-In<br>
  @    <input type="checkbox" name="ao"%s(oao)/>%s(B('o'))Check-Out<br>
  @    <input type="checkbox" name="ah"%s(oah)/>%s(B('h'))History<br>
  @    <input type="checkbox" name="au"%s(oau)/>%s(B('u'))Reader<br>
  @    <input type="checkbox" name="av"%s(oav)/>%s(B('v'))Developer<br>
  @    <input type="checkbox" name="ag"%s(oag)/>%s(B('g'))Clone<br>
  @    <input type="checkbox" name="aj"%s(oaj)/>%s(B('j'))Read Wiki<br>
  @    <input type="checkbox" name="af"%s(oaf)/>%s(B('f'))New Wiki<br>
  @    <input type="checkbox" name="am"%s(oam)/>%s(B('m'))Append Wiki<br>
  @    <input type="checkbox" name="ak"%s(oak)/>%s(B('k'))Write Wiki<br>
  @    <input type="checkbox" name="ab"%s(oab)/>%s(B('b'))Attachments<br>
  @    <input type="checkbox" name="ar"%s(oar)/>%s(B('r'))Read Ticket<br>
  @    <input type="checkbox" name="an"%s(oan)/>%s(B('n'))New Ticket<br>
  @    <input type="checkbox" name="ac"%s(oac)/>%s(B('c'))Append Ticket<br>
  @    <input type="checkbox" name="aw"%s(oaw)/>%s(B('w'))Write Ticket<br>
  @    <input type="checkbox" name="at"%s(oat)/>%s(B('t'))Ticket Report<br>
  @    <input type="checkbox" name="az"%s(oaz)/>%s(B('z'))Download Zip
  @   </td>
  @ </tr>
  @ <tr>
  @   <td align="right">Password:</td>
  if( zPw[0] ){
    /* Obscure the password for all users */
    @   <td><input type="password" name="pw" value="**********"></td>
  }else{
    /* Show an empty password as an empty input field */
    @   <td><input type="password" name="pw" value=""></td>
  }
  @ </tr>
  if( !higherUser ){
    @ <tr>
    @   <td>&nbsp</td>
    @   <td><input type="submit" name="submit" value="Apply Changes">
    @ </tr>
  }
  @ </table></td></tr></table>
  @ <h2>Privileges And Capabilities:</h2>
  @ <ul>
  if( higherUser ){
    @ <li><p><font color="blue"><b>
    @ User %h(zLogin) has Setup privileges and you only have Admin privileges
    @ so you are not permitted to make changes to %h(zLogin).
    @ </b></font></p></li>
    @
  }
  @ <li><p>
  @ The <b>Setup</b> user can make arbitrary configuration changes.
  @ An <b>Admin</b> user can add other users and change user privileges
  @ and reset user passwords.  Both automatically get all other privileges
  @ listed below.  Use these two settings with discretion.
  @ </p></li>
  @
  @ <li><p>
  @ The "<font color="green"><big>&bull;</big></font>" mark indicates
  @ the privileges of "nobody" that are available to all users
  @ regardless of whether or not they are logged in.
  @ </p></li>
  @
  @ <li><p>
  @ The "<font color="blue"><big>&bull;</big></font>" mark indicates
  @ the privileges of "anonymous" that are inherited by all logged-in users.
  @ </p></li>
  @
  @ <li><p>
  @ The "<font color="red"><big>&bull;</big></font>" mark indicates
  @ the privileges of "developer" that are inherited by all users with
  @ the <b>Developer</b> privilege.
  @ </p></li>
  @
  @ <li><p>
  @ The "<font color="black"><big>&bull;</big></font>" mark indicates
  @ the privileges of "reader" that are inherited by all users with
  @ the <b>Reader</b> privilege.
  @ </p></li>
  @
  @ <li><p>
  @ The <b>Delete</b> privilege give the user the ability to erase
  @ wiki, tickets, and attachments that have been added by anonymous
  @ users.  This capability is intended for deletion of spam.  The
  @ delete capability is only in effect for 24 hours after the item
  @ is first posted.  The Setup user can delete anything at any time.
  @ </p></li>
  @
  @ <li><p>
  @ The <b>History</b> privilege allows a user to see most hyperlinks.
  @ This is recommended ON for most logged-in users but OFF for
  @ user "nobody" to avoid problems with spiders trying to walk every
  @ historical version of every baseline and file.
  @ </p></li>
  @
  @ <li><p>
  @ The <b>Zip</b> privilege allows a user to see the "download as ZIP"
  @ hyperlink and permits access to the <tt>/zip</tt> page.  This allows
  @ users to download ZIP archives without granting other rights like
  @ <b>Read</b> or <b>History</b>.  This privilege is recommended for
  @ user <b>nobody</b> so that automatic package downloaders can obtain
  @ the sources without going through the login procedure.
  @ </p></li>
  @
  @ <li><p>
  @ The <b>Check-in</b> privilege allows remote users to "push".
  @ The <b>Check-out</b> privilege allows remote users to "pull".
  @ The <b>Clone</b> privilege allows remote users to "clone".
  @ </li><p>
  @
  @ <li><p>
  @ The <b>Read Wiki</b>, <b>New Wiki</b>, <b>Append Wiki</b>, and
  @ <b>Write Wiki</b> privileges control access to wiki pages.  The
  @ <b>Read Ticket</b>, <b>New Ticket</b>, <b>Append Ticket</b>, and
  @ <b>Write Ticket</b> privileges control access to trouble tickets.
  @ The <b>Ticket Report</b> privilege allows the user to create or edit
  @ ticket report formats.
  @ </p></li>
  @
  @ <li><p>
  @ Users with the <b>Password</b> privilege are allowed to change their
  @ own password.  Recommended ON for most users but OFF for special
  @ users "developer", "anonymous", and "nobody".
  @ </p></li>
  @
  @ <li><p>
  @ The <b>EMail</b> privilege allows the display of sensitive information
  @ such as the email address of users and contact information on tickets.
  @ Recommended OFF for "anonymous" and for "nobody" but ON for
  @ "developer".
  @ </p></li>
  @
  @ <li><p>
  @ The <b>Attachment</b> privilege is needed in order to add attachments
  @ to tickets or wiki.  Write privilege on the ticket or wiki is also
  @ required.</p></li>
  @
  @ <li><p>
  @ Login is prohibited if the password is an empty string.
  @ </p></li>
  @ </ul>
  @
  @ <h2>Special Logins</h2>
  @ 
  @ <ul>
  @ <li><p>
  @ No login is required for user "<b>nobody</b>".  The capabilities
  @ of the <b>nobody</b> user are inherited by all users, regardless of
  @ whether or not they are logged in.  To disable universal access
  @ to the repository, make sure no user named "<b>nobody</b>" exists or
  @ that the <b>nobody</b> user has no capabilities enabled.
  @ The password for <b>nobody</b> is ignore.  To avoid problems with
  @ spiders overloading the server, it is recommended
  @ that the 'h' (History) capability be turned off for the <b>nobody</b>
  @ user.
  @ </p></li>
  @
  @ <li><p>
  @ Login is required for user "<b>anonymous</b>" but the password
  @ is displayed on the login screen beside the password entry box
  @ so anybody who can read should be able to login as anonymous.
  @ On the other hand, spiders and web-crawlers will typically not
  @ be able to login.  Set the capabilities of the anonymous user
  @ to things that you want any human to be able to do, but not any
  @ spider.  Every other logged-in user inherits the privileges of
  @ <b>anonymous</b>.
  @ </p></li>
  @
  @ <li><p>
  @ The "<b>developer</b>" user is intended as a template for trusted users
  @ with check-in privileges.  When adding new trusted users, simply
  @ select the <b>Developer</b> privilege to cause the new user to inherit
  @ all privileges of the "developer" user.  Similarly, the "<b>reader</b>"
  @ user is a template for users who are allowed more access than anonymous,
  @ but less than a developer.
  @ </p></li>
  @ </ul>
  @ </form>
  style_footer();
}


/*
** Generate a checkbox for an attribute.
*/
static void onoff_attribute(
  const char *zLabel,   /* The text label on the checkbox */
  const char *zVar,     /* The corresponding row in the VAR table */
  const char *zQParm,   /* The query parameter */
  int dfltVal           /* Default value if VAR table entry does not exist */
){
  const char *zQ = P(zQParm);
  int iVal = db_get_boolean(zVar, dfltVal);
  if( zQ==0 && P("submit") ){
    zQ = "off";
  }
  if( zQ ){
    int iQ = strcmp(zQ,"on")==0 || atoi(zQ);
    if( iQ!=iVal ){
      login_verify_csrf_secret();
      db_set(zVar, iQ ? "1" : "0", 0);
      iVal = iQ;
    }
  }
  if( iVal ){
    @ <input type="checkbox" name="%s(zQParm)" checked><b>%s(zLabel)</b></input>
  }else{
    @ <input type="checkbox" name="%s(zQParm)"><b>%s(zLabel)</b></input>
  }
}

/*
** Generate an entry box for an attribute.
*/
void entry_attribute(
  const char *zLabel,   /* The text label on the entry box */
  int width,            /* Width of the entry box */
  const char *zVar,     /* The corresponding row in the VAR table */
  const char *zQParm,   /* The query parameter */
  char *zDflt     /* Default value if VAR table entry does not exist */
){
  const char *zVal = db_get(zVar, zDflt);
  const char *zQ = P(zQParm);
  if( zQ && strcmp(zQ,zVal)!=0 ){
    login_verify_csrf_secret();
    db_set(zVar, zQ, 0);
    zVal = zQ;
  }
  @ <input type="text" name="%s(zQParm)" value="%h(zVal)" size="%d(width)">
  @ <b>%s(zLabel)</b>
}

/*
** Generate a text box for an attribute.
*/
static void textarea_attribute(
  const char *zLabel,   /* The text label on the textarea */
  int rows,             /* Rows in the textarea */
  int cols,             /* Columns in the textarea */
  const char *zVar,     /* The corresponding row in the VAR table */
  const char *zQP,      /* The query parameter */
  const char *zDflt     /* Default value if VAR table entry does not exist */
){
  const char *z = db_get(zVar, (char*)zDflt);
  const char *zQ = P(zQP);
  if( zQ && strcmp(zQ,z)!=0 ){
    login_verify_csrf_secret();
    db_set(zVar, zQ, 0);
    z = zQ;
  }
  if( rows>0 && cols>0 ){
    @ <textarea name="%s(zQP)" rows="%d(rows)" cols="%d(cols)">%h(z)</textarea>
    @ <b>%s(zLabel)</b>
  }
}


/*
** WEBPAGE: setup_access
*/
void setup_access(void){
  login_check_credentials();
  if( !g.okSetup ){
    login_needed();
  }

  style_header("Access Control Settings");
  db_begin_transaction();
  @ <form action="%s(g.zBaseURL)/setup_access" method="POST">
  login_insert_csrf_secret();
  @ <hr>
  onoff_attribute("Require password for local access",
     "localauth", "localauth", 0);
  @ <p>When enabled, the password sign-in is required for
  @ web access coming from 127.0.0.1.  When disabled, web access
  @ from 127.0.0.1 is allows without any login - the user id is selected
  @ from the ~/.fossil database. Password login is always required
  @ for incoming web connections on internet addresses other than
  @ 127.0.0.1.</p></li>

  @ <hr>
  onoff_attribute("Allow REMOTE_USER authentication",
     "remote_user_ok", "remote_user_ok", 0);
  @ <p>When enabled, if the REMOTE_USER environment variable is set to the
  @ login name of a valid user and no other login credentials are available,
  @ then the REMOTE_USER is accepted as an authenticated user.
  @ </p></li>

  @ <hr>
  entry_attribute("Login expiration time", 6, "cookie-expire", "cex", "8766");
  @ <p>The number of hours for which a login is valid.  This must be a
  @ positive number.  The default is 8760 hours which is approximately equal
  @ to a year.</p>

  @ <hr>
  entry_attribute("Download packet limit", 10, "max-download", "mxdwn",
                  "5000000");
  @ <p>Fossil tries to limit out-bound sync, clone, and pull packets
  @ to this many bytes, uncompressed.  If the client requires more data
  @ than this, then the client will issue multiple HTTP requests.
  @ Values below 1 million are not recommended.  5 million is a 
  @ reasonable number.</p>

  @ <hr>
  onoff_attribute("Show javascript button to fill in CAPTCHA",
                  "auto-captcha", "autocaptcha", 0);
  @ <p>When enabled, a button appears on the login screen for user
  @ "anonymous" that will automatically fill in the CAPTCHA password.
  @ This is less secure that forcing the user to do it manually, but is
  @ probably secure enough and it is certainly more convenient for
  @ anonymous users.</p>

  @ <hr>
  @ <p><input type="submit"  name="submit" value="Apply Changes"></p>
  @ </form>
  db_end_transaction(0);
  style_footer();
}

/*
** WEBPAGE: setup_timeline
*/
void setup_timeline(void){
  login_check_credentials();
  if( !g.okSetup ){
    login_needed();
  }

  style_header("Timeline Display Preferences");
  db_begin_transaction();
  @ <form action="%s(g.zBaseURL)/setup_timeline" method="POST">
  login_insert_csrf_secret();

  @ <hr>
  onoff_attribute("Allow block-markup in timeline",
                  "timeline-block-markup", "tbm", 0);
  @ <p>In timeline displays, check-in comments can be displayed with or
  @ without block markup (paragraphs, tables, etc.)</p>

  @ <hr>
  onoff_attribute("Use Universal Coordinated Time (UTC)",
                  "timeline-utc", "utc", 1);
  @ <p>Show times as UTC (also sometimes called Greenwich Mean Time (GMT) or
  @ Zulu) instead of in local time.</p>

  @ <hr>
  onoff_attribute("Show version differences by default",
                  "show-version-diffs", "vdiff", 0);
  @ <p>On the version-information pages linked from the timeline can either
  @ show complete diffs of all file changes, or can just list the names of
  @ the files that have changed.  Users can get to either page by
  @ clicking.  This setting selects the default.</p>

  @ <hr>
  entry_attribute("Max timeline comment length", 6, 
                  "timeline-max-comment", "tmc", "0");
  @ <p>The maximum length of a comment to be displayed in a timeline.
  @ "0" there is no length limit.</p>

  @ <hr>
  @ <p><input type="submit"  name="submit" value="Apply Changes"></p>
  @ </form>
  db_end_transaction(0);
  style_footer();
}

/*
<<<<<<< HEAD
=======
** WEBPAGE: setup_behavior
*/
void setup_behavior(void){
  login_check_credentials();
  if( !g.okSetup ){
    login_needed();
  }

  style_header("Fossil SCM Behavior");
  db_begin_transaction();
  @ <form action="%s(g.zBaseURL)/setup_behavior" method="POST">
  login_insert_csrf_secret();

  @ <hr>
  onoff_attribute("Automatically synchronize with repository",
                  "autosync", "autosync", 1);
  @ <p>Automatically keeps your work in sync with a centralized server.</p>

  @ <hr>
  onoff_attribute("Show javascript button to fill in CAPTCHA",
                  "auto-captcha", "autocaptcha", 0);
  @ <p>When enabled, a button appears on the login screen for user
  @ "anonymous" that will automatically fill in the CAPTCHA password.
  @ This is less secure that forcing the user to do it manually, but is
  @ probably secure enough and it is certainly more convenient for
  @ anonymous users.</p>

  @ <hr>
  onoff_attribute("Sign all commits with GPG",
                  "clearsign", "clearsign", 0);
  @ <p>When enabled (the default), fossil will attempt to
  @     sign all commits with GPG.  When disabled, commits will
  @    be unsigned.</p>  
  
  @ <hr>
  onoff_attribute("Require local authentication",
                  "localauth", "localauth", 0);
  @ <p>If enabled, require that HTTP connections from
  @         127.0.0.1 be authenticated by password.  If
  @        false, all HTTP requests from localhost have
  @        unrestricted access to the repository.</p>  
  
  @ <hr>
  onoff_attribute("Modification times used to detect changes",
                  "mtime-changes", "mtime-changes", 0);
  @ <p>Use file modification times (mtimes) to detect when files have been modified.</p>  

  @ <hr>
  entry_attribute("File Ignore Glob", 40,
                  "ignore-glob", "ignore-glob", "");
  @ <p>Cause the 'extra' command to ignore files matching the glob. Example:
  @ '*.o,*.a,*.bck,*~'</p>
  
  @ <hr>
  entry_attribute("Diff Command", 16, 
                  "diff-command", "diff-command", "diff");
  @ <p>External command used to generate a textual diff</p>  
  
  @ <hr>
  entry_attribute("Gdiff Command", 16, 
                  "gdiff-command", "gdiff-command", "gdiff");
  @ <p>External command to run when performing a graphical diff. If undefined, text diff will be used.</p>  
    
  @ <hr>
  entry_attribute("Editor", 16, 
                  "editor", "editor", "");
  @ <p>Text editor command used for check-in comments.</p>  
  
  @ <hr>
  entry_attribute("HTTP port", 16, 
                  "http-port", "http-port", "8080");
  @ <p>The TCP/IP port number to use by the "server" and "ui" commands.  Default: 8080</p>  

  @ <hr>
  entry_attribute("PGP Command", 32, 
                  "pgp-command", "pgp-command", "gpg --clearsign -o ");
  @ <p>Command used to clear-sign manifests at check-in.The default is "gpg --clearsign -o ".</p>  
  
  @ <hr>
  entry_attribute("Proxy", 32, 
                  "proxy", "proxy", "off");
  @ <p>URL of the HTTP proxy.</p>  
  
  @ <hr>
  entry_attribute("Web browser", 32, 
                  "web-browser", "web-browser", "");
  @ <p>Default web browser for "fossil ui".</p>  

  @ <hr>
  @ <p><input type="submit"  name="submit" value="Apply Changes"></p>
  @ </form>
  db_end_transaction(0);
  style_footer();
}

/*
>>>>>>> e9742ef8
** WEBPAGE: setup_config
*/
void setup_config(void){
  login_check_credentials();
  if( !g.okSetup ){
    login_needed();
  }

  style_header("WWW Configuration");
  db_begin_transaction();
  @ <form action="%s(g.zBaseURL)/setup_config" method="POST">
  login_insert_csrf_secret();
  @ <hr />
  entry_attribute("Project Name", 60, "project-name", "pn", "");
  @ <p>Give your project a name so visitors know what this site is about.
  @ The project name will also be used as the RSS feed title.</p>
  @ <hr />
  textarea_attribute("Project Description", 5, 60,
                     "project-description", "pd", "");
  @ <p>Describe your project. This will be used in page headers for search
  @ engines as well as a short RSS description.</p>
  @ <hr />
  entry_attribute("Index Page", 60, "index-page", "idxpg", "/home");
  @ <p>Enter the pathname of the page to display when the "Home" menu
  @ option is selected and when no pathname is
  @ specified in the URL.  For example, if you visit the url:</p>
  @
  @ <blockquote>%h(g.zBaseURL)</blockquote>
  @
  @ <p>And you have specified an index page of "/home" the above will
  @ automatically redirect to:</p>
  @
  @ <blockquote>%h(g.zBaseURL)/home</blockquote>
  @
  @ <p>The default "/home" page displays a Wiki page with the same name
  @ as the Project Name specified above.  Some sites prefer to redirect
  @ to a documentation page (ex: "/doc/tip/index.wiki") or to "/timeline".</p>
  @ <hr />
  onoff_attribute("Use HTML as wiki markup language",
    "wiki-use-html", "wiki-use-html", 0);
  @ <p>Use HTML as the wiki markup language. Wiki links will still be parsed but
  @ all other wiki formatting will be ignored. This option is helpful if you have
  @ chosen to use a rich HTML editor for wiki markup such as TinyMCE.</p>
  @ <p><strong>CAUTION:</strong> when
  @ enabling, <i>all</i> HTML tags and attributes are accepted in the wiki.
  @ No sanitization is done. This means that it is very possible for malicious
  @ users to inject dangerous HTML, CSS and JavaScript code into your wiki.</p>
  @ <p>This should <strong>only</strong> be enabled when wiki editing is limited
  @ to trusted users. It should <strong>not</strong> be used on a publically
  @ editable wiki.</p>
  @ <hr />
  @ <p><input type="submit"  name="submit" value="Apply Changes"></p>
  @ </form>
  db_end_transaction(0);
  style_footer();
}

/*
** WEBPAGE: setup_editcss
*/
void setup_editcss(void){
  login_check_credentials();
  if( !g.okSetup ){
    login_needed();
  }
  db_begin_transaction();
  if( P("clear")!=0 ){
    db_multi_exec("DELETE FROM config WHERE name='css'");
    cgi_replace_parameter("css", zDefaultCSS);
    db_end_transaction(0);
    cgi_redirect("setup_editcss");
  }else{
    textarea_attribute(0, 0, 0, "css", "css", zDefaultCSS);
  }
  if( P("submit")!=0 ){
    db_end_transaction(0);
    cgi_redirect("setup_editcss");
  }
  style_header("Edit CSS");
  @ <form action="%s(g.zBaseURL)/setup_editcss" method="POST">
  login_insert_csrf_secret();
  @ Edit the CSS below:<br />
  textarea_attribute("", 40, 80, "css", "css", zDefaultCSS);
  @ <br />
  @ <input type="submit" name="submit" value="Apply Changes">
  @ <input type="submit" name="clear" value="Revert To Default">
  @ </form>
  @ <p><b>Note:</b> Press your browser Reload button after modifying the
  @ CSS in order to pull in the modified CSS file.</p>
  @ <hr>
  @ The default CSS is shown below for reference.  Other examples
  @ of CSS files can be seen on the <a href="setup_skin">skins page</a>.
  @ See also the <a href="setup_header">header</a> and 
  @ <a href="setup_footer">footer</a> editing screens.
  @ <blockquote><pre>
  @ %h(zDefaultCSS)
  @ </pre></blockquote>
  style_footer();
  db_end_transaction(0);
}

/*
** WEBPAGE: setup_header
*/
void setup_header(void){
  login_check_credentials();
  if( !g.okSetup ){
    login_needed();
  }
  db_begin_transaction();
  if( P("clear")!=0 ){
    db_multi_exec("DELETE FROM config WHERE name='header'");
    cgi_replace_parameter("header", zDefaultHeader);
  }else{
    textarea_attribute(0, 0, 0, "header", "header", zDefaultHeader);
  }
  style_header("Edit Page Header");
  @ <form action="%s(g.zBaseURL)/setup_header" method="POST">
  login_insert_csrf_secret();
  @ <p>Edit HTML text with embedded TH1 (a TCL dialect) that will be used to
  @ generate the beginning of every page through start of the main
  @ menu.</p>
  textarea_attribute("", 40, 80, "header", "header", zDefaultHeader);
  @ <br />
  @ <input type="submit" name="submit" value="Apply Changes">
  @ <input type="submit" name="clear" value="Revert To Default">
  @ </form>
  @ <hr>
  @ The default header is shown below for reference.  Other examples
  @ of headers can be seen on the <a href="setup_skin">skins page</a>.
  @ See also the <a href="setup_editcss">CSS</a> and
  @ <a href="setup_footer">footer</a> editing screeens.
  @ <blockquote><pre>
  @ %h(zDefaultHeader)
  @ </pre></blockquote>
  style_footer();
  db_end_transaction(0);
}

/*
** WEBPAGE: setup_footer
*/
void setup_footer(void){
  login_check_credentials();
  if( !g.okSetup ){
    login_needed();
  }
  db_begin_transaction();
  if( P("clear")!=0 ){
    db_multi_exec("DELETE FROM config WHERE name='footer'");
    cgi_replace_parameter("footer", zDefaultFooter);
  }else{
    textarea_attribute(0, 0, 0, "footer", "footer", zDefaultFooter);
  }
  style_header("Edit Page Footer");
  @ <form action="%s(g.zBaseURL)/setup_footer" method="POST">
  login_insert_csrf_secret();
  @ <p>Edit HTML text with embedded TH1 (a TCL dialect) that will be used to
  @ generate the end of every page.</p>
  textarea_attribute("", 20, 80, "footer", "footer", zDefaultFooter);
  @ <br />
  @ <input type="submit" name="submit" value="Apply Changes">
  @ <input type="submit" name="clear" value="Revert To Default">
  @ </form>
  @ <hr>
  @ The default footer is shown below for reference.  Other examples
  @ of footers can be seen on the <a href="setup_skin">skins page</a>.
  @ See also the <a href="setup_editcss">CSS</a> and
  @ <a href="setup_header">header</a> editing screens.
  @ <blockquote><pre>
  @ %h(zDefaultFooter)
  @ </pre></blockquote>
  style_footer();
  db_end_transaction(0);
}

/*
** WEBPAGE: setup_logo
*/
void setup_logo(void){
  const char *zMime = "image/gif";
  const char *aImg = P("im");
  int szImg = atoi(PD("im:bytes","0"));
  if( szImg>0 ){
    zMime = PD("im:mimetype","image/gif");
  }
  login_check_credentials();
  if( !g.okSetup ){
    login_needed();
  }
  db_begin_transaction();
  if( P("set")!=0 && zMime && zMime[0] && szImg>0 ){
    Blob img;
    Stmt ins;
    blob_init(&img, aImg, szImg);
    db_prepare(&ins, 
        "REPLACE INTO config(name, value)"
        " VALUES('logo-image',:bytes)"
    );
    db_bind_blob(&ins, ":bytes", &img);
    db_step(&ins);
    db_finalize(&ins);
    db_multi_exec(
       "REPLACE INTO config(name, value) VALUES('logo-mimetype',%Q)",
       zMime
    );
    db_end_transaction(0);
    cgi_redirect("setup_logo");
  }else if( P("clr")!=0 ){
    db_multi_exec(
       "DELETE FROM config WHERE name GLOB 'logo-*'"
    );
    db_end_transaction(0);
    cgi_redirect("setup_logo");
  }
  style_header("Edit Project Logo");
  @ <p>The current project logo has a MIME-Type of <b>%h(zMime)</b> and looks
  @ like this:</p>
  @ <blockquote><img src="%s(g.zTop)/logo" alt="logo"></blockquote>
  @ 
  @ <p>The logo is accessible to all users at this URL:
  @ <a href="%s(g.zBaseURL)/logo">%s(g.zBaseURL)/logo</a>.
  @ The logo may or may not appear on each
  @ page depending on the <a href="setup_editcss">CSS</a> and
  @ <a href="setup_header">header setup</a>.</p>
  @
  @ <form action="%s(g.zBaseURL)/setup_logo" method="POST"
  @  enctype="multipart/form-data">
  @ <p>To set a new logo image, select a file to use as the logo using
  @ the entry box below and then press the "Change Logo" button.</p>
  login_insert_csrf_secret();
  @ Logo Image file:
  @ <input type="file" name="im" size="60" accepts="image/*"><br>
  @ <input type="submit" name="set" value="Change Logo">
  @ <input type="submit" name="clr" value="Revert To Default">
  @ </form>
  @
  @ <p><b>Note:</b>  Your browser has probably cached the logo image, so
  @ you will probably need to press the Reload button on your browser after
  @ changing the logo to provoke your browser to reload the new logo image.
  @ </p>
  style_footer();
  db_end_transaction(0);
}<|MERGE_RESOLUTION|>--- conflicted
+++ resolved
@@ -181,10 +181,10 @@
      @ <tr><td valign="top"><b>t</b></td>
      @   <td><i>Tkt-Report:</i> Create new bug summary reports</td></tr>
      @ <tr><td valign="top"><b>u</b></td>
-     @   <td><i>Reader:</i> Inherit privileges of 
+     @   <td><i>Reader:</i> Inherit privileges of
      @   user <tt>reader</tt></td></tr>
      @ <tr><td valign="top"><b>v</b></td>
-     @   <td><i>Developer:</i> Inherit privileges of 
+     @   <td><i>Developer:</i> Inherit privileges of
      @   user <tt>developer</tt></td></tr>
      @ <tr><td valign="top"><b>w</b></td>
      @   <td><i>Write-Tkt:</i> Edit tickets</td></tr>
@@ -598,7 +598,7 @@
   @ </ul>
   @
   @ <h2>Special Logins</h2>
-  @ 
+  @
   @ <ul>
   @ <li><p>
   @ No login is required for user "<b>nobody</b>".  The capabilities
@@ -755,7 +755,7 @@
   @ <p>Fossil tries to limit out-bound sync, clone, and pull packets
   @ to this many bytes, uncompressed.  If the client requires more data
   @ than this, then the client will issue multiple HTTP requests.
-  @ Values below 1 million are not recommended.  5 million is a 
+  @ Values below 1 million are not recommended.  5 million is a
   @ reasonable number.</p>
 
   @ <hr>
@@ -809,7 +809,7 @@
   @ clicking.  This setting selects the default.</p>
 
   @ <hr>
-  entry_attribute("Max timeline comment length", 6, 
+  entry_attribute("Max timeline comment length", 6,
                   "timeline-max-comment", "tmc", "0");
   @ <p>The maximum length of a comment to be displayed in a timeline.
   @ "0" there is no length limit.</p>
@@ -822,105 +822,6 @@
 }
 
 /*
-<<<<<<< HEAD
-=======
-** WEBPAGE: setup_behavior
-*/
-void setup_behavior(void){
-  login_check_credentials();
-  if( !g.okSetup ){
-    login_needed();
-  }
-
-  style_header("Fossil SCM Behavior");
-  db_begin_transaction();
-  @ <form action="%s(g.zBaseURL)/setup_behavior" method="POST">
-  login_insert_csrf_secret();
-
-  @ <hr>
-  onoff_attribute("Automatically synchronize with repository",
-                  "autosync", "autosync", 1);
-  @ <p>Automatically keeps your work in sync with a centralized server.</p>
-
-  @ <hr>
-  onoff_attribute("Show javascript button to fill in CAPTCHA",
-                  "auto-captcha", "autocaptcha", 0);
-  @ <p>When enabled, a button appears on the login screen for user
-  @ "anonymous" that will automatically fill in the CAPTCHA password.
-  @ This is less secure that forcing the user to do it manually, but is
-  @ probably secure enough and it is certainly more convenient for
-  @ anonymous users.</p>
-
-  @ <hr>
-  onoff_attribute("Sign all commits with GPG",
-                  "clearsign", "clearsign", 0);
-  @ <p>When enabled (the default), fossil will attempt to
-  @     sign all commits with GPG.  When disabled, commits will
-  @    be unsigned.</p>  
-  
-  @ <hr>
-  onoff_attribute("Require local authentication",
-                  "localauth", "localauth", 0);
-  @ <p>If enabled, require that HTTP connections from
-  @         127.0.0.1 be authenticated by password.  If
-  @        false, all HTTP requests from localhost have
-  @        unrestricted access to the repository.</p>  
-  
-  @ <hr>
-  onoff_attribute("Modification times used to detect changes",
-                  "mtime-changes", "mtime-changes", 0);
-  @ <p>Use file modification times (mtimes) to detect when files have been modified.</p>  
-
-  @ <hr>
-  entry_attribute("File Ignore Glob", 40,
-                  "ignore-glob", "ignore-glob", "");
-  @ <p>Cause the 'extra' command to ignore files matching the glob. Example:
-  @ '*.o,*.a,*.bck,*~'</p>
-  
-  @ <hr>
-  entry_attribute("Diff Command", 16, 
-                  "diff-command", "diff-command", "diff");
-  @ <p>External command used to generate a textual diff</p>  
-  
-  @ <hr>
-  entry_attribute("Gdiff Command", 16, 
-                  "gdiff-command", "gdiff-command", "gdiff");
-  @ <p>External command to run when performing a graphical diff. If undefined, text diff will be used.</p>  
-    
-  @ <hr>
-  entry_attribute("Editor", 16, 
-                  "editor", "editor", "");
-  @ <p>Text editor command used for check-in comments.</p>  
-  
-  @ <hr>
-  entry_attribute("HTTP port", 16, 
-                  "http-port", "http-port", "8080");
-  @ <p>The TCP/IP port number to use by the "server" and "ui" commands.  Default: 8080</p>  
-
-  @ <hr>
-  entry_attribute("PGP Command", 32, 
-                  "pgp-command", "pgp-command", "gpg --clearsign -o ");
-  @ <p>Command used to clear-sign manifests at check-in.The default is "gpg --clearsign -o ".</p>  
-  
-  @ <hr>
-  entry_attribute("Proxy", 32, 
-                  "proxy", "proxy", "off");
-  @ <p>URL of the HTTP proxy.</p>  
-  
-  @ <hr>
-  entry_attribute("Web browser", 32, 
-                  "web-browser", "web-browser", "");
-  @ <p>Default web browser for "fossil ui".</p>  
-
-  @ <hr>
-  @ <p><input type="submit"  name="submit" value="Apply Changes"></p>
-  @ </form>
-  db_end_transaction(0);
-  style_footer();
-}
-
-/*
->>>>>>> e9742ef8
 ** WEBPAGE: setup_config
 */
 void setup_config(void){
@@ -1013,7 +914,7 @@
   @ <hr>
   @ The default CSS is shown below for reference.  Other examples
   @ of CSS files can be seen on the <a href="setup_skin">skins page</a>.
-  @ See also the <a href="setup_header">header</a> and 
+  @ See also the <a href="setup_header">header</a> and
   @ <a href="setup_footer">footer</a> editing screens.
   @ <blockquote><pre>
   @ %h(zDefaultCSS)
@@ -1116,7 +1017,7 @@
     Blob img;
     Stmt ins;
     blob_init(&img, aImg, szImg);
-    db_prepare(&ins, 
+    db_prepare(&ins,
         "REPLACE INTO config(name, value)"
         " VALUES('logo-image',:bytes)"
     );
@@ -1140,7 +1041,7 @@
   @ <p>The current project logo has a MIME-Type of <b>%h(zMime)</b> and looks
   @ like this:</p>
   @ <blockquote><img src="%s(g.zTop)/logo" alt="logo"></blockquote>
-  @ 
+  @
   @ <p>The logo is accessible to all users at this URL:
   @ <a href="%s(g.zBaseURL)/logo">%s(g.zBaseURL)/logo</a>.
   @ The logo may or may not appear on each
