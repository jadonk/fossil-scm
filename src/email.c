--- conflicted
+++ resolved
@@ -1793,12 +1793,8 @@
 ** instance of the following object.
 */
 struct EmailEvent {
-<<<<<<< HEAD
-  int type;          /* 'c', 't', 'w', 'f' */
-=======
   int type;          /* 'c', 'f', 'm', 't', 'w' */
   int needMod;       /* Pending moderator approval */
->>>>>>> 394a051c
   Blob txt;          /* Text description to appear in an alert */
   EmailEvent *pNext; /* Next in chronological order */
 };
@@ -2117,11 +2113,6 @@
     int nHit = 0;
     for(p=pEvents; p; p=p->pNext){
       if( strchr(zSub,p->type)==0 ) continue;
-<<<<<<< HEAD
-      if( strchr(zCap,'s')!=0 || strchr(zCap,'a')!=0 ){
-        /* Setup and admin users can get any notification */
-      }else{
-=======
       if( p->needMod ){
         /* For events that require moderator approval, only send an alert
         ** if the recipient is a moderator for that type of event */
@@ -2138,7 +2129,6 @@
       }else{
         /* Other users only see the alert if they have sufficient
         ** privilege to view the event itself */
->>>>>>> 394a051c
         char xType = '*';
         switch( p->type ){
           case 'c':  xType = 'o';  break;
