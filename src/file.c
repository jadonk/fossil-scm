--- conflicted
+++ resolved
@@ -331,41 +331,24 @@
   BOOL accessYesNo = FALSE;
   PRIVILEGE_SET privSet;
   DWORD privSetSize = sizeof(PRIVILEGE_SET);
-<<<<<<< HEAD
-  int error, rc = 0;
-=======
   int rc = 0;
->>>>>>> 02a233a3
   DWORD attr;
   wchar_t *zMbcs = fossil_utf8_to_filename(zFilename);
 
   attr = GetFileAttributesW(zMbcs);
 
-<<<<<<< HEAD
-  if (attr == INVALID_FILE_ATTRIBUTES) {
-=======
   if( attr==INVALID_FILE_ATTRIBUTES ){
->>>>>>> 02a233a3
     /*
      * File might not exist.
      */
 
-<<<<<<< HEAD
-    DWORD lasterror = GetLastError();
-    if (lasterror != ERROR_SHARING_VIOLATION) {
-=======
     if( GetLastError()!=ERROR_SHARING_VIOLATION ){
->>>>>>> 02a233a3
       fossil_filename_free(zMbcs);
       return -1;
     }
   }
 
-<<<<<<< HEAD
-  if (flags == F_OK) {
-=======
   if( flags==F_OK ){
->>>>>>> 02a233a3
     /*
      * File exists, nothing else to check.
      */
@@ -374,15 +357,9 @@
     return 0;
   }
 
-<<<<<<< HEAD
-  if ((flags & W_OK)
-      && (attr & FILE_ATTRIBUTE_READONLY)
-      && !(attr & FILE_ATTRIBUTE_DIRECTORY)) {
-=======
   if( (flags & W_OK)
       && (attr & FILE_ATTRIBUTE_READONLY)
       && !(attr & FILE_ATTRIBUTE_DIRECTORY) ){
->>>>>>> 02a233a3
     /*
      * The attributes say the file is not writable.     If the file is a
      * regular file (i.e., not a directory), then the file is not
@@ -418,12 +395,7 @@
    * Should have failed with ERROR_INSUFFICIENT_BUFFER
    */
 
-<<<<<<< HEAD
-  error = GetLastError();
-  if (error != ERROR_INSUFFICIENT_BUFFER) {
-=======
   if( GetLastError()!=ERROR_INSUFFICIENT_BUFFER ){
->>>>>>> 02a233a3
     /*
      * Most likely case is ERROR_ACCESS_DENIED, which we will convert
      * to EACCES - just what we want!
@@ -439,30 +411,14 @@
 
   sdPtr = (SECURITY_DESCRIPTOR *) HeapAlloc(GetProcessHeap(), 0, size);
 
-<<<<<<< HEAD
-  if (sdPtr == NULL) {
-      goto accessError;
-=======
   if( sdPtr == NULL ){
     goto accessError;
->>>>>>> 02a233a3
   }
 
   /*
    * Call GetFileSecurity() for real.
    */
 
-<<<<<<< HEAD
-  if (!GetFileSecurityW(zMbcs,
-      OWNER_SECURITY_INFORMATION | GROUP_SECURITY_INFORMATION
-      | DACL_SECURITY_INFORMATION | LABEL_SECURITY_INFORMATION,
-      sdPtr, size, &size)) {
-      /*
-       * Error getting owner SD
-       */
-
-      goto accessError;
-=======
   if( !GetFileSecurityW(zMbcs,
       OWNER_SECURITY_INFORMATION | GROUP_SECURITY_INFORMATION
       | DACL_SECURITY_INFORMATION | LABEL_SECURITY_INFORMATION,
@@ -472,7 +428,6 @@
      */
 
     goto accessError;
->>>>>>> 02a233a3
   }
 
   /*
@@ -488,15 +443,9 @@
    * go).
    */
 
-<<<<<<< HEAD
-  if(!GetSecurityDescriptorOwner(sdPtr,&pSid,&SidDefaulted) ||
-      memcmp(GetSidIdentifierAuthority(pSid),&samba_unmapped,
-        sizeof(SID_IDENTIFIER_AUTHORITY))==0) {
-=======
   if( !GetSecurityDescriptorOwner(sdPtr,&pSid,&SidDefaulted) ||
       memcmp(GetSidIdentifierAuthority(pSid),&samba_unmapped,
         sizeof(SID_IDENTIFIER_AUTHORITY))==0 ){
->>>>>>> 02a233a3
     HeapFree(GetProcessHeap(), 0, sdPtr);
     fossil_filename_free(zMbcs);
     return 0; /* Attrib tests say access allowed. */
@@ -507,24 +456,15 @@
    * thread token.
    */
 
-<<<<<<< HEAD
-  if (!ImpersonateSelf(SecurityImpersonation)) {
-=======
   if( !ImpersonateSelf(SecurityImpersonation) ){
->>>>>>> 02a233a3
     /*
      * Unable to perform security impersonation.
      */
 
     goto accessError;
   }
-<<<<<<< HEAD
-  if (!OpenThreadToken(GetCurrentThread(),
-      TOKEN_DUPLICATE | TOKEN_QUERY, FALSE, &hToken)) {
-=======
   if( !OpenThreadToken(GetCurrentThread(),
       TOKEN_DUPLICATE | TOKEN_QUERY, FALSE, &hToken) ){
->>>>>>> 02a233a3
     /*
      * Unable to get current thread's token.
      */
@@ -539,17 +479,10 @@
    * checking.
    */
 
-<<<<<<< HEAD
-  if (flags & R_OK) {
-    desiredAccess |= FILE_GENERIC_READ;
-  }
-  if (flags & W_OK) {
-=======
   if( flags & R_OK ){
     desiredAccess |= FILE_GENERIC_READ;
   }
   if( flags & W_OK){
->>>>>>> 02a233a3
     desiredAccess |= FILE_GENERIC_WRITE;
   }
 
@@ -563,31 +496,18 @@
    * Perform access check using the token.
    */
 
-<<<<<<< HEAD
-  if (!AccessCheck(sdPtr, hToken, desiredAccess,
-      &genMap, &privSet, &privSetSize, &grantedAccess,
-      &accessYesNo)) {
-=======
   if( !AccessCheck(sdPtr, hToken, desiredAccess,
       &genMap, &privSet, &privSetSize, &grantedAccess,
       &accessYesNo) ){
->>>>>>> 02a233a3
     /*
      * Unable to perform access check.
      */
 
   accessError:
-<<<<<<< HEAD
-    if (sdPtr != NULL) {
-      HeapFree(GetProcessHeap(), 0, sdPtr);
-    }
-    if (hToken != NULL) {
-=======
     if( sdPtr != NULL ){
       HeapFree(GetProcessHeap(), 0, sdPtr);
     }
     if( hToken != NULL ){
->>>>>>> 02a233a3
       CloseHandle(hToken);
     }
     fossil_filename_free(zMbcs);
@@ -600,14 +520,8 @@
 
   HeapFree(GetProcessHeap(), 0, sdPtr);
   CloseHandle(hToken);
-<<<<<<< HEAD
-  if (!accessYesNo) {
-    fossil_filename_free(zMbcs);
-    return -1;
-=======
   if( !accessYesNo ){
     rc = -1;
->>>>>>> 02a233a3
   }
 #else
   char *zMbcs = fossil_utf8_to_filename(zFilename);
