/*
** Copyright (c) 2007 D. Richard Hipp
**
** This program is free software; you can redistribute it and/or
** modify it under the terms of the Simplified BSD License (also
** known as the "2-Clause License" or "FreeBSD License".)

** This program is distributed in the hope that it will be useful,
** but without any warranty; without even the implied warranty of
** merchantability or fitness for a particular purpose.
**
** Author contact information:
**   drh@hwaci.com
**   http://www.hwaci.com/drh/
**
*******************************************************************************
**
** This file contains code used to generate ZIP archives.
*/
#include "config.h"
#include <assert.h>
#if defined(FOSSIL_ENABLE_MINIZ)
#  define MINIZ_HEADER_FILE_ONLY
#  include "miniz.c"
#else
#  include <zlib.h>
#endif
#include "zip.h"

/*
** Write a 16- or 32-bit integer as little-endian into the given buffer.
*/
static void put16(char *z, int v){
  z[0] = v & 0xff;
  z[1] = (v>>8) & 0xff;
}
static void put32(char *z, int v){
  z[0] = v & 0xff;
  z[1] = (v>>8) & 0xff;
  z[2] = (v>>16) & 0xff;
  z[3] = (v>>24) & 0xff;
}

/*
** Variables in which to accumulate a growing ZIP archive.
*/
static Blob body;    /* The body of the ZIP archive */
static Blob toc;     /* The table of contents */
static int nEntry;   /* Number of files */
static int dosTime;  /* DOS-format time */
static int dosDate;  /* DOS-format date */
static int unixTime; /* Seconds since 1970 */
static int nDir;     /* Number of entries in azDir[] */
static char **azDir; /* Directory names already added to the archive */

/*
** Initialize a new ZIP archive.
*/
void zip_open(void){
  blob_zero(&body);
  blob_zero(&toc);
  nEntry = 0;
  dosTime = 0;
  dosDate = 0;
  unixTime = 0;
}

/*
** Set the date and time values from an ISO8601 date string.
*/
void zip_set_timedate_from_str(const char *zDate){
  int y, m, d;
  int H, M, S;

  y = atoi(zDate);
  m = atoi(&zDate[5]);
  d = atoi(&zDate[8]);
  H = atoi(&zDate[11]);
  M = atoi(&zDate[14]);
  S = atoi(&zDate[17]);
  dosTime = (H<<11) + (M<<5) + (S>>1);
  dosDate = ((y-1980)<<9) + (m<<5) + d;
}

/*
** Set the date and time from a julian day number.
*/
void zip_set_timedate(double rDate){
  char *zDate = db_text(0, "SELECT datetime(%.17g)", rDate);
  zip_set_timedate_from_str(zDate);
  fossil_free(zDate);
  unixTime = (rDate - 2440587.5)*86400.0;
}

/*
** If the given filename includes one or more directory entries, make
** sure the directories are already in the archive.  If they are not
** in the archive, add them.
*/
void zip_add_folders(char *zName){
  int i, c;
  int j;
  for(i=0; zName[i]; i++){
    if( zName[i]=='/' ){
      c = zName[i+1];
      zName[i+1] = 0;
      for(j=0; j<nDir; j++){
        if( fossil_strcmp(zName, azDir[j])==0 ) break;
      }
      if( j>=nDir ){
        nDir++;
        azDir = fossil_realloc(azDir, sizeof(azDir[0])*nDir);
        azDir[j] = mprintf("%s", zName);
        zip_add_file(zName, 0, 0);
      }
      zName[i+1] = c;
    }
  }
}

/*
** Append a single file to a growing ZIP archive.
**
** pFile is the file to be appended.  zName is the name
** that the file should be saved as.
*/
void zip_add_file(const char *zName, const Blob *pFile, int mPerm){
  z_stream stream;
  int nameLen;
  int toOut = 0;
  int iStart;
  int iCRC = 0;
  int nByte = 0;
  int nByteCompr = 0;
  int nBlob;                 /* Size of the blob */
  int iMethod;               /* Compression method. */
  int iMode = 0644;          /* Access permissions */
  char *z;
  char zHdr[30];
  char zExTime[13];
  char zBuf[100];
  char zOutBuf[100000];

  /* Fill in as much of the header as we know.
  */
  nBlob = pFile ? blob_size(pFile) : 0;
<<<<<<< HEAD
  if( nBlob>0 ){
    iMethod = 8;
=======
  if( pFile ){ /* This is a file, possibly empty... */
    iMethod = (nBlob>0) ? 8 : 0; /* Cannot compress zero bytes. */
>>>>>>> ab7508a2
    switch( mPerm ){
      case PERM_LNK:   iMode = 0120755;   break;
      case PERM_EXE:   iMode = 0100755;   break;
      default:         iMode = 0100644;   break;
    }
<<<<<<< HEAD
  }else{
=======
  }else{       /* This is a directory, no blob... */
>>>>>>> ab7508a2
    iMethod = 0;
    iMode = 040755;
  }
  nameLen = strlen(zName);
  memset(zHdr, 0, sizeof(zHdr));
  put32(&zHdr[0], 0x04034b50);
  put16(&zHdr[4], 0x000a);
  put16(&zHdr[6], 0x0800);
  put16(&zHdr[8], iMethod);
  put16(&zHdr[10], dosTime);
  put16(&zHdr[12], dosDate);
  put16(&zHdr[26], nameLen);
  put16(&zHdr[28], 13);

  put16(&zExTime[0], 0x5455);
  put16(&zExTime[2], 9);
  zExTime[4] = 3;
  put32(&zExTime[5], unixTime);
  put32(&zExTime[9], unixTime);


  /* Write the header and filename.
  */
  iStart = blob_size(&body);
  blob_append(&body, zHdr, 30);
  blob_append(&body, zName, nameLen);
  blob_append(&body, zExTime, 13);

  if( nBlob>0 ){
    /* Write the compressed file.  Compute the CRC as we progress.
    */
    stream.zalloc = (alloc_func)0;
    stream.zfree = (free_func)0;
    stream.opaque = 0;
    stream.avail_in = blob_size(pFile);
    stream.next_in = (unsigned char*)blob_buffer(pFile);
    stream.avail_out = sizeof(zOutBuf);
    stream.next_out = (unsigned char*)zOutBuf;
    deflateInit2(&stream, 9, Z_DEFLATED, -MAX_WBITS, 8, Z_DEFAULT_STRATEGY);
    iCRC = crc32(0, stream.next_in, stream.avail_in);
    while( stream.avail_in>0 ){
      deflate(&stream, 0);
      toOut = sizeof(zOutBuf) - stream.avail_out;
      blob_append(&body, zOutBuf, toOut);
      stream.avail_out = sizeof(zOutBuf);
      stream.next_out = (unsigned char*)zOutBuf;
    }
    do{
      stream.avail_out = sizeof(zOutBuf);
      stream.next_out = (unsigned char*)zOutBuf;
      deflate(&stream, Z_FINISH);
      toOut = sizeof(zOutBuf) - stream.avail_out;
      blob_append(&body, zOutBuf, toOut);
    }while( stream.avail_out==0 );
    nByte = stream.total_in;
    nByteCompr = stream.total_out;
    deflateEnd(&stream);

    /* Go back and write the header, now that we know the compressed file size.
    */
    z = &blob_buffer(&body)[iStart];
    put32(&z[14], iCRC);
    put32(&z[18], nByteCompr);
    put32(&z[22], nByte);
  }

  /* Make an entry in the tables of contents
  */
  memset(zBuf, 0, sizeof(zBuf));
  put32(&zBuf[0], 0x02014b50);
  put16(&zBuf[4], 0x0317);
  put16(&zBuf[6], 0x000a);
  put16(&zBuf[8], 0x0800);
  put16(&zBuf[10], iMethod);
  put16(&zBuf[12], dosTime);
  put16(&zBuf[14], dosDate);
  put32(&zBuf[16], iCRC);
  put32(&zBuf[20], nByteCompr);
  put32(&zBuf[24], nByte);
  put16(&zBuf[28], nameLen);
  put16(&zBuf[30], 9);
  put16(&zBuf[32], 0);
  put16(&zBuf[34], 0);
  put16(&zBuf[36], 0);
  put32(&zBuf[38], ((unsigned)iMode)<<16);
  put32(&zBuf[42], iStart);
  blob_append(&toc, zBuf, 46);
  blob_append(&toc, zName, nameLen);
  put16(&zExTime[2], 5);
  blob_append(&toc, zExTime, 9);
  nEntry++;
}


/*
** Write the ZIP archive into the given BLOB.
*/
void zip_close(Blob *pZip){
  int iTocStart;
  int iTocEnd;
  int i;
  char zBuf[30];

  iTocStart = blob_size(&body);
  blob_append(&body, blob_buffer(&toc), blob_size(&toc));
  iTocEnd = blob_size(&body);

  memset(zBuf, 0, sizeof(zBuf));
  put32(&zBuf[0], 0x06054b50);
  put16(&zBuf[4], 0);
  put16(&zBuf[6], 0);
  put16(&zBuf[8], nEntry);
  put16(&zBuf[10], nEntry);
  put32(&zBuf[12], iTocEnd - iTocStart);
  put32(&zBuf[16], iTocStart);
  put16(&zBuf[20], 0);
  blob_append(&body, zBuf, 22);
  blob_reset(&toc);
  *pZip = body;
  blob_zero(&body);
  nEntry = 0;
  for(i=0; i<nDir; i++){
    fossil_free(azDir[i]);
  }
  fossil_free(azDir);
  nDir = 0;
  azDir = 0;
}

/*
** COMMAND: test-filezip
**
** Generate a ZIP archive specified by the first argument that
** contains files given in the second and subsequent arguments.
*/
void filezip_cmd(void){
  int i;
  Blob zip;
  Blob file;
  if( g.argc<3 ){
    usage("ARCHIVE FILE....");
  }
  zip_open();
  for(i=3; i<g.argc; i++){
    blob_zero(&file);
    blob_read_from_file(&file, g.argv[i]);
    zip_add_file(g.argv[i], &file, file_wd_perm(g.argv[i]));
    blob_reset(&file);
  }
  zip_close(&zip);
  blob_write_to_file(&zip, g.argv[2]);
}

/*
** Given the RID for a manifest, construct a ZIP archive containing
** all files in the corresponding baseline.
**
** If RID is for an object that is not a real manifest, then the
** resulting ZIP archive contains a single file which is the RID
** object.
**
** If the RID object does not exist in the repository, then
** pZip is zeroed.
**
** zDir is a "synthetic" subdirectory which all zipped files get
** added to as part of the zip file. It may be 0 or an empty string,
** in which case it is ignored. The intention is to create a zip which
** politely expands into a subdir instead of filling your current dir
** with source files. For example, pass a UUID or "ProjectName".
**
*/
void zip_of_baseline(int rid, Blob *pZip, const char *zDir){
  Blob mfile, hash, file;
  Manifest *pManifest;
  ManifestFile *pFile;
  Blob filename;
  int nPrefix;

  content_get(rid, &mfile);
  if( blob_size(&mfile)==0 ){
    blob_zero(pZip);
    return;
  }
  blob_zero(&hash);
  blob_zero(&filename);
  zip_open();

  if( zDir && zDir[0] ){
    blob_appendf(&filename, "%s/", zDir);
  }
  nPrefix = blob_size(&filename);

  pManifest = manifest_get(rid, CFTYPE_MANIFEST, 0);
  if( pManifest ){
    char *zName;
    zip_set_timedate(pManifest->rDate);
    if( db_get_boolean("manifest", 0) ){
      blob_append(&filename, "manifest", -1);
      zName = blob_str(&filename);
      zip_add_folders(zName);
      sha1sum_blob(&mfile, &hash);
      sterilize_manifest(&mfile);
      zip_add_file(zName, &mfile, 0);
      blob_reset(&mfile);
      blob_append(&hash, "\n", 1);
      blob_resize(&filename, nPrefix);
      blob_append(&filename, "manifest.uuid", -1);
      zName = blob_str(&filename);
      zip_add_file(zName, &hash, 0);
      blob_reset(&hash);
    }
    manifest_file_rewind(pManifest);
    while( (pFile = manifest_file_next(pManifest,0))!=0 ){
      int fid = uuid_to_rid(pFile->zUuid, 0);
      if( fid ){
        content_get(fid, &file);
        blob_resize(&filename, nPrefix);
        blob_append(&filename, pFile->zName, -1);
        zName = blob_str(&filename);
        zip_add_folders(zName);
        zip_add_file(zName, &file, manifest_file_mperm(pFile));
        blob_reset(&file);
      }
    }
  }else{
    blob_reset(&mfile);
  }
  manifest_destroy(pManifest);
  blob_reset(&filename);
  zip_close(pZip);
}

/*
** COMMAND: zip*
**
** Usage: %fossil zip VERSION OUTPUTFILE [--name DIRECTORYNAME] [-R|--repository REPO]
**
** Generate a ZIP archive for a specified version.  If the --name option is
** used, it argument becomes the name of the top-level directory in the
** resulting ZIP archive.  If --name is omitted, the top-level directory
** named is derived from the project name, the check-in date and time, and
** the artifact ID of the check-in.
*/
void baseline_zip_cmd(void){
  int rid;
  Blob zip;
  const char *zName;
  zName = find_option("name", 0, 1);
  db_find_and_open_repository(0, 0);

  /* We should be done with options.. */
  verify_all_options();

  if( g.argc!=4 ){
    usage("VERSION OUTPUTFILE");
  }
  rid = name_to_typed_rid(g.argv[2],"ci");
  if( zName==0 ){
    zName = db_text("default-name",
       "SELECT replace(%Q,' ','_') "
          " || strftime('_%%Y-%%m-%%d_%%H%%M%%S_', event.mtime) "
          " || substr(blob.uuid, 1, 10)"
       "  FROM event, blob"
       " WHERE event.objid=%d"
       "   AND blob.rid=%d",
       db_get("project-name", "unnamed"), rid, rid
    );
  }
  zip_of_baseline(rid, &zip, zName);
  blob_write_to_file(&zip, g.argv[3]);
}

/*
** WEBPAGE: zip
** URL: /zip/RID.zip
**
** Generate a ZIP archive for the baseline.
** Return that ZIP archive as the HTTP reply content.
**
** Optional URL Parameters:
**
** - name=NAME[.zip] is the name of the output file. Defaults to
** something project/version-specific. The base part of the
** name, up to the last dot, is used as the top-most directory
** name in the output file.
**
** - uuid=the version to zip (may be a tag/branch name).
** Defaults to "trunk".
**
*/
void baseline_zip_page(void){
  int rid;
  char *zName, *zRid;
  int nName, nRid;
  Blob zip;
  char *zKey;

  login_check_credentials();
  if( !g.perm.Zip ){ login_needed(g.anon.Zip); return; }
  load_control();
  zName = mprintf("%s", PD("name",""));
  nName = strlen(zName);
  zRid = mprintf("%s", PD("uuid","trunk"));
  nRid = strlen(zRid);
  if( nName>4 && fossil_strcmp(&zName[nName-4], ".zip")==0 ){
    /* Special case:  Remove the ".zip" suffix.  */
    nName -= 4;
    zName[nName] = 0;
  }else{
    /* If the file suffix is not ".zip" then just remove the
    ** suffix up to and including the last "." */
    for(nName=strlen(zName)-1; nName>5; nName--){
      if( zName[nName]=='.' ){
        zName[nName] = 0;
        break;
      }
    }
  }
  rid = name_to_typed_rid(nRid?zRid:zName,"ci");
  if( rid==0 ){
    @ Not found
    return;
  }
  if( referred_from_login() ){
    style_header("ZIP Archive Download");
    @ <form action='%R/zip/%h(zName).zip'>
    cgi_query_parameters_to_hidden();
    @ <p>ZIP Archive named <b>%h(zName).zip</b> holding the content
    @ of check-in <b>%h(zRid)</b>:
    @ <input type="submit" value="Download" />
    @ </form>
    style_footer();
    return;
  }
  if( nRid==0 && nName>10 ) zName[10] = 0;
  zKey = db_text(0, "SELECT '/zip/'||uuid||'/%q' FROM blob WHERE rid=%d",zName,rid);
  blob_zero(&zip);
  if( cache_read(&zip, zKey)==0 ){
    zip_of_baseline(rid, &zip, zName);
    cache_write(&zip, zKey);
  }
  fossil_free( zName );
  fossil_free( zRid );
  fossil_free( zKey );
  cgi_set_content(&zip);
  cgi_set_content_type("application/zip");
}<|MERGE_RESOLUTION|>--- conflicted
+++ resolved
@@ -144,23 +144,14 @@
   /* Fill in as much of the header as we know.
   */
   nBlob = pFile ? blob_size(pFile) : 0;
-<<<<<<< HEAD
-  if( nBlob>0 ){
-    iMethod = 8;
-=======
   if( pFile ){ /* This is a file, possibly empty... */
     iMethod = (nBlob>0) ? 8 : 0; /* Cannot compress zero bytes. */
->>>>>>> ab7508a2
     switch( mPerm ){
       case PERM_LNK:   iMode = 0120755;   break;
       case PERM_EXE:   iMode = 0100755;   break;
       default:         iMode = 0100644;   break;
     }
-<<<<<<< HEAD
-  }else{
-=======
   }else{       /* This is a directory, no blob... */
->>>>>>> ab7508a2
     iMethod = 0;
     iMode = 040755;
   }
