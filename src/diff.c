--- conflicted
+++ resolved
@@ -2003,11 +2003,7 @@
 
   memset(p, 0, sizeof(*p));
   p->c.aTo = break_into_lines(blob_str(pInput), blob_size(pInput),&p->c.nTo,
-<<<<<<< HEAD
                               diffFlags);
-=======
-                              0);
->>>>>>> 4ca551d7
   if( p->c.aTo==0 ){
     return 1;
   }
@@ -2035,11 +2031,7 @@
 
   /* Prepare the parent file to be diffed */
   p->c.aFrom = break_into_lines(blob_str(pParent), blob_size(pParent),
-<<<<<<< HEAD
                                 &p->c.nFrom, diffFlags);
-=======
-                                &p->c.nFrom, 0);
->>>>>>> 4ca551d7
   if( p->c.aFrom==0 ){
     return 1;
   }
@@ -2220,7 +2212,7 @@
   if( mid==0 || fnid==0 ){ fossil_redirect_home(); }
   iLimit = atoi(PD("limit","20"));
   if( P("filevers") ) annFlags |= ANN_FILE_VERS;
-  ignoreWs = atoi(PD("w","0"))!=0;
+  ignoreWs = P("w")!=0;
   if( ignoreWs ) diffFlags |= (DIFF_IGNORE_EOLWS|DIFF_IGNORE_SOLWS);
   if( !db_exists("SELECT 1 FROM mlink WHERE mid=%d AND fnid=%d",mid,fnid) ){
     fossil_redirect_home();
@@ -2246,10 +2238,10 @@
   url_add_parameter(&url, "w", ignoreWs ? "1" : "0");
   if( ignoreWs ){
     style_submenu_element("Show Whitespace Changes", "Show Whitespace Changes",
-        "%s", url_render(&url, "w", "0", 0, 0));
+        "%s", url_render(&url, "w", 0, 0, 0));
   }else{
     style_submenu_element("Ignore Whitespace", "Ignore Whitespace",
-        "%s", url_render(&url, "w", "1", 0, 0));
+        "%s", url_render(&url, "w", "", 0, 0));
   }
   url_add_parameter(&url, "log", showLog ? "1" : "0");
   if( showLog ){
@@ -2374,9 +2366,12 @@
 ** checkin and omits the line number.
 **
 ** Options:
-**   --filevers      Show file version numbers rather than check-in versions
-**   -l|--log        List all versions analyzed
-**   -n|--limit N    Only look backwards in time by N versions
+**   --filevers             Show file version numbers rather than check-in versions
+**   -l|--log               List all versions analyzed
+**   -n|--limit N           Only look backwards in time by N versions
+**   --ignore-space-at-eol  Ignore eol-whitespaces
+**   --ignore-space-at-sol  Ignore sol-whitespaces
+**   -w                     Ignore all whitespaces
 **
 ** See also: info, finfo, timeline
 */
@@ -2402,6 +2397,8 @@
   if( zLimit==0 || zLimit[0]==0 ) zLimit = "-1";
   iLimit = atoi(zLimit);
   showLog = find_option("log","l",0)!=0;
+  if( find_option("ignore-space-at-sol",0,0)!=0 ) diffFlags |= DIFF_IGNORE_SOLWS;
+  if( find_option("ignore-space-at-eol",0,0)!=0 ) diffFlags |= DIFF_IGNORE_EOLWS;
   if( find_option("w",0,0)!=0 ) diffFlags |= (DIFF_IGNORE_EOLWS|DIFF_IGNORE_SOLWS);
   fileVers = find_option("filevers",0,0)!=0;
   db_must_be_within_tree();
