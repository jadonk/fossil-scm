# DO NOT EDIT
#
# This file is automatically generated.  Instead of editing this
# file, edit "makemake.tcl" then run "tclsh makemake.tcl >main.mk"
# to regenerate this file.
#
# This file is included by linux-gcc.mk or linux-mingw.mk or possible
# some other makefiles.  This file contains the rules that are common
# to building regardless of the target.
#

XTCC = $(TCC) $(CFLAGS) -I. -I$(SRCDIR)


SRC = \
  $(SRCDIR)/add.c \
  $(SRCDIR)/allrepo.c \
  $(SRCDIR)/bag.c \
  $(SRCDIR)/blob.c \
  $(SRCDIR)/branch.c \
  $(SRCDIR)/browse.c \
  $(SRCDIR)/captcha.c \
  $(SRCDIR)/cgi.c \
  $(SRCDIR)/checkin.c \
  $(SRCDIR)/checkout.c \
  $(SRCDIR)/clearsign.c \
  $(SRCDIR)/clone.c \
  $(SRCDIR)/comformat.c \
  $(SRCDIR)/configure.c \
  $(SRCDIR)/content.c \
  $(SRCDIR)/db.c \
  $(SRCDIR)/delta.c \
  $(SRCDIR)/deltacmd.c \
  $(SRCDIR)/descendants.c \
  $(SRCDIR)/diff.c \
  $(SRCDIR)/diffcmd.c \
  $(SRCDIR)/doc.c \
  $(SRCDIR)/encode.c \
  $(SRCDIR)/file.c \
  $(SRCDIR)/finfo.c \
  $(SRCDIR)/graph.c \
  $(SRCDIR)/http.c \
  $(SRCDIR)/http_socket.c \
  $(SRCDIR)/http_ssl.c \
  $(SRCDIR)/http_transport.c \
  $(SRCDIR)/info.c \
  $(SRCDIR)/login.c \
  $(SRCDIR)/main.c \
  $(SRCDIR)/manifest.c \
  $(SRCDIR)/md5.c \
  $(SRCDIR)/merge.c \
  $(SRCDIR)/merge3.c \
  $(SRCDIR)/name.c \
  $(SRCDIR)/pivot.c \
  $(SRCDIR)/pqueue.c \
  $(SRCDIR)/printf.c \
  $(SRCDIR)/rebuild.c \
  $(SRCDIR)/report.c \
  $(SRCDIR)/rss.c \
  $(SRCDIR)/schema.c \
  $(SRCDIR)/search.c \
  $(SRCDIR)/setup.c \
  $(SRCDIR)/sha1.c \
  $(SRCDIR)/shun.c \
  $(SRCDIR)/skins.c \
  $(SRCDIR)/stat.c \
  $(SRCDIR)/style.c \
  $(SRCDIR)/sync.c \
  $(SRCDIR)/tag.c \
  $(SRCDIR)/th_main.c \
  $(SRCDIR)/timeline.c \
  $(SRCDIR)/tkt.c \
  $(SRCDIR)/tktsetup.c \
  $(SRCDIR)/undo.c \
  $(SRCDIR)/update.c \
  $(SRCDIR)/url.c \
  $(SRCDIR)/user.c \
  $(SRCDIR)/verify.c \
  $(SRCDIR)/vfile.c \
  $(SRCDIR)/wiki.c \
  $(SRCDIR)/wikiformat.c \
  $(SRCDIR)/winhttp.c \
  $(SRCDIR)/xfer.c \
  $(SRCDIR)/zip.c

TRANS_SRC = \
  add_.c \
  allrepo_.c \
  bag_.c \
  blob_.c \
  branch_.c \
  browse_.c \
  captcha_.c \
  cgi_.c \
  checkin_.c \
  checkout_.c \
  clearsign_.c \
  clone_.c \
  comformat_.c \
  configure_.c \
  content_.c \
  db_.c \
  delta_.c \
  deltacmd_.c \
  descendants_.c \
  diff_.c \
  diffcmd_.c \
  doc_.c \
  encode_.c \
  file_.c \
  finfo_.c \
  graph_.c \
  http_.c \
  http_socket_.c \
  http_ssl_.c \
  http_transport_.c \
  info_.c \
  login_.c \
  main_.c \
  manifest_.c \
  md5_.c \
  merge_.c \
  merge3_.c \
  name_.c \
  pivot_.c \
  pqueue_.c \
  printf_.c \
  rebuild_.c \
  report_.c \
  rss_.c \
  schema_.c \
  search_.c \
  setup_.c \
  sha1_.c \
  shun_.c \
  skins_.c \
  stat_.c \
  style_.c \
  sync_.c \
  tag_.c \
  th_main_.c \
  timeline_.c \
  tkt_.c \
  tktsetup_.c \
  undo_.c \
  update_.c \
  url_.c \
  user_.c \
  verify_.c \
  vfile_.c \
  wiki_.c \
  wikiformat_.c \
  winhttp_.c \
  xfer_.c \
  zip_.c

OBJ = \
<<<<<<< HEAD
  add.o \
  allrepo.o \
  bag.o \
  blob.o \
  branch.o \
  browse.o \
  captcha.o \
  cgi.o \
  checkin.o \
  checkout.o \
  clearsign.o \
  clone.o \
  comformat.o \
  configure.o \
  content.o \
  db.o \
  delta.o \
  deltacmd.o \
  descendants.o \
  diff.o \
  diffcmd.o \
  doc.o \
  encode.o \
  file.o \
  finfo.o \
  graph.o \
  http.o \
  http_socket.o \
  http_transport.o \
  info.o \
  login.o \
  main.o \
  manifest.o \
  md5.o \
  merge.o \
  merge3.o \
  name.o \
  pivot.o \
  pqueue.o \
  printf.o \
  rebuild.o \
  report.o \
  rss.o \
  schema.o \
  search.o \
  setup.o \
  sha1.o \
  shun.o \
  skins.o \
  stat.o \
  style.o \
  sync.o \
  tag.o \
  th_main.o \
  timeline.o \
  tkt.o \
  tktsetup.o \
  undo.o \
  update.o \
  url.o \
  user.o \
  verify.o \
  vfile.o \
  wiki.o \
  wikiformat.o \
  winhttp.o \
  xfer.o \
  zip.o
=======
 $(OBJDIR)/add.o \
 $(OBJDIR)/allrepo.o \
 $(OBJDIR)/bag.o \
 $(OBJDIR)/blob.o \
 $(OBJDIR)/branch.o \
 $(OBJDIR)/browse.o \
 $(OBJDIR)/captcha.o \
 $(OBJDIR)/cgi.o \
 $(OBJDIR)/checkin.o \
 $(OBJDIR)/checkout.o \
 $(OBJDIR)/clearsign.o \
 $(OBJDIR)/clone.o \
 $(OBJDIR)/comformat.o \
 $(OBJDIR)/configure.o \
 $(OBJDIR)/construct.o \
 $(OBJDIR)/content.o \
 $(OBJDIR)/db.o \
 $(OBJDIR)/delta.o \
 $(OBJDIR)/deltacmd.o \
 $(OBJDIR)/descendants.o \
 $(OBJDIR)/diff.o \
 $(OBJDIR)/diffcmd.o \
 $(OBJDIR)/doc.o \
 $(OBJDIR)/encode.o \
 $(OBJDIR)/file.o \
 $(OBJDIR)/finfo.o \
 $(OBJDIR)/graph.o \
 $(OBJDIR)/http.o \
 $(OBJDIR)/http_socket.o \
 $(OBJDIR)/http_ssl.o \
 $(OBJDIR)/http_transport.o \
 $(OBJDIR)/info.o \
 $(OBJDIR)/login.o \
 $(OBJDIR)/main.o \
 $(OBJDIR)/manifest.o \
 $(OBJDIR)/md5.o \
 $(OBJDIR)/merge.o \
 $(OBJDIR)/merge3.o \
 $(OBJDIR)/name.o \
 $(OBJDIR)/pivot.o \
 $(OBJDIR)/pqueue.o \
 $(OBJDIR)/printf.o \
 $(OBJDIR)/rebuild.o \
 $(OBJDIR)/report.o \
 $(OBJDIR)/rss.o \
 $(OBJDIR)/rstats.o \
 $(OBJDIR)/schema.o \
 $(OBJDIR)/search.o \
 $(OBJDIR)/setup.o \
 $(OBJDIR)/sha1.o \
 $(OBJDIR)/shun.o \
 $(OBJDIR)/skins.o \
 $(OBJDIR)/stat.o \
 $(OBJDIR)/style.o \
 $(OBJDIR)/sync.o \
 $(OBJDIR)/tag.o \
 $(OBJDIR)/th_main.o \
 $(OBJDIR)/timeline.o \
 $(OBJDIR)/tkt.o \
 $(OBJDIR)/tktsetup.o \
 $(OBJDIR)/undo.o \
 $(OBJDIR)/update.o \
 $(OBJDIR)/url.o \
 $(OBJDIR)/user.o \
 $(OBJDIR)/verify.o \
 $(OBJDIR)/vfile.o \
 $(OBJDIR)/wiki.o \
 $(OBJDIR)/wikiformat.o \
 $(OBJDIR)/winhttp.o \
 $(OBJDIR)/xfer.o \
 $(OBJDIR)/zip.o
>>>>>>> d4ba0358

APPNAME = fossil$(E)



all:	$(OBJDIR) $(APPNAME)

install:	$(APPNAME)
	mv $(APPNAME) $(INSTALLDIR)

$(OBJDIR):
	-mkdir $(OBJDIR)

translate:	$(SRCDIR)/translate.c
	$(BCC) -o translate $(SRCDIR)/translate.c

makeheaders:	$(SRCDIR)/makeheaders.c
	$(BCC) -o makeheaders $(SRCDIR)/makeheaders.c

mkindex:	$(SRCDIR)/mkindex.c
	$(BCC) -o mkindex $(SRCDIR)/mkindex.c

# WARNING. DANGER. Running the testsuite modifies the repository the
# build is done from, i.e. the checkout belongs to. Do not sync/push
# the repository after running the tests.
test:	$(APPNAME)
	$(TCLSH) test/tester.tcl $(APPNAME)

VERSION.h:	$(SRCDIR)/../manifest.uuid $(SRCDIR)/../manifest
	awk '{ printf "#define MANIFEST_UUID \"%s\"\n", $$1}'  $(SRCDIR)/../manifest.uuid >VERSION.h
	awk '{ printf "#define MANIFEST_VERSION \"[%.10s]\"\n", $$1}'  $(SRCDIR)/../manifest.uuid >>VERSION.h
	awk '$$1=="D"{printf "#define MANIFEST_DATE \"%s %s\"\n", substr($$2,1,10),substr($$2,12)}'  $(SRCDIR)/../manifest >>VERSION.h

$(APPNAME):	headers $(OBJ) $(OBJDIR)/sqlite3.o $(OBJDIR)/th.o $(OBJDIR)/th_lang.o
	$(TCC) -o $(APPNAME) $(OBJ) $(OBJDIR)/sqlite3.o $(OBJDIR)/th.o $(OBJDIR)/th_lang.o $(LIB)

# This rule prevents make from using its default rules to try build
# an executable named "manifest" out of the file named "manifest.c"
#
$(SRCDIR)/../manifest:	
	# noop

clean:	
	rm -f $(OBJDIR)/*.o *_.c $(APPNAME) VERSION.h
	rm -f translate makeheaders mkindex page_index.h headers
<<<<<<< HEAD
	rm -f add.h allrepo.h bag.h blob.h branch.h browse.h captcha.h cgi.h checkin.h checkout.h clearsign.h clone.h comformat.h configure.h content.h db.h delta.h deltacmd.h descendants.h diff.h diffcmd.h doc.h encode.h file.h finfo.h graph.h http.h http_socket.h http_transport.h info.h login.h main.h manifest.h md5.h merge.h merge3.h name.h pivot.h pqueue.h printf.h rebuild.h report.h rss.h schema.h search.h setup.h sha1.h shun.h skins.h stat.h style.h sync.h tag.h th_main.h timeline.h tkt.h tktsetup.h undo.h update.h url.h user.h verify.h vfile.h wiki.h wikiformat.h winhttp.h xfer.h zip.h
=======
	rm -f add.h allrepo.h bag.h blob.h branch.h browse.h captcha.h cgi.h checkin.h checkout.h clearsign.h clone.h comformat.h configure.h construct.h content.h db.h delta.h deltacmd.h descendants.h diff.h diffcmd.h doc.h encode.h file.h finfo.h graph.h http.h http_socket.h http_ssl.h http_transport.h info.h login.h main.h manifest.h md5.h merge.h merge3.h name.h pivot.h pqueue.h printf.h rebuild.h report.h rss.h rstats.h schema.h search.h setup.h sha1.h shun.h skins.h stat.h style.h sync.h tag.h th_main.h timeline.h tkt.h tktsetup.h undo.h update.h url.h user.h verify.h vfile.h wiki.h wikiformat.h winhttp.h xfer.h zip.h
>>>>>>> d4ba0358

page_index.h: $(TRANS_SRC) mkindex
	./mkindex $(TRANS_SRC) >$@
headers:	page_index.h makeheaders VERSION.h
<<<<<<< HEAD
	./makeheaders  add_.c:add.h allrepo_.c:allrepo.h bag_.c:bag.h blob_.c:blob.h branch_.c:branch.h browse_.c:browse.h captcha_.c:captcha.h cgi_.c:cgi.h checkin_.c:checkin.h checkout_.c:checkout.h clearsign_.c:clearsign.h clone_.c:clone.h comformat_.c:comformat.h configure_.c:configure.h content_.c:content.h db_.c:db.h delta_.c:delta.h deltacmd_.c:deltacmd.h descendants_.c:descendants.h diff_.c:diff.h diffcmd_.c:diffcmd.h doc_.c:doc.h encode_.c:encode.h file_.c:file.h finfo_.c:finfo.h graph_.c:graph.h http_.c:http.h http_socket_.c:http_socket.h http_transport_.c:http_transport.h info_.c:info.h login_.c:login.h main_.c:main.h manifest_.c:manifest.h md5_.c:md5.h merge_.c:merge.h merge3_.c:merge3.h name_.c:name.h pivot_.c:pivot.h pqueue_.c:pqueue.h printf_.c:printf.h rebuild_.c:rebuild.h report_.c:report.h rss_.c:rss.h schema_.c:schema.h search_.c:search.h setup_.c:setup.h sha1_.c:sha1.h shun_.c:shun.h skins_.c:skins.h stat_.c:stat.h style_.c:style.h sync_.c:sync.h tag_.c:tag.h th_main_.c:th_main.h timeline_.c:timeline.h tkt_.c:tkt.h tktsetup_.c:tktsetup.h undo_.c:undo.h update_.c:update.h url_.c:url.h user_.c:user.h verify_.c:verify.h vfile_.c:vfile.h wiki_.c:wiki.h wikiformat_.c:wikiformat.h winhttp_.c:winhttp.h xfer_.c:xfer.h zip_.c:zip.h $(SRCDIR)/sqlite3.h $(SRCDIR)/th.h VERSION.h
=======
	./makeheaders  add_.c:add.h allrepo_.c:allrepo.h bag_.c:bag.h blob_.c:blob.h branch_.c:branch.h browse_.c:browse.h captcha_.c:captcha.h cgi_.c:cgi.h checkin_.c:checkin.h checkout_.c:checkout.h clearsign_.c:clearsign.h clone_.c:clone.h comformat_.c:comformat.h configure_.c:configure.h construct_.c:construct.h content_.c:content.h db_.c:db.h delta_.c:delta.h deltacmd_.c:deltacmd.h descendants_.c:descendants.h diff_.c:diff.h diffcmd_.c:diffcmd.h doc_.c:doc.h encode_.c:encode.h file_.c:file.h finfo_.c:finfo.h graph_.c:graph.h http_.c:http.h http_socket_.c:http_socket.h http_ssl_.c:http_ssl.h http_transport_.c:http_transport.h info_.c:info.h login_.c:login.h main_.c:main.h manifest_.c:manifest.h md5_.c:md5.h merge_.c:merge.h merge3_.c:merge3.h name_.c:name.h pivot_.c:pivot.h pqueue_.c:pqueue.h printf_.c:printf.h rebuild_.c:rebuild.h report_.c:report.h rss_.c:rss.h rstats_.c:rstats.h schema_.c:schema.h search_.c:search.h setup_.c:setup.h sha1_.c:sha1.h shun_.c:shun.h skins_.c:skins.h stat_.c:stat.h style_.c:style.h sync_.c:sync.h tag_.c:tag.h th_main_.c:th_main.h timeline_.c:timeline.h tkt_.c:tkt.h tktsetup_.c:tktsetup.h undo_.c:undo.h update_.c:update.h url_.c:url.h user_.c:user.h verify_.c:verify.h vfile_.c:vfile.h wiki_.c:wiki.h wikiformat_.c:wikiformat.h winhttp_.c:winhttp.h xfer_.c:xfer.h zip_.c:zip.h $(SRCDIR)/sqlite3.h $(SRCDIR)/th.h VERSION.h
>>>>>>> d4ba0358
	touch headers
headers: Makefile
Makefile:
add_.c:	$(SRCDIR)/add.c translate
	./translate $(SRCDIR)/add.c >add_.c

$(OBJDIR)/add.o:	add_.c add.h  $(SRCDIR)/config.h
	$(XTCC) -o $(OBJDIR)/add.o -c add_.c

add.h:	headers
allrepo_.c:	$(SRCDIR)/allrepo.c translate
	./translate $(SRCDIR)/allrepo.c >allrepo_.c

$(OBJDIR)/allrepo.o:	allrepo_.c allrepo.h  $(SRCDIR)/config.h
	$(XTCC) -o $(OBJDIR)/allrepo.o -c allrepo_.c

allrepo.h:	headers
bag_.c:	$(SRCDIR)/bag.c translate
	./translate $(SRCDIR)/bag.c >bag_.c

$(OBJDIR)/bag.o:	bag_.c bag.h  $(SRCDIR)/config.h
	$(XTCC) -o $(OBJDIR)/bag.o -c bag_.c

bag.h:	headers
blob_.c:	$(SRCDIR)/blob.c translate
	./translate $(SRCDIR)/blob.c >blob_.c

$(OBJDIR)/blob.o:	blob_.c blob.h  $(SRCDIR)/config.h
	$(XTCC) -o $(OBJDIR)/blob.o -c blob_.c

blob.h:	headers
branch_.c:	$(SRCDIR)/branch.c translate
	./translate $(SRCDIR)/branch.c >branch_.c

$(OBJDIR)/branch.o:	branch_.c branch.h  $(SRCDIR)/config.h
	$(XTCC) -o $(OBJDIR)/branch.o -c branch_.c

branch.h:	headers
browse_.c:	$(SRCDIR)/browse.c translate
	./translate $(SRCDIR)/browse.c >browse_.c

$(OBJDIR)/browse.o:	browse_.c browse.h  $(SRCDIR)/config.h
	$(XTCC) -o $(OBJDIR)/browse.o -c browse_.c

browse.h:	headers
captcha_.c:	$(SRCDIR)/captcha.c translate
	./translate $(SRCDIR)/captcha.c >captcha_.c

$(OBJDIR)/captcha.o:	captcha_.c captcha.h  $(SRCDIR)/config.h
	$(XTCC) -o $(OBJDIR)/captcha.o -c captcha_.c

captcha.h:	headers
cgi_.c:	$(SRCDIR)/cgi.c translate
	./translate $(SRCDIR)/cgi.c >cgi_.c

$(OBJDIR)/cgi.o:	cgi_.c cgi.h  $(SRCDIR)/config.h
	$(XTCC) -o $(OBJDIR)/cgi.o -c cgi_.c

cgi.h:	headers
checkin_.c:	$(SRCDIR)/checkin.c translate
	./translate $(SRCDIR)/checkin.c >checkin_.c

$(OBJDIR)/checkin.o:	checkin_.c checkin.h  $(SRCDIR)/config.h
	$(XTCC) -o $(OBJDIR)/checkin.o -c checkin_.c

checkin.h:	headers
checkout_.c:	$(SRCDIR)/checkout.c translate
	./translate $(SRCDIR)/checkout.c >checkout_.c

$(OBJDIR)/checkout.o:	checkout_.c checkout.h  $(SRCDIR)/config.h
	$(XTCC) -o $(OBJDIR)/checkout.o -c checkout_.c

checkout.h:	headers
clearsign_.c:	$(SRCDIR)/clearsign.c translate
	./translate $(SRCDIR)/clearsign.c >clearsign_.c

$(OBJDIR)/clearsign.o:	clearsign_.c clearsign.h  $(SRCDIR)/config.h
	$(XTCC) -o $(OBJDIR)/clearsign.o -c clearsign_.c

clearsign.h:	headers
clone_.c:	$(SRCDIR)/clone.c translate
	./translate $(SRCDIR)/clone.c >clone_.c

$(OBJDIR)/clone.o:	clone_.c clone.h  $(SRCDIR)/config.h
	$(XTCC) -o $(OBJDIR)/clone.o -c clone_.c

clone.h:	headers
comformat_.c:	$(SRCDIR)/comformat.c translate
	./translate $(SRCDIR)/comformat.c >comformat_.c

$(OBJDIR)/comformat.o:	comformat_.c comformat.h  $(SRCDIR)/config.h
	$(XTCC) -o $(OBJDIR)/comformat.o -c comformat_.c

comformat.h:	headers
configure_.c:	$(SRCDIR)/configure.c translate
	./translate $(SRCDIR)/configure.c >configure_.c

$(OBJDIR)/configure.o:	configure_.c configure.h  $(SRCDIR)/config.h
	$(XTCC) -o $(OBJDIR)/configure.o -c configure_.c

configure.h:	headers
<<<<<<< HEAD
=======
construct_.c:	$(SRCDIR)/construct.c translate
	./translate $(SRCDIR)/construct.c >construct_.c

$(OBJDIR)/construct.o:	construct_.c construct.h  $(SRCDIR)/config.h
	$(XTCC) -o $(OBJDIR)/construct.o -c construct_.c

construct.h:	headers
>>>>>>> d4ba0358
content_.c:	$(SRCDIR)/content.c translate
	./translate $(SRCDIR)/content.c >content_.c

$(OBJDIR)/content.o:	content_.c content.h  $(SRCDIR)/config.h
	$(XTCC) -o $(OBJDIR)/content.o -c content_.c

content.h:	headers
db_.c:	$(SRCDIR)/db.c translate
	./translate $(SRCDIR)/db.c >db_.c

$(OBJDIR)/db.o:	db_.c db.h  $(SRCDIR)/config.h
	$(XTCC) -o $(OBJDIR)/db.o -c db_.c

db.h:	headers
delta_.c:	$(SRCDIR)/delta.c translate
	./translate $(SRCDIR)/delta.c >delta_.c

$(OBJDIR)/delta.o:	delta_.c delta.h  $(SRCDIR)/config.h
	$(XTCC) -o $(OBJDIR)/delta.o -c delta_.c

delta.h:	headers
deltacmd_.c:	$(SRCDIR)/deltacmd.c translate
	./translate $(SRCDIR)/deltacmd.c >deltacmd_.c

$(OBJDIR)/deltacmd.o:	deltacmd_.c deltacmd.h  $(SRCDIR)/config.h
	$(XTCC) -o $(OBJDIR)/deltacmd.o -c deltacmd_.c

deltacmd.h:	headers
descendants_.c:	$(SRCDIR)/descendants.c translate
	./translate $(SRCDIR)/descendants.c >descendants_.c

$(OBJDIR)/descendants.o:	descendants_.c descendants.h  $(SRCDIR)/config.h
	$(XTCC) -o $(OBJDIR)/descendants.o -c descendants_.c

descendants.h:	headers
diff_.c:	$(SRCDIR)/diff.c translate
	./translate $(SRCDIR)/diff.c >diff_.c

$(OBJDIR)/diff.o:	diff_.c diff.h  $(SRCDIR)/config.h
	$(XTCC) -o $(OBJDIR)/diff.o -c diff_.c

diff.h:	headers
diffcmd_.c:	$(SRCDIR)/diffcmd.c translate
	./translate $(SRCDIR)/diffcmd.c >diffcmd_.c

$(OBJDIR)/diffcmd.o:	diffcmd_.c diffcmd.h  $(SRCDIR)/config.h
	$(XTCC) -o $(OBJDIR)/diffcmd.o -c diffcmd_.c

diffcmd.h:	headers
doc_.c:	$(SRCDIR)/doc.c translate
	./translate $(SRCDIR)/doc.c >doc_.c

$(OBJDIR)/doc.o:	doc_.c doc.h  $(SRCDIR)/config.h
	$(XTCC) -o $(OBJDIR)/doc.o -c doc_.c

doc.h:	headers
encode_.c:	$(SRCDIR)/encode.c translate
	./translate $(SRCDIR)/encode.c >encode_.c

$(OBJDIR)/encode.o:	encode_.c encode.h  $(SRCDIR)/config.h
	$(XTCC) -o $(OBJDIR)/encode.o -c encode_.c

encode.h:	headers
file_.c:	$(SRCDIR)/file.c translate
	./translate $(SRCDIR)/file.c >file_.c

$(OBJDIR)/file.o:	file_.c file.h  $(SRCDIR)/config.h
	$(XTCC) -o $(OBJDIR)/file.o -c file_.c

file.h:	headers
finfo_.c:	$(SRCDIR)/finfo.c translate
	./translate $(SRCDIR)/finfo.c >finfo_.c

$(OBJDIR)/finfo.o:	finfo_.c finfo.h  $(SRCDIR)/config.h
	$(XTCC) -o $(OBJDIR)/finfo.o -c finfo_.c

finfo.h:	headers
graph_.c:	$(SRCDIR)/graph.c translate
	./translate $(SRCDIR)/graph.c >graph_.c

$(OBJDIR)/graph.o:	graph_.c graph.h  $(SRCDIR)/config.h
	$(XTCC) -o $(OBJDIR)/graph.o -c graph_.c

graph.h:	headers
http_.c:	$(SRCDIR)/http.c translate
	./translate $(SRCDIR)/http.c >http_.c

$(OBJDIR)/http.o:	http_.c http.h  $(SRCDIR)/config.h
	$(XTCC) -o $(OBJDIR)/http.o -c http_.c

http.h:	headers
http_socket_.c:	$(SRCDIR)/http_socket.c translate
	./translate $(SRCDIR)/http_socket.c >http_socket_.c

$(OBJDIR)/http_socket.o:	http_socket_.c http_socket.h  $(SRCDIR)/config.h
	$(XTCC) -o $(OBJDIR)/http_socket.o -c http_socket_.c

http_socket.h:	headers
http_ssl_.c:	$(SRCDIR)/http_ssl.c translate
	./translate $(SRCDIR)/http_ssl.c >http_ssl_.c

$(OBJDIR)/http_ssl.o:	http_ssl_.c http_ssl.h  $(SRCDIR)/config.h
	$(XTCC) -o $(OBJDIR)/http_ssl.o -c http_ssl_.c

http_ssl.h:	headers
http_transport_.c:	$(SRCDIR)/http_transport.c translate
	./translate $(SRCDIR)/http_transport.c >http_transport_.c

$(OBJDIR)/http_transport.o:	http_transport_.c http_transport.h  $(SRCDIR)/config.h
	$(XTCC) -o $(OBJDIR)/http_transport.o -c http_transport_.c

http_transport.h:	headers
info_.c:	$(SRCDIR)/info.c translate
	./translate $(SRCDIR)/info.c >info_.c

$(OBJDIR)/info.o:	info_.c info.h  $(SRCDIR)/config.h
	$(XTCC) -o $(OBJDIR)/info.o -c info_.c

info.h:	headers
login_.c:	$(SRCDIR)/login.c translate
	./translate $(SRCDIR)/login.c >login_.c

$(OBJDIR)/login.o:	login_.c login.h  $(SRCDIR)/config.h
	$(XTCC) -o $(OBJDIR)/login.o -c login_.c

login.h:	headers
main_.c:	$(SRCDIR)/main.c translate
	./translate $(SRCDIR)/main.c >main_.c

$(OBJDIR)/main.o:	main_.c main.h page_index.h $(SRCDIR)/config.h
	$(XTCC) -o $(OBJDIR)/main.o -c main_.c

main.h:	headers
manifest_.c:	$(SRCDIR)/manifest.c translate
	./translate $(SRCDIR)/manifest.c >manifest_.c

$(OBJDIR)/manifest.o:	manifest_.c manifest.h  $(SRCDIR)/config.h
	$(XTCC) -o $(OBJDIR)/manifest.o -c manifest_.c

manifest.h:	headers
md5_.c:	$(SRCDIR)/md5.c translate
	./translate $(SRCDIR)/md5.c >md5_.c

$(OBJDIR)/md5.o:	md5_.c md5.h  $(SRCDIR)/config.h
	$(XTCC) -o $(OBJDIR)/md5.o -c md5_.c

md5.h:	headers
merge_.c:	$(SRCDIR)/merge.c translate
	./translate $(SRCDIR)/merge.c >merge_.c

$(OBJDIR)/merge.o:	merge_.c merge.h  $(SRCDIR)/config.h
	$(XTCC) -o $(OBJDIR)/merge.o -c merge_.c

merge.h:	headers
merge3_.c:	$(SRCDIR)/merge3.c translate
	./translate $(SRCDIR)/merge3.c >merge3_.c

$(OBJDIR)/merge3.o:	merge3_.c merge3.h  $(SRCDIR)/config.h
	$(XTCC) -o $(OBJDIR)/merge3.o -c merge3_.c

merge3.h:	headers
name_.c:	$(SRCDIR)/name.c translate
	./translate $(SRCDIR)/name.c >name_.c

$(OBJDIR)/name.o:	name_.c name.h  $(SRCDIR)/config.h
	$(XTCC) -o $(OBJDIR)/name.o -c name_.c

name.h:	headers
pivot_.c:	$(SRCDIR)/pivot.c translate
	./translate $(SRCDIR)/pivot.c >pivot_.c

$(OBJDIR)/pivot.o:	pivot_.c pivot.h  $(SRCDIR)/config.h
	$(XTCC) -o $(OBJDIR)/pivot.o -c pivot_.c

pivot.h:	headers
pqueue_.c:	$(SRCDIR)/pqueue.c translate
	./translate $(SRCDIR)/pqueue.c >pqueue_.c

$(OBJDIR)/pqueue.o:	pqueue_.c pqueue.h  $(SRCDIR)/config.h
	$(XTCC) -o $(OBJDIR)/pqueue.o -c pqueue_.c

pqueue.h:	headers
printf_.c:	$(SRCDIR)/printf.c translate
	./translate $(SRCDIR)/printf.c >printf_.c

$(OBJDIR)/printf.o:	printf_.c printf.h  $(SRCDIR)/config.h
	$(XTCC) -o $(OBJDIR)/printf.o -c printf_.c

printf.h:	headers
rebuild_.c:	$(SRCDIR)/rebuild.c translate
	./translate $(SRCDIR)/rebuild.c >rebuild_.c

$(OBJDIR)/rebuild.o:	rebuild_.c rebuild.h  $(SRCDIR)/config.h
	$(XTCC) -o $(OBJDIR)/rebuild.o -c rebuild_.c

rebuild.h:	headers
report_.c:	$(SRCDIR)/report.c translate
	./translate $(SRCDIR)/report.c >report_.c

$(OBJDIR)/report.o:	report_.c report.h  $(SRCDIR)/config.h
	$(XTCC) -o $(OBJDIR)/report.o -c report_.c

report.h:	headers
rss_.c:	$(SRCDIR)/rss.c translate
	./translate $(SRCDIR)/rss.c >rss_.c

$(OBJDIR)/rss.o:	rss_.c rss.h  $(SRCDIR)/config.h
	$(XTCC) -o $(OBJDIR)/rss.o -c rss_.c

rss.h:	headers
<<<<<<< HEAD
=======
rstats_.c:	$(SRCDIR)/rstats.c translate
	./translate $(SRCDIR)/rstats.c >rstats_.c

$(OBJDIR)/rstats.o:	rstats_.c rstats.h  $(SRCDIR)/config.h
	$(XTCC) -o $(OBJDIR)/rstats.o -c rstats_.c

rstats.h:	headers
>>>>>>> d4ba0358
schema_.c:	$(SRCDIR)/schema.c translate
	./translate $(SRCDIR)/schema.c >schema_.c

$(OBJDIR)/schema.o:	schema_.c schema.h  $(SRCDIR)/config.h
	$(XTCC) -o $(OBJDIR)/schema.o -c schema_.c

schema.h:	headers
search_.c:	$(SRCDIR)/search.c translate
	./translate $(SRCDIR)/search.c >search_.c

$(OBJDIR)/search.o:	search_.c search.h  $(SRCDIR)/config.h
	$(XTCC) -o $(OBJDIR)/search.o -c search_.c

search.h:	headers
setup_.c:	$(SRCDIR)/setup.c translate
	./translate $(SRCDIR)/setup.c >setup_.c

$(OBJDIR)/setup.o:	setup_.c setup.h  $(SRCDIR)/config.h
	$(XTCC) -o $(OBJDIR)/setup.o -c setup_.c

setup.h:	headers
sha1_.c:	$(SRCDIR)/sha1.c translate
	./translate $(SRCDIR)/sha1.c >sha1_.c

$(OBJDIR)/sha1.o:	sha1_.c sha1.h  $(SRCDIR)/config.h
	$(XTCC) -o $(OBJDIR)/sha1.o -c sha1_.c

sha1.h:	headers
shun_.c:	$(SRCDIR)/shun.c translate
	./translate $(SRCDIR)/shun.c >shun_.c

$(OBJDIR)/shun.o:	shun_.c shun.h  $(SRCDIR)/config.h
	$(XTCC) -o $(OBJDIR)/shun.o -c shun_.c

shun.h:	headers
skins_.c:	$(SRCDIR)/skins.c translate
	./translate $(SRCDIR)/skins.c >skins_.c

$(OBJDIR)/skins.o:	skins_.c skins.h  $(SRCDIR)/config.h
	$(XTCC) -o $(OBJDIR)/skins.o -c skins_.c

skins.h:	headers
stat_.c:	$(SRCDIR)/stat.c translate
	./translate $(SRCDIR)/stat.c >stat_.c

$(OBJDIR)/stat.o:	stat_.c stat.h  $(SRCDIR)/config.h
	$(XTCC) -o $(OBJDIR)/stat.o -c stat_.c

stat.h:	headers
style_.c:	$(SRCDIR)/style.c translate
	./translate $(SRCDIR)/style.c >style_.c

$(OBJDIR)/style.o:	style_.c style.h  $(SRCDIR)/config.h
	$(XTCC) -o $(OBJDIR)/style.o -c style_.c

style.h:	headers
sync_.c:	$(SRCDIR)/sync.c translate
	./translate $(SRCDIR)/sync.c >sync_.c

$(OBJDIR)/sync.o:	sync_.c sync.h  $(SRCDIR)/config.h
	$(XTCC) -o $(OBJDIR)/sync.o -c sync_.c

sync.h:	headers
tag_.c:	$(SRCDIR)/tag.c translate
	./translate $(SRCDIR)/tag.c >tag_.c

$(OBJDIR)/tag.o:	tag_.c tag.h  $(SRCDIR)/config.h
	$(XTCC) -o $(OBJDIR)/tag.o -c tag_.c

tag.h:	headers
th_main_.c:	$(SRCDIR)/th_main.c translate
	./translate $(SRCDIR)/th_main.c >th_main_.c

$(OBJDIR)/th_main.o:	th_main_.c th_main.h  $(SRCDIR)/config.h
	$(XTCC) -o $(OBJDIR)/th_main.o -c th_main_.c

th_main.h:	headers
timeline_.c:	$(SRCDIR)/timeline.c translate
	./translate $(SRCDIR)/timeline.c >timeline_.c

$(OBJDIR)/timeline.o:	timeline_.c timeline.h  $(SRCDIR)/config.h
	$(XTCC) -o $(OBJDIR)/timeline.o -c timeline_.c

timeline.h:	headers
tkt_.c:	$(SRCDIR)/tkt.c translate
	./translate $(SRCDIR)/tkt.c >tkt_.c

$(OBJDIR)/tkt.o:	tkt_.c tkt.h  $(SRCDIR)/config.h
	$(XTCC) -o $(OBJDIR)/tkt.o -c tkt_.c

tkt.h:	headers
tktsetup_.c:	$(SRCDIR)/tktsetup.c translate
	./translate $(SRCDIR)/tktsetup.c >tktsetup_.c

$(OBJDIR)/tktsetup.o:	tktsetup_.c tktsetup.h  $(SRCDIR)/config.h
	$(XTCC) -o $(OBJDIR)/tktsetup.o -c tktsetup_.c

tktsetup.h:	headers
undo_.c:	$(SRCDIR)/undo.c translate
	./translate $(SRCDIR)/undo.c >undo_.c

$(OBJDIR)/undo.o:	undo_.c undo.h  $(SRCDIR)/config.h
	$(XTCC) -o $(OBJDIR)/undo.o -c undo_.c

undo.h:	headers
update_.c:	$(SRCDIR)/update.c translate
	./translate $(SRCDIR)/update.c >update_.c

$(OBJDIR)/update.o:	update_.c update.h  $(SRCDIR)/config.h
	$(XTCC) -o $(OBJDIR)/update.o -c update_.c

update.h:	headers
url_.c:	$(SRCDIR)/url.c translate
	./translate $(SRCDIR)/url.c >url_.c

$(OBJDIR)/url.o:	url_.c url.h  $(SRCDIR)/config.h
	$(XTCC) -o $(OBJDIR)/url.o -c url_.c

url.h:	headers
user_.c:	$(SRCDIR)/user.c translate
	./translate $(SRCDIR)/user.c >user_.c

$(OBJDIR)/user.o:	user_.c user.h  $(SRCDIR)/config.h
	$(XTCC) -o $(OBJDIR)/user.o -c user_.c

user.h:	headers
verify_.c:	$(SRCDIR)/verify.c translate
	./translate $(SRCDIR)/verify.c >verify_.c

$(OBJDIR)/verify.o:	verify_.c verify.h  $(SRCDIR)/config.h
	$(XTCC) -o $(OBJDIR)/verify.o -c verify_.c

verify.h:	headers
vfile_.c:	$(SRCDIR)/vfile.c translate
	./translate $(SRCDIR)/vfile.c >vfile_.c

$(OBJDIR)/vfile.o:	vfile_.c vfile.h  $(SRCDIR)/config.h
	$(XTCC) -o $(OBJDIR)/vfile.o -c vfile_.c

vfile.h:	headers
wiki_.c:	$(SRCDIR)/wiki.c translate
	./translate $(SRCDIR)/wiki.c >wiki_.c

$(OBJDIR)/wiki.o:	wiki_.c wiki.h  $(SRCDIR)/config.h
	$(XTCC) -o $(OBJDIR)/wiki.o -c wiki_.c

wiki.h:	headers
wikiformat_.c:	$(SRCDIR)/wikiformat.c translate
	./translate $(SRCDIR)/wikiformat.c >wikiformat_.c

$(OBJDIR)/wikiformat.o:	wikiformat_.c wikiformat.h  $(SRCDIR)/config.h
	$(XTCC) -o $(OBJDIR)/wikiformat.o -c wikiformat_.c

wikiformat.h:	headers
winhttp_.c:	$(SRCDIR)/winhttp.c translate
	./translate $(SRCDIR)/winhttp.c >winhttp_.c

$(OBJDIR)/winhttp.o:	winhttp_.c winhttp.h  $(SRCDIR)/config.h
	$(XTCC) -o $(OBJDIR)/winhttp.o -c winhttp_.c

winhttp.h:	headers
xfer_.c:	$(SRCDIR)/xfer.c translate
	./translate $(SRCDIR)/xfer.c >xfer_.c

$(OBJDIR)/xfer.o:	xfer_.c xfer.h  $(SRCDIR)/config.h
	$(XTCC) -o $(OBJDIR)/xfer.o -c xfer_.c

xfer.h:	headers
zip_.c:	$(SRCDIR)/zip.c translate
	./translate $(SRCDIR)/zip.c >zip_.c

$(OBJDIR)/zip.o:	zip_.c zip.h  $(SRCDIR)/config.h
	$(XTCC) -o $(OBJDIR)/zip.o -c zip_.c

zip.h:	headers
$(OBJDIR)/sqlite3.o:	$(SRCDIR)/sqlite3.c
	$(XTCC) -DSQLITE_OMIT_LOAD_EXTENSION=1 -DSQLITE_THREADSAFE=0 -DSQLITE_DEFAULT_FILE_FORMAT=4 -Dlocaltime=fossil_localtime -c $(SRCDIR)/sqlite3.c -o $(OBJDIR)/sqlite3.o

$(OBJDIR)/th.o:	$(SRCDIR)/th.c
	$(XTCC) -I$(SRCDIR) -c $(SRCDIR)/th.c -o $(OBJDIR)/th.o

$(OBJDIR)/th_lang.o:	$(SRCDIR)/th_lang.c
	$(XTCC) -I$(SRCDIR) -c $(SRCDIR)/th_lang.c -o $(OBJDIR)/th_lang.o
<|MERGE_RESOLUTION|>--- conflicted
+++ resolved
@@ -41,7 +41,6 @@
   $(SRCDIR)/graph.c \
   $(SRCDIR)/http.c \
   $(SRCDIR)/http_socket.c \
-  $(SRCDIR)/http_ssl.c \
   $(SRCDIR)/http_transport.c \
   $(SRCDIR)/info.c \
   $(SRCDIR)/login.c \
@@ -112,7 +111,6 @@
   graph_.c \
   http_.c \
   http_socket_.c \
-  http_ssl_.c \
   http_transport_.c \
   info_.c \
   login_.c \
@@ -155,76 +153,6 @@
   zip_.c
 
 OBJ = \
-<<<<<<< HEAD
-  add.o \
-  allrepo.o \
-  bag.o \
-  blob.o \
-  branch.o \
-  browse.o \
-  captcha.o \
-  cgi.o \
-  checkin.o \
-  checkout.o \
-  clearsign.o \
-  clone.o \
-  comformat.o \
-  configure.o \
-  content.o \
-  db.o \
-  delta.o \
-  deltacmd.o \
-  descendants.o \
-  diff.o \
-  diffcmd.o \
-  doc.o \
-  encode.o \
-  file.o \
-  finfo.o \
-  graph.o \
-  http.o \
-  http_socket.o \
-  http_transport.o \
-  info.o \
-  login.o \
-  main.o \
-  manifest.o \
-  md5.o \
-  merge.o \
-  merge3.o \
-  name.o \
-  pivot.o \
-  pqueue.o \
-  printf.o \
-  rebuild.o \
-  report.o \
-  rss.o \
-  schema.o \
-  search.o \
-  setup.o \
-  sha1.o \
-  shun.o \
-  skins.o \
-  stat.o \
-  style.o \
-  sync.o \
-  tag.o \
-  th_main.o \
-  timeline.o \
-  tkt.o \
-  tktsetup.o \
-  undo.o \
-  update.o \
-  url.o \
-  user.o \
-  verify.o \
-  vfile.o \
-  wiki.o \
-  wikiformat.o \
-  winhttp.o \
-  xfer.o \
-  zip.o
-=======
  $(OBJDIR)/add.o \
  $(OBJDIR)/allrepo.o \
  $(OBJDIR)/bag.o \
@@ -239,7 +167,6 @@
  $(OBJDIR)/clone.o \
  $(OBJDIR)/comformat.o \
  $(OBJDIR)/configure.o \
- $(OBJDIR)/construct.o \
  $(OBJDIR)/content.o \
  $(OBJDIR)/db.o \
  $(OBJDIR)/delta.o \
@@ -254,7 +181,6 @@
  $(OBJDIR)/graph.o \
  $(OBJDIR)/http.o \
  $(OBJDIR)/http_socket.o \
- $(OBJDIR)/http_ssl.o \
  $(OBJDIR)/http_transport.o \
  $(OBJDIR)/info.o \
  $(OBJDIR)/login.o \
@@ -270,7 +196,6 @@
  $(OBJDIR)/rebuild.o \
  $(OBJDIR)/report.o \
  $(OBJDIR)/rss.o \
- $(OBJDIR)/rstats.o \
  $(OBJDIR)/schema.o \
  $(OBJDIR)/search.o \
  $(OBJDIR)/setup.o \
@@ -296,7 +221,6 @@
  $(OBJDIR)/winhttp.o \
  $(OBJDIR)/xfer.o \
  $(OBJDIR)/zip.o
->>>>>>> d4ba0358
 
 APPNAME = fossil$(E)
 
@@ -342,20 +266,12 @@
 clean:	
 	rm -f $(OBJDIR)/*.o *_.c $(APPNAME) VERSION.h
 	rm -f translate makeheaders mkindex page_index.h headers
-<<<<<<< HEAD
 	rm -f add.h allrepo.h bag.h blob.h branch.h browse.h captcha.h cgi.h checkin.h checkout.h clearsign.h clone.h comformat.h configure.h content.h db.h delta.h deltacmd.h descendants.h diff.h diffcmd.h doc.h encode.h file.h finfo.h graph.h http.h http_socket.h http_transport.h info.h login.h main.h manifest.h md5.h merge.h merge3.h name.h pivot.h pqueue.h printf.h rebuild.h report.h rss.h schema.h search.h setup.h sha1.h shun.h skins.h stat.h style.h sync.h tag.h th_main.h timeline.h tkt.h tktsetup.h undo.h update.h url.h user.h verify.h vfile.h wiki.h wikiformat.h winhttp.h xfer.h zip.h
-=======
-	rm -f add.h allrepo.h bag.h blob.h branch.h browse.h captcha.h cgi.h checkin.h checkout.h clearsign.h clone.h comformat.h configure.h construct.h content.h db.h delta.h deltacmd.h descendants.h diff.h diffcmd.h doc.h encode.h file.h finfo.h graph.h http.h http_socket.h http_ssl.h http_transport.h info.h login.h main.h manifest.h md5.h merge.h merge3.h name.h pivot.h pqueue.h printf.h rebuild.h report.h rss.h rstats.h schema.h search.h setup.h sha1.h shun.h skins.h stat.h style.h sync.h tag.h th_main.h timeline.h tkt.h tktsetup.h undo.h update.h url.h user.h verify.h vfile.h wiki.h wikiformat.h winhttp.h xfer.h zip.h
->>>>>>> d4ba0358
 
 page_index.h: $(TRANS_SRC) mkindex
 	./mkindex $(TRANS_SRC) >$@
 headers:	page_index.h makeheaders VERSION.h
-<<<<<<< HEAD
 	./makeheaders  add_.c:add.h allrepo_.c:allrepo.h bag_.c:bag.h blob_.c:blob.h branch_.c:branch.h browse_.c:browse.h captcha_.c:captcha.h cgi_.c:cgi.h checkin_.c:checkin.h checkout_.c:checkout.h clearsign_.c:clearsign.h clone_.c:clone.h comformat_.c:comformat.h configure_.c:configure.h content_.c:content.h db_.c:db.h delta_.c:delta.h deltacmd_.c:deltacmd.h descendants_.c:descendants.h diff_.c:diff.h diffcmd_.c:diffcmd.h doc_.c:doc.h encode_.c:encode.h file_.c:file.h finfo_.c:finfo.h graph_.c:graph.h http_.c:http.h http_socket_.c:http_socket.h http_transport_.c:http_transport.h info_.c:info.h login_.c:login.h main_.c:main.h manifest_.c:manifest.h md5_.c:md5.h merge_.c:merge.h merge3_.c:merge3.h name_.c:name.h pivot_.c:pivot.h pqueue_.c:pqueue.h printf_.c:printf.h rebuild_.c:rebuild.h report_.c:report.h rss_.c:rss.h schema_.c:schema.h search_.c:search.h setup_.c:setup.h sha1_.c:sha1.h shun_.c:shun.h skins_.c:skins.h stat_.c:stat.h style_.c:style.h sync_.c:sync.h tag_.c:tag.h th_main_.c:th_main.h timeline_.c:timeline.h tkt_.c:tkt.h tktsetup_.c:tktsetup.h undo_.c:undo.h update_.c:update.h url_.c:url.h user_.c:user.h verify_.c:verify.h vfile_.c:vfile.h wiki_.c:wiki.h wikiformat_.c:wikiformat.h winhttp_.c:winhttp.h xfer_.c:xfer.h zip_.c:zip.h $(SRCDIR)/sqlite3.h $(SRCDIR)/th.h VERSION.h
-=======
-	./makeheaders  add_.c:add.h allrepo_.c:allrepo.h bag_.c:bag.h blob_.c:blob.h branch_.c:branch.h browse_.c:browse.h captcha_.c:captcha.h cgi_.c:cgi.h checkin_.c:checkin.h checkout_.c:checkout.h clearsign_.c:clearsign.h clone_.c:clone.h comformat_.c:comformat.h configure_.c:configure.h construct_.c:construct.h content_.c:content.h db_.c:db.h delta_.c:delta.h deltacmd_.c:deltacmd.h descendants_.c:descendants.h diff_.c:diff.h diffcmd_.c:diffcmd.h doc_.c:doc.h encode_.c:encode.h file_.c:file.h finfo_.c:finfo.h graph_.c:graph.h http_.c:http.h http_socket_.c:http_socket.h http_ssl_.c:http_ssl.h http_transport_.c:http_transport.h info_.c:info.h login_.c:login.h main_.c:main.h manifest_.c:manifest.h md5_.c:md5.h merge_.c:merge.h merge3_.c:merge3.h name_.c:name.h pivot_.c:pivot.h pqueue_.c:pqueue.h printf_.c:printf.h rebuild_.c:rebuild.h report_.c:report.h rss_.c:rss.h rstats_.c:rstats.h schema_.c:schema.h search_.c:search.h setup_.c:setup.h sha1_.c:sha1.h shun_.c:shun.h skins_.c:skins.h stat_.c:stat.h style_.c:style.h sync_.c:sync.h tag_.c:tag.h th_main_.c:th_main.h timeline_.c:timeline.h tkt_.c:tkt.h tktsetup_.c:tktsetup.h undo_.c:undo.h update_.c:update.h url_.c:url.h user_.c:user.h verify_.c:verify.h vfile_.c:vfile.h wiki_.c:wiki.h wikiformat_.c:wikiformat.h winhttp_.c:winhttp.h xfer_.c:xfer.h zip_.c:zip.h $(SRCDIR)/sqlite3.h $(SRCDIR)/th.h VERSION.h
->>>>>>> d4ba0358
 	touch headers
 headers: Makefile
 Makefile:
@@ -457,16 +373,6 @@
 	$(XTCC) -o $(OBJDIR)/configure.o -c configure_.c
 
 configure.h:	headers
-<<<<<<< HEAD
-=======
-construct_.c:	$(SRCDIR)/construct.c translate
-	./translate $(SRCDIR)/construct.c >construct_.c
-
-$(OBJDIR)/construct.o:	construct_.c construct.h  $(SRCDIR)/config.h
-	$(XTCC) -o $(OBJDIR)/construct.o -c construct_.c
-
-construct.h:	headers
->>>>>>> d4ba0358
 content_.c:	$(SRCDIR)/content.c translate
 	./translate $(SRCDIR)/content.c >content_.c
 
@@ -565,13 +471,6 @@
 	$(XTCC) -o $(OBJDIR)/http_socket.o -c http_socket_.c
 
 http_socket.h:	headers
-http_ssl_.c:	$(SRCDIR)/http_ssl.c translate
-	./translate $(SRCDIR)/http_ssl.c >http_ssl_.c
-
-$(OBJDIR)/http_ssl.o:	http_ssl_.c http_ssl.h  $(SRCDIR)/config.h
-	$(XTCC) -o $(OBJDIR)/http_ssl.o -c http_ssl_.c
-
-http_ssl.h:	headers
 http_transport_.c:	$(SRCDIR)/http_transport.c translate
 	./translate $(SRCDIR)/http_transport.c >http_transport_.c
 
@@ -677,16 +576,6 @@
 	$(XTCC) -o $(OBJDIR)/rss.o -c rss_.c
 
 rss.h:	headers
-<<<<<<< HEAD
-=======
-rstats_.c:	$(SRCDIR)/rstats.c translate
-	./translate $(SRCDIR)/rstats.c >rstats_.c
-
-$(OBJDIR)/rstats.o:	rstats_.c rstats.h  $(SRCDIR)/config.h
-	$(XTCC) -o $(OBJDIR)/rstats.o -c rstats_.c
-
-rstats.h:	headers
->>>>>>> d4ba0358
 schema_.c:	$(SRCDIR)/schema.c translate
 	./translate $(SRCDIR)/schema.c >schema_.c
 
