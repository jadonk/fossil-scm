/*
** Copyright (c) 2007 D. Richard Hipp
**
** This program is free software; you can redistribute it and/or
** modify it under the terms of the Simplified BSD License (also
** known as the "2-Clause License" or "FreeBSD License".)

** This program is distributed in the hope that it will be useful,
** but without any warranty; without even the implied warranty of
** merchantability or fitness for a particular purpose.
**
** Author contact information:
**   drh@hwaci.com
**   http://www.hwaci.com/drh/
**
*******************************************************************************
**
** This file contains code for generating the login and logout screens.
**
** Notes:
**
** There are four special-case user-ids:  "anonymous", "nobody",
** "developer" and "reader".
**
** The capabilities of the nobody user are available to anyone,
** regardless of whether or not they are logged in.  The capabilities
** of anonymous are only available after logging in, but the login
** screen displays the password for the anonymous login, so this
** should not prevent a human user from doing so.  The capabilities
** of developer and reader are inherited by any user that has the
** "v" and "u" capabilities, respectively.
**
** The nobody user has capabilities that you want spiders to have.
** The anonymous user has capabilities that you want people without
** logins to have.
**
** Of course, a sophisticated spider could easily circumvent the
** anonymous login requirement and walk the website.  But that is
** not really the point.  The anonymous login keeps search-engine
** crawlers and site download tools like wget from walking change
** logs and downloading diffs of very version of the archive that
** has ever existed, and things like that.
*/
#include "config.h"
#include "login.h"
#if defined(_WIN32)
#  include <windows.h>           /* for Sleep */
#  if defined(__MINGW32__) || defined(_MSC_VER)
#    define sleep Sleep            /* windows does not have sleep, but Sleep */
#  endif
#endif
#include <time.h>

/*
** Return the login-group name.  Or return 0 if this repository is
** not a member of a login-group.
*/
const char *login_group_name(void){
  static const char *zGroup = 0;
  static int once = 1;
  if( once ){
    zGroup = db_get("login-group-name", 0);
    once = 0;
  }
  return zGroup;
}

/*
** Return a path appropriate for setting a cookie.
**
** The path is g.zTop for single-repo cookies.  It is "/" for
** cookies of a login-group.
*/
const char *login_cookie_path(void){
  if( login_group_name()==0 ){
    return g.zTop;
  }else{
    return "/";
  }
}

/*
** Return the name of the login cookie.
**
** The login cookie name is always of the form:  fossil-XXXXXXXXXXXXXXXX
** where the Xs are the first 16 characters of the login-group-code or
** of the project-code if we are not a member of any login-group.
*/
char *login_cookie_name(void){
  static char *zCookieName = 0;
  if( zCookieName==0 ){
    zCookieName = db_text(0,
       "SELECT 'fossil-' || substr(value,1,16)"
       "  FROM config"
       " WHERE name IN ('project-code','login-group-code')"
       " ORDER BY name /*sort*/"
    );
  }
  return zCookieName;
}

/*
** Redirect to the page specified by the "g" query parameter.
** Or if there is no "g" query parameter, redirect to the homepage.
*/
static void redirect_to_g(void){
  const char *zGoto = P("g");
  if( zGoto ){
    cgi_redirect(zGoto);
  }else{
    fossil_redirect_home();
  }
}

/*
** The IP address of the client is stored as part of login cookies.
** But some clients are behind firewalls that shift the IP address
** with each HTTP request.  To allow such (broken) clients to log in,
** extract just a prefix of the IP address.
*/
static char *ipPrefix(const char *zIP){
  int i, j;
  static int ip_prefix_terms = -1;
  if( ip_prefix_terms<0 ){
    ip_prefix_terms = db_get_int("ip-prefix-terms",2);
  }
  if( ip_prefix_terms==0 ) return mprintf("0");
  for(i=j=0; zIP[i]; i++){
    if( zIP[i]=='.' ){
      j++;
      if( j==ip_prefix_terms ) break;
    }
  }
  return mprintf("%.*s", i, zIP);
}

/*
** Return an abbreviated project code.  The abbreviation is the first
** 16 characters of the project code.
**
** Memory is obtained from malloc.
*/
static char *abbreviated_project_code(const char *zFullCode){
  return mprintf("%.16s", zFullCode);
}


/*
** Check to see if the anonymous login is valid.  If it is valid, return
** the userid of the anonymous user.
**
** The zCS parameter is the "captcha seed" used for a specific
** anonymous login request.
*/
int login_is_valid_anonymous(
  const char *zUsername,  /* The username.  Must be "anonymous" */
  const char *zPassword,  /* The supplied password */
  const char *zCS         /* The captcha seed value */
){
  const char *zPw;        /* The correct password shown in the captcha */
  int uid;                /* The user ID of anonymous */

  if( zUsername==0 ) return 0;
  else if( zPassword==0 ) return 0;
  else if( zCS==0 ) return 0;
  else if( fossil_strcmp(zUsername,"anonymous")!=0 ) return 0;
  zPw = captcha_decode((unsigned int)atoi(zCS));
  if( fossil_stricmp(zPw, zPassword)!=0 ) return 0;
  uid = db_int(0, "SELECT uid FROM user WHERE login='anonymous'"
                  " AND length(pw)>0 AND length(cap)>0");
  return uid;
}

/*
** Make sure the accesslog table exists.  Create it if it does not
*/
void create_accesslog_table(void){
  db_multi_exec(
    "CREATE TABLE IF NOT EXISTS %s.accesslog("
    "  uname TEXT,"
    "  ipaddr TEXT,"
    "  success BOOLEAN,"
    "  mtime TIMESTAMP"
    ");", db_name("repository")
  );
}

/*
** Make a record of a login attempt, if login record keeping is enabled.
*/
static void record_login_attempt(
  const char *zUsername,     /* Name of user logging in */
  const char *zIpAddr,       /* IP address from which they logged in */
  int bSuccess               /* True if the attempt was a success */
){
  if( !db_get_boolean("access-log", 0) ) return;
  create_accesslog_table();
  db_multi_exec(
    "INSERT INTO accesslog(uname,ipaddr,success,mtime)"
    "VALUES(%Q,%Q,%d,julianday('now'));",
    zUsername, zIpAddr, bSuccess
  );
}

/*
** Searches for the user ID matching the given name and password.
** On success it returns a positive value. On error it returns 0.
** On serious (DB-level) error it will probably exit.
**
** zPassword may be either the plain-text form or the encrypted
** form of the user's password.
*/
int login_search_uid(const char *zUsername, const char *zPasswd){
  char *zSha1Pw = sha1_shared_secret(zPasswd, zUsername, 0);
  int const uid =
      db_int(0,
             "SELECT uid FROM user"
             " WHERE login=%Q"
             "   AND length(cap)>0 AND length(pw)>0"
             "   AND login NOT IN ('anonymous','nobody','developer','reader')"
             "   AND (pw=%Q OR (length(pw)<>40 AND pw=%Q))"
             "   AND (info NOT LIKE '%%expires 20%%'"
             "      OR substr(info,instr(lower(info),'expires')+8,10)>datetime('now'))",
             zUsername, zSha1Pw, zPasswd
             );
  free(zSha1Pw);
  return uid;
}

/*
** Generates a login cookie value for a non-anonymous user.
**
** The zHash parameter must be a random value which must be
** subsequently stored in user.cookie for later validation.
**
** The returned memory should be free()d after use.
*/
char *login_gen_user_cookie_value(const char *zUsername, const char *zHash){
  char *zProjCode = db_get("project-code",NULL);
  char *zCode = abbreviated_project_code(zProjCode);
  free(zProjCode);
  assert((zUsername && *zUsername) && "Invalid user data.");
  return mprintf("%s/%z/%s", zHash, zCode, zUsername);
}

/*
** Generates a login cookie for NON-ANONYMOUS users.  Note that this
** function "could" figure out the uid by itself but it currently
** doesn't because the code which calls this already has the uid.
**
** This function also updates the user.cookie, user.ipaddr,
** and user.cexpire fields for the given user.
**
** If zDest is not NULL then the generated cookie is copied to
** *zDdest and ownership is transfered to the caller (who should
** eventually pass it to free()).
*/
void login_set_user_cookie(
  const char *zUsername,  /* User's name */
  int uid,                /* User's ID */
  char **zDest            /* Optional: store generated cookie value. */
){
  const char *zCookieName = login_cookie_name();
  const char *zExpire = db_get("cookie-expire","8766");
  int expires = atoi(zExpire)*3600;
  char *zHash;
  char *zCookie;
  const char *zIpAddr = PD("REMOTE_ADDR","nil"); /* IP address of user */
  char *zRemoteAddr = ipPrefix(zIpAddr);         /* Abbreviated IP address */

  assert((zUsername && *zUsername) && (uid > 0) && "Invalid user data.");
  zHash = db_text(0,
      "SELECT cookie FROM user"
      " WHERE uid=%d"
      "   AND ipaddr=%Q"
      "   AND cexpire>julianday('now')"
      "   AND length(cookie)>30",
      uid, zRemoteAddr);
  if( zHash==0 ) zHash = db_text(0, "SELECT hex(randomblob(25))");
  zCookie = login_gen_user_cookie_value(zUsername, zHash);
  cgi_set_cookie(zCookieName, zCookie, login_cookie_path(), expires);
  record_login_attempt(zUsername, zIpAddr, 1);
  db_multi_exec(
                "UPDATE user SET cookie=%Q, ipaddr=%Q, "
                "  cexpire=julianday('now')+%d/86400.0 WHERE uid=%d",
                zHash, zRemoteAddr, expires, uid
                );
  free(zRemoteAddr);
  free(zHash);
  if( zDest ){
    *zDest = zCookie;
  }else{
    free(zCookie);
  }
}

/* Sets a cookie for an anonymous user login, which looks like this:
**
**    HASH/TIME/anonymous
**
** Where HASH is the sha1sum of TIME/IPADDR/SECRET, in which IPADDR
** is the abbreviated IP address and SECRET is captcha-secret.
**
** If either zIpAddr or zRemoteAddr are NULL then REMOTE_ADDR
** is used.
**
** If zCookieDest is not NULL then the generated cookie is assigned to
** *zCookieDest and the caller must eventually free() it.
*/
void login_set_anon_cookie(const char *zIpAddr, char **zCookieDest ){
  const char *zNow;            /* Current time (julian day number) */
  char *zCookie;               /* The login cookie */
  const char *zCookieName;     /* Name of the login cookie */
  Blob b;                      /* Blob used during cookie construction */
  char *zRemoteAddr;           /* Abbreviated IP address */
  if(!zIpAddr){
    zIpAddr = PD("REMOTE_ADDR","nil");
  }
  zRemoteAddr = ipPrefix(zIpAddr);
  zCookieName = login_cookie_name();
  zNow = db_text("0", "SELECT julianday('now')");
  assert( zCookieName && zRemoteAddr && zIpAddr && zNow );
  blob_init(&b, zNow, -1);
  blob_appendf(&b, "/%s/%s", zRemoteAddr, db_get("captcha-secret",""));
  sha1sum_blob(&b, &b);
  zCookie = mprintf("%s/%s/anonymous", blob_buffer(&b), zNow);
  blob_reset(&b);
  cgi_set_cookie(zCookieName, zCookie, login_cookie_path(), 6*3600);
  if( zCookieDest ){
    *zCookieDest = zCookie;
  }else{
    free(zCookie);
  }

}

/*
** "Unsets" the login cookie (insofar as cookies can be unset) and
** clears the current user's (g.userUid) login information from the
** user table. Sets: user.cookie, user.ipaddr, user.cexpire.
**
** We could/should arguably clear out g.userUid and g.perm here, but
** we don't currently do not.
**
** This is a no-op if g.userUid is 0.
*/
void login_clear_login_data(){
  if(!g.userUid){
    return;
  }else{
    const char *cookie = login_cookie_name();
    /* To logout, change the cookie value to an empty string */
    cgi_set_cookie(cookie, "",
                   login_cookie_path(), -86400);
    db_multi_exec("UPDATE user SET cookie=NULL, ipaddr=NULL, "
                  "  cexpire=0 WHERE uid=%d"
                  "  AND login NOT IN ('anonymous','nobody',"
                  "  'developer','reader')", g.userUid);
    cgi_replace_parameter(cookie, NULL);
    cgi_replace_parameter("anon", NULL);
  }
}

/*
** Return true if the prefix of zStr matches zPattern.  Return false if
** they are different.
**
** A lowercase character in zPattern will match either upper or lower
** case in zStr.  But an uppercase in zPattern will only match an
** uppercase in zStr.
*/
static int prefix_match(const char *zPattern, const char *zStr){
  int i;
  char c;
  for(i=0; (c = zPattern[i])!=0; i++){
    if( zStr[i]!=c && fossil_tolower(zStr[i])!=c ) return 0;
  }
  return 1;
}

/*
** Look at the HTTP_USER_AGENT parameter and try to determine if the user agent
** is a manually operated browser or a bot.  When in doubt, assume a bot.
** Return true if we believe the agent is a real person.
*/
static int isHuman(const char *zAgent){
  int i;
  if( zAgent==0 ) return 0;  /* If no UserAgent, then probably a bot */
  for(i=0; zAgent[i]; i++){
    if( prefix_match("bot", zAgent+i) ) return 0;
    if( prefix_match("spider", zAgent+i) ) return 0;
    if( prefix_match("crawl", zAgent+i) ) return 0;
    /* If a URI appears in the User-Agent, it is probably a bot */
    if( strncmp("http", zAgent+i,4)==0 ) return 0;
  }
  if( strncmp(zAgent, "Mozilla/", 8)==0 ){
    if( atoi(&zAgent[8])<4 ) return 0;  /* Many bots advertise as Mozilla/3 */
    if( sqlite3_strglob("*Firefox/[1-9]*", zAgent)==0 ) return 1;
    if( sqlite3_strglob("*Chrome/[1-9]*", zAgent)==0 ) return 1;
    if( sqlite3_strglob("*(compatible;?MSIE?[1789]*", zAgent)==0 ) return 1;
    if( sqlite3_strglob("*Trident/[1-9]*;?rv:[1-9]*", zAgent)==0 ) return 1; /* IE11+ */
    if( sqlite3_strglob("*AppleWebKit/[1-9]*(KHTML*", zAgent)==0 ) return 1;
    return 0;
  }
  if( strncmp(zAgent, "Opera/", 6)==0 ) return 1;
  if( strncmp(zAgent, "Safari/", 7)==0 ) return 1;
  if( strncmp(zAgent, "Lynx/", 5)==0 ) return 1;
  if( strncmp(zAgent, "NetSurf/", 8)==0 ) return 1;
  return 0;
}

/*
** COMMAND: test-ishuman
**
** Read lines of text from standard input.  Interpret each line of text
** as a User-Agent string from an HTTP header.  Label each line as HUMAN
** or ROBOT.
*/
void test_ishuman(void){
  char zLine[3000];
  while( fgets(zLine, sizeof(zLine), stdin) ){
    fossil_print("%s %s", isHuman(zLine) ? "HUMAN" : "ROBOT", zLine);
  }
}

/*
** SQL function for constant time comparison of two values.
** Sets result to 0 if two values are equal.
*/
static void constant_time_cmp_function(
 sqlite3_context *context,
 int argc,
 sqlite3_value **argv
){
  const unsigned char *buf1, *buf2;
  int len, i;
  unsigned char rc = 0;

  assert( argc==2 );
  len = sqlite3_value_bytes(argv[0]);
  if( len==0 || len!=sqlite3_value_bytes(argv[1]) ){
    rc = 1;
  }else{
    buf1 = sqlite3_value_text(argv[0]);
    buf2 = sqlite3_value_text(argv[1]);
    for( i=0; i<len; i++ ){
      rc = rc | (buf1[i] ^ buf2[i]);
    }
  }
  sqlite3_result_int(context, rc);
}

/*
** Return true if the current page was reached by a redirect from the /login
** page.
*/
int referred_from_login(void){
  const char *zReferer = P("HTTP_REFERER");
  char *zPattern;
  int rc;
  if( zReferer==0 ) return 0;
  zPattern = mprintf("%s/login*", g.zBaseURL);
  rc = sqlite3_strglob(zPattern, zReferer)==0;
  fossil_free(zPattern);
  return rc;
}

/*
** There used to be a page named "my" that was designed to show information
** about a specific user.  The "my" page was linked from the "Logged in as USER"
** line on the title bar.  The "my" page was never completed so it is now
** removed.  Use this page as a placeholder in older installations.
**
** WEBPAGE: login
** WEBPAGE: logout
** WEBPAGE: my
**
** The login/logout page.  Parameters:
**
**    g=URL             Jump back to this URL after login completes
**    anon              The g=URL is not accessible by "nobody" but is
**                      accessible by "anonymous"
*/
void login_page(void){
  const char *zUsername, *zPasswd;
  const char *zNew1, *zNew2;
  const char *zAnonPw = 0;
  const char *zGoto = P("g");
  int anonFlag;                /* Login as "anonymous" would be useful */
  char *zErrMsg = "";
  int uid;                     /* User id logged in user */
  char *zSha1Pw;
  const char *zIpAddr;         /* IP address of requestor */
  const char *zReferer;

  login_check_credentials();
  if( login_wants_https_redirect() ){
    const char *zQS = P("QUERY_STRING");
    if( zQS==0 ){
      zQS = "";
    }else if( zQS[0]!=0 ){
      zQS = mprintf("?%s", zQS);
    }
    cgi_redirectf("%s%s%s", g.zHttpsURL, P("PATH_INFO"), zQS);
    return;
  }
  sqlite3_create_function(g.db, "constant_time_cmp", 2, SQLITE_UTF8, 0,
                  constant_time_cmp_function, 0, 0);
  zUsername = P("u");
  zPasswd = P("p");
  anonFlag = g.zLogin==0 && PB("anon");

  /* Handle log-out requests */
  if( P("out") ){
    login_clear_login_data();
    redirect_to_g();
    return;
  }

  /* Deal with password-change requests */
  if( g.perm.Password && zPasswd
   && (zNew1 = P("n1"))!=0 && (zNew2 = P("n2"))!=0
  ){
    /* The user requests a password change */
    zSha1Pw = sha1_shared_secret(zPasswd, g.zLogin, 0);
    if( db_int(1, "SELECT 0 FROM user"
                  " WHERE uid=%d"
                  " AND (constant_time_cmp(pw,%Q)=0"
                  "      OR constant_time_cmp(pw,%Q)=0)",
                  g.userUid, zSha1Pw, zPasswd) ){
      sleep(1);
      zErrMsg =
         @ <p><span class="loginError">
         @ You entered an incorrect old password while attempting to change
         @ your password.  Your password is unchanged.
         @ </span></p>
      ;
    }else if( fossil_strcmp(zNew1,zNew2)!=0 ){
      zErrMsg =
         @ <p><span class="loginError">
         @ The two copies of your new passwords do not match.
         @ Your password is unchanged.
         @ </span></p>
      ;
    }else{
      char *zNewPw = sha1_shared_secret(zNew1, g.zLogin, 0);
      char *zChngPw;
      char *zErr;
      db_multi_exec(
         "UPDATE user SET pw=%Q WHERE uid=%d", zNewPw, g.userUid
      );
      fossil_free(zNewPw);
      zChngPw = mprintf(
         "UPDATE user"
         "   SET pw=shared_secret(%Q,%Q,"
         "        (SELECT value FROM config WHERE name='project-code'))"
         " WHERE login=%Q",
         zNew1, g.zLogin, g.zLogin
      );
      if( login_group_sql(zChngPw, "<p>", "</p>\n", &zErr) ){
        zErrMsg = mprintf("<span class=\"loginError\">%s</span>", zErr);
        fossil_free(zErr);
      }else{
        redirect_to_g();
        return;
      }
    }
  }
  zIpAddr = PD("REMOTE_ADDR","nil");   /* Complete IP address for logging */
  zReferer = P("HTTP_REFERER");
  uid = login_is_valid_anonymous(zUsername, zPasswd, P("cs"));
  if( uid>0 ){
    login_set_anon_cookie(zIpAddr, NULL);
    record_login_attempt("anonymous", zIpAddr, 1);
    redirect_to_g();
  }
  if( zUsername!=0 && zPasswd!=0 && zPasswd[0]!=0 ){
    /* Attempting to log in as a user other than anonymous.
    */
    uid = login_search_uid(zUsername, zPasswd);
    if( uid<=0 ){
      sleep(1);
      zErrMsg =
         @ <p><span class="loginError">
         @ You entered an unknown user or an incorrect password.
         @ </span></p>
      ;
      record_login_attempt(zUsername, zIpAddr, 0);
    }else{
      /* Non-anonymous login is successful.  Set a cookie of the form:
      **
      **    HASH/PROJECT/LOGIN
      **
      ** where HASH is a random hex number, PROJECT is either project
      ** code prefix, and LOGIN is the user name.
      */
      login_set_user_cookie(zUsername, uid, NULL);
      redirect_to_g();
    }
  }
  style_header("Login/Logout");
  style_adunit_config(ADUNIT_OFF);
  @ %s(zErrMsg)
  if( zGoto ){
    char *zAbbrev = fossil_strdup(zGoto);
    int i;
    for(i=0; zAbbrev[i] && zAbbrev[i]!='?'; i++){}
    zAbbrev[i] = 0;
    if( g.zLogin ){
      @ <p>Use a different login with greater privilege than <b>%h(g.zLogin)</b>
      @ to access <b>%h(zAbbrev)</b>.
    }else if( anonFlag ){
      @ <p>Login as <b>anonymous</b> or any named user
      @ to access page <b>%h(zAbbrev)</b>.
    }else{
      @ <p>Login as a named user to access page <b>%h(zAbbrev)</b>.
    }
  }
  form_begin(0, "%R/login");
  if( zGoto ){
    @ <input type="hidden" name="g" value="%h(zGoto)" />
  }else if( zReferer && strncmp(g.zBaseURL, zReferer, strlen(g.zBaseURL))==0 ){
    @ <input type="hidden" name="g" value="%h(zReferer)" />
  }
  if( anonFlag ){
    @ <input type="hidden" name="anon" value="1" />
  }
  if( g.zLogin ){
    @ <p>Currently logged in as <b>%h(g.zLogin)</b>.
    @ <input type="submit" name="out" value="Logout"></p>
    @ <hr />
    @ <p>Change user:
  }
  @ <table class="login_out">
  @ <tr>
  @   <td class="login_out_label">User ID:</td>
  if( anonFlag ){
    @ <td><input type="text" id="u" name="u" value="anonymous" size="30" /></td>
  }else{
    @ <td><input type="text" id="u" name="u" value="" size="30" /></td>
  }
  @ </tr>
  @ <tr>
  @  <td class="login_out_label">Password:</td>
  @   <td><input type="password" id="p" name="p" value="" size="30" /></td>
  @ </tr>
  if( g.zLogin==0 && (anonFlag || zGoto==0) ){
    zAnonPw = db_text(0, "SELECT pw FROM user"
                         " WHERE login='anonymous'"
                         "   AND cap!=''");
  }
  @ <tr>
  @   <td></td>
  @   <td><input type="submit" name="in" value="Login"
  @        onClick="chngAction(this.form)" /></td>
  @ </tr>
  @ </table>
  @ <script>
  @   gebi('u').focus()
  @   function chngAction(form){
  if( g.sslNotAvailable==0
   && strncmp(g.zBaseURL,"https:",6)!=0
   && db_get_boolean("https-login",0)
  ){
     char *zSSL = mprintf("https:%s", &g.zBaseURL[5]);
     @  if( form.u.value!="anonymous" ){
     @     form.action = "%h(zSSL)/login";
     @  }
  }
  @ }
  @ </script>
  @ <p>Pressing the Login button grants permission to store a cookie.</p>
  if( db_get_boolean("self-register", 0) ){
    @ <p>If you do not have an account, you can
    @ <a href="%R/register?g=%T(P("G"))">create one</a>.
  }
  if( zAnonPw ){
    unsigned int uSeed = captcha_seed();
    const char *zDecoded = captcha_decode(uSeed);
    int bAutoCaptcha = db_get_boolean("auto-captcha", 0);
    char *zCaptcha = captcha_render(zDecoded);

    @ <p><input type="hidden" name="cs" value="%u(uSeed)" />
    @ Visitors may enter <b>anonymous</b> as the user-ID with
    @ the 8-character hexadecimal password shown below:</p>
    @ <div class="captcha"><table class="captcha"><tr><td><pre>
    @ %h(zCaptcha)
    @ </pre></td></tr></table>
    if( bAutoCaptcha ) {
        @ <input type="button" value="Fill out captcha"
        @  onclick="gebi('u').value='anonymous'; gebi('p').value='%s(zDecoded)';" />
    }
    @ </div>
    free(zCaptcha);
  }
  @ </form>
  if( g.perm.Password ){
    @ <hr />
    @ <p>Change Password for user <b>%h(g.zLogin)</b>:</p>
    form_begin(0, "%R/login");
    @ <table>
    @ <tr><td class="login_out_label">Old Password:</td>
    @ <td><input type="password" name="p" size="30" /></td></tr>
    @ <tr><td class="login_out_label">New Password:</td>
    @ <td><input type="password" name="n1" size="30" /></td></tr>
    @ <tr><td class="login_out_label">Repeat New Password:</td>
    @ <td><input type="password" name="n2" size="30" /></td></tr>
    @ <tr><td></td>
    @ <td><input type="submit" value="Change Password" /></td></tr>
    @ </table>
    @ </form>
  }
  style_footer();
}

/*
** Attempt to find login credentials for user zLogin on a peer repository
** with project code zCode.  Transfer those credentials to the local
** repository.
**
** Return true if a transfer was made and false if not.
*/
static int login_transfer_credentials(
  const char *zLogin,          /* Login we are looking for */
  const char *zCode,           /* Project code of peer repository */
  const char *zHash,           /* HASH from login cookie HASH/CODE/LOGIN */
  const char *zRemoteAddr      /* Request comes from here */
){
  sqlite3 *pOther = 0;         /* The other repository */
  sqlite3_stmt *pStmt;         /* Query against the other repository */
  char *zSQL;                  /* SQL of the query against other repo */
  char *zOtherRepo;            /* Filename of the other repository */
  int rc;                      /* Result code from SQLite library functions */
  int nXfer = 0;               /* Number of credentials transferred */

  zOtherRepo = db_text(0,
       "SELECT value FROM config WHERE name='peer-repo-%q'",
       zCode
  );
  if( zOtherRepo==0 ) return 0;  /* No such peer repository */

  rc = sqlite3_open_v2(
       zOtherRepo, &pOther,
       SQLITE_OPEN_READWRITE | SQLITE_OPEN_CREATE,
       g.zVfsName
  );
  if( rc==SQLITE_OK ){
    sqlite3_create_function(pOther,"now",0,SQLITE_UTF8,0,db_now_function,0,0);
    sqlite3_create_function(pOther, "constant_time_cmp", 2, SQLITE_UTF8, 0,
                  constant_time_cmp_function, 0, 0);
    sqlite3_busy_timeout(pOther, 5000);
    zSQL = mprintf(
      "SELECT cexpire FROM user"
      " WHERE login=%Q"
      "   AND ipaddr=%Q"
      "   AND length(cap)>0"
      "   AND length(pw)>0"
      "   AND cexpire>julianday('now')"
      "   AND constant_time_cmp(cookie,%Q)=0",
      zLogin, zRemoteAddr, zHash
    );
    pStmt = 0;
    rc = sqlite3_prepare_v2(pOther, zSQL, -1, &pStmt, 0);
    if( rc==SQLITE_OK && sqlite3_step(pStmt)==SQLITE_ROW ){
      db_multi_exec(
        "UPDATE user SET cookie=%Q, ipaddr=%Q, cexpire=%.17g"
        " WHERE login=%Q",
        zHash, zRemoteAddr,
        sqlite3_column_double(pStmt, 0), zLogin
      );
      nXfer++;
    }
    sqlite3_finalize(pStmt);
  }
  sqlite3_close(pOther);
  fossil_free(zOtherRepo);
  return nXfer;
}

/*
** Return TRUE if zLogin is one of the special usernames
*/
int login_is_special(const char *zLogin){
  if( fossil_strcmp(zLogin, "anonymous")==0 ) return 1;
  if( fossil_strcmp(zLogin, "nobody")==0 ) return 1;
  if( fossil_strcmp(zLogin, "developer")==0 ) return 1;
  if( fossil_strcmp(zLogin, "reader")==0 ) return 1;
  return 0;
}

/*
** Lookup the uid for a non-built-in user with zLogin and zCookie and
** zRemoteAddr.  Return 0 if not found.
**
** Note that this only searches for logged-in entries with matching
** zCookie (db: user.cookie) and zRemoteAddr (db: user.ipaddr)
** entries.
*/
static int login_find_user(
  const char *zLogin,            /* User name */
  const char *zCookie,           /* Login cookie value */
  const char *zRemoteAddr        /* Abbreviated IP address for valid login */
){
  int uid;
  if( login_is_special(zLogin) ) return 0;
  uid = db_int(0,
    "SELECT uid FROM user"
    " WHERE login=%Q"
    "   AND ipaddr=%Q"
    "   AND cexpire>julianday('now')"
    "   AND length(cap)>0"
    "   AND length(pw)>0"
    "   AND constant_time_cmp(cookie,%Q)=0",
    zLogin, zRemoteAddr, zCookie
  );
  return uid;
}

/*
** Return true if it is appropriate to redirect login requests to HTTPS.
**
** Redirect to https is appropriate if all of the above are true:
**    (1) The redirect-to-https flag is set
**    (2) The current connection is http, not https or ssh
**    (3) The sslNotAvailable flag is clear
*/
int login_wants_https_redirect(void){
  if( g.sslNotAvailable ) return 0;
  if( db_get_boolean("redirect-to-https",0)==0 ) return 0;
  if( P("HTTPS")!=0 ) return 0;
  return 1;
}

/*
** This routine examines the login cookie to see if it exists and
** is valid.  If the login cookie checks out, it then sets global
** variables appropriately.
**
**    g.userUid      Database USER.UID value.  Might be -1 for "nobody"
**    g.zLogin       Database USER.LOGIN value.  NULL for user "nobody"
**    g.perm         Permissions granted to this user
**    g.anon         Permissions that would be available to anonymous
**    g.isHuman      True if the user is human, not a spider or robot
**
*/
void login_check_credentials(void){
  int uid = 0;                  /* User id */
  const char *zCookie;          /* Text of the login cookie */
  const char *zIpAddr;          /* Raw IP address of the requestor */
  char *zRemoteAddr;            /* Abbreviated IP address of the requestor */
  const char *zCap = 0;         /* Capability string */
  const char *zPublicPages = 0; /* GLOB patterns of public pages */
  const char *zLogin = 0;       /* Login user for credentials */

  /* Only run this check once.  */
  if( g.userUid!=0 ) return;

  sqlite3_create_function(g.db, "constant_time_cmp", 2, SQLITE_UTF8, 0,
                  constant_time_cmp_function, 0, 0);

  /* If the HTTP connection is coming over 127.0.0.1 and if
  ** local login is disabled and if we are using HTTP and not HTTPS,
  ** then there is no need to check user credentials.
  **
  ** This feature allows the "fossil ui" command to give the user
  ** full access rights without having to log in.
  */
  zRemoteAddr = ipPrefix(zIpAddr = PD("REMOTE_ADDR","nil"));
  if( ( fossil_strcmp(zIpAddr, "127.0.0.1")==0 ||
        (g.fSshClient & CGI_SSH_CLIENT)!=0 )
   && g.useLocalauth
   && db_get_int("localauth",0)==0
   && P("HTTPS")==0
  ){
    if( g.localOpen ) zLogin = db_lget("default-user",0);
    if( zLogin!=0 ){
      uid = db_int(0, "SELECT uid FROM user WHERE login=%Q", zLogin);
    }else{
      uid = db_int(0, "SELECT uid FROM user WHERE cap LIKE '%%s%%'");
    }
    g.zLogin = db_text("?", "SELECT login FROM user WHERE uid=%d", uid);
    zCap = "sx";
    g.noPswd = 1;
    g.isHuman = 1;
    sqlite3_snprintf(sizeof(g.zCsrfToken), g.zCsrfToken, "localhost");
  }

  /* Check the login cookie to see if it matches a known valid user.
  */
  if( uid==0 && (zCookie = P(login_cookie_name()))!=0 ){
    /* Parse the cookie value up into HASH/ARG/USER */
    char *zHash = fossil_strdup(zCookie);
    char *zArg = 0;
    char *zUser = 0;
    int i, c;
    for(i=0; (c = zHash[i])!=0; i++){
      if( c=='/' ){
        zHash[i++] = 0;
        if( zArg==0 ){
          zArg = &zHash[i];
        }else{
          zUser = &zHash[i];
          break;
        }
      }
    }
    if( zUser==0 ){
      /* Invalid cookie */
    }else if( fossil_strcmp(zUser, "anonymous")==0 ){
      /* Cookies of the form "HASH/TIME/anonymous".  The TIME must not be
      ** too old and the sha1 hash of TIME/IPADDR/SECRET must match HASH.
      ** SECRET is the "captcha-secret" value in the repository.
      */
      double rTime = atof(zArg);
      Blob b;
      blob_zero(&b);
      blob_appendf(&b, "%s/%s/%s",
                   zArg, zRemoteAddr, db_get("captcha-secret",""));
      sha1sum_blob(&b, &b);
      if( fossil_strcmp(zHash, blob_str(&b))==0 ){
        uid = db_int(0,
            "SELECT uid FROM user WHERE login='anonymous'"
            " AND length(cap)>0"
            " AND length(pw)>0"
            " AND %.17g+0.25>julianday('now')",
            rTime
        );
      }
      blob_reset(&b);
    }else{
      /* Cookies of the form "HASH/CODE/USER".  Search first in the
      ** local user table, then the user table for project CODE if we
      ** are part of a login-group.
      */
      uid = login_find_user(zUser, zHash, zRemoteAddr);
      if( uid==0 && login_transfer_credentials(zUser,zArg,zHash,zRemoteAddr) ){
        uid = login_find_user(zUser, zHash, zRemoteAddr);
        if( uid ) record_login_attempt(zUser, zIpAddr, 1);
      }
    }
    sqlite3_snprintf(sizeof(g.zCsrfToken), g.zCsrfToken, "%.10s", zHash);
  }

  /* If no user found and the REMOTE_USER environment variable is set,
  ** then accept the value of REMOTE_USER as the user.
  */
  if( uid==0 ){
    const char *zRemoteUser = P("REMOTE_USER");
    if( zRemoteUser && db_get_boolean("remote_user_ok",0) ){
      uid = db_int(0, "SELECT uid FROM user WHERE login=%Q"
                      " AND length(cap)>0 AND length(pw)>0", zRemoteUser);
    }
  }

  /* If no user found yet, try to log in as "nobody" */
  if( uid==0 ){
    uid = db_int(0, "SELECT uid FROM user WHERE login='nobody'");
    if( uid==0 ){
      /* If there is no user "nobody", then make one up - with no privileges */
      uid = -1;
      zCap = "";
    }
    sqlite3_snprintf(sizeof(g.zCsrfToken), g.zCsrfToken, "none");
  }

  /* At this point, we know that uid!=0.  Find the privileges associated
  ** with user uid.
  */
  assert( uid!=0 );
  if( zCap==0 ){
    Stmt s;
    db_prepare(&s, "SELECT login, cap FROM user WHERE uid=%d", uid);
    if( db_step(&s)==SQLITE_ROW ){
      g.zLogin = db_column_malloc(&s, 0);
      zCap = db_column_malloc(&s, 1);
    }
    db_finalize(&s);
    if( zCap==0 ){
      zCap = "";
    }
  }
  if( g.fHttpTrace && g.zLogin ){
    fprintf(stderr, "# login: [%s] with capabilities [%s]\n", g.zLogin, zCap);
  }

  /* Set the global variables recording the userid and login.  The
  ** "nobody" user is a special case in that g.zLogin==0.
  */
  g.userUid = uid;
  if( fossil_strcmp(g.zLogin,"nobody")==0 ){
    g.zLogin = 0;
  }
  g.isHuman = g.zLogin==0 ? isHuman(P("HTTP_USER_AGENT")) : 1;

  /* Set the capabilities */
  login_replace_capabilities(zCap, 0);
  login_set_anon_nobody_capabilities();

  /* The auto-hyperlink setting allows hyperlinks to be displayed for users
  ** who do not have the "h" permission as long as their UserAgent string
  ** makes it appear that they are human.  Check to see if auto-hyperlink is
  ** enabled for this repository and make appropriate adjustments to the
  ** permission flags if it is.
  */
  if( zCap[0]
   && !g.perm.Hyperlink
   && g.isHuman
   && db_get_boolean("auto-hyperlink",1)
  ){
    g.perm.Hyperlink = 1;
    g.javascriptHyperlink = 1;
  }

  /* If the public-pages glob pattern is defined and REQUEST_URI matches
  ** one of the globs in public-pages, then also add in all default-perms
  ** permissions.
  */
  zPublicPages = db_get("public-pages",0);
  if( zPublicPages!=0 ){
    Glob *pGlob = glob_create(zPublicPages);
    if( glob_match(pGlob, PD("REQUEST_URI","no-match")) ){
      login_set_capabilities(db_get("default-perms","u"), 0);
    }
    glob_free(pGlob);
  }
}

/*
** Memory of settings
*/
static int login_anon_once = 1;

/*
** Add to g.perm the default privileges of users "nobody" and/or "anonymous"
** as appropriate for the user g.zLogin.
**
** This routine also sets up g.anon to be either a copy of g.perm for
** all logged in uses, or the privileges that would be available to "anonymous"
** if g.zLogin==0 (meaning that the user is "nobody").
*/
void login_set_anon_nobody_capabilities(void){
  if( login_anon_once ){
    const char *zCap;
    /* All users get privileges from "nobody" */
    zCap = db_text("", "SELECT cap FROM user WHERE login = 'nobody'");
    login_set_capabilities(zCap, 0);
    zCap = db_text("", "SELECT cap FROM user WHERE login = 'anonymous'");
    if( g.zLogin && fossil_strcmp(g.zLogin, "nobody")!=0 ){
      /* All logged-in users inherit privileges from "anonymous" */
      login_set_capabilities(zCap, 0);
      g.anon = g.perm;
    }else{
      /* Record the privileges of anonymous in g.anon */
      g.anon = g.perm;
      login_set_capabilities(zCap, LOGIN_ANON);
    }
    login_anon_once = 0;
  }
}

/*
** Flags passed into the 2nd argument of login_set/replace_capabilities().
*/
#if INTERFACE
#define LOGIN_IGNORE_UV  0x01         /* Ignore "u" and "v" */
#define LOGIN_ANON       0x02         /* Use g.anon instead of g.perm */
#endif

/*
** Adds all capability flags in zCap to g.perm or g.anon.
*/
void login_set_capabilities(const char *zCap, unsigned flags){
  int i;
  FossilUserPerms *p = (flags & LOGIN_ANON) ? &g.anon : &g.perm;
  if(NULL==zCap){
    return;
  }
  for(i=0; zCap[i]; i++){
    switch( zCap[i] ){
<<<<<<< HEAD
      case 's':   p->Setup = 1;  /* Fall thru into Admin */
      case 'a':   p->Admin = p->RdTkt = p->WrTkt = p->Zip =
                           p->RdWiki = p->WrWiki = p->NewWiki =
                           p->ApndWiki = p->Hyperlink = p->Clone =
                           p->NewTkt = p->Password = p->RdAddr =
                           p->TktFmt = p->Attach = p->ApndTkt =
                           p->ModWiki = p->ModTkt = 1;
                           /* Fall thru into Read/Write */
      case 'i':   p->Read = p->Write = 1;                     break;
=======
      case 's':   p->Setup = 1; /* Fall thru into Admin */
      case 'a':   p->Admin = p->RdTkt = p->WrTkt = p->Zip =
                             p->RdWiki = p->WrWiki = p->NewWiki =
                             p->ApndWiki = p->Hyperlink = p->Clone =
                             p->NewTkt = p->Password = p->RdAddr =
                             p->TktFmt = p->Attach = p->ApndTkt =
                             p->ModWiki = p->ModTkt = p->Delete =
                             p->Private = 1;
                             /* Fall thru into Read/Write */
      case 'i':   p->Read = p->Write = 1;                      break;
>>>>>>> ab7508a2
      case 'o':   p->Read = 1;                                 break;
      case 'z':   p->Zip = 1;                                  break;

      case 'd':   p->Delete = 1;                               break;
      case 'h':   p->Hyperlink = 1;                            break;
      case 'g':   p->Clone = 1;                                break;
      case 'p':   p->Password = 1;                             break;

      case 'j':   p->RdWiki = 1;                               break;
<<<<<<< HEAD
      case 'k':   p->WrWiki = p->RdWiki = p->ApndWiki =1;    break;
=======
      case 'k':   p->WrWiki = p->RdWiki = p->ApndWiki =1;      break;
>>>>>>> ab7508a2
      case 'm':   p->ApndWiki = 1;                             break;
      case 'f':   p->NewWiki = 1;                              break;
      case 'l':   p->ModWiki = 1;                              break;

      case 'e':   p->RdAddr = 1;                               break;
      case 'r':   p->RdTkt = 1;                                break;
      case 'n':   p->NewTkt = 1;                               break;
      case 'w':   p->WrTkt = p->RdTkt = p->NewTkt =
                  p->ApndTkt = 1;                              break;
      case 'c':   p->ApndTkt = 1;                              break;
      case 'q':   p->ModTkt = 1;                               break;
      case 't':   p->TktFmt = 1;                               break;
      case 'b':   p->Attach = 1;                               break;
      case 'x':   p->Private = 1;                              break;

      /* The "u" privileges is a little different.  It recursively
      ** inherits all privileges of the user named "reader" */
      case 'u': {
        if( (flags & LOGIN_IGNORE_UV)==0 ){
          const char *zUser;
          zUser = db_text("", "SELECT cap FROM user WHERE login='reader'");
          login_set_capabilities(zUser, flags | LOGIN_IGNORE_UV);
        }
        break;
      }

      /* The "v" privileges is a little different.  It recursively
      ** inherits all privileges of the user named "developer" */
      case 'v': {
        if( (flags & LOGIN_IGNORE_UV)==0 ){
          const char *zDev;
          zDev = db_text("", "SELECT cap FROM user WHERE login='developer'");
          login_set_capabilities(zDev, flags | LOGIN_IGNORE_UV);
        }
        break;
      }
    }
  }
}

/*
** Zeroes out g.perm and calls login_set_capabilities(zCap,flags).
*/
void login_replace_capabilities(const char *zCap, unsigned flags){
  memset(&g.perm, 0, sizeof(g.perm));
  login_set_capabilities(zCap, flags);
  login_anon_once = 1;
}

/*
** If the current login lacks any of the capabilities listed in
** the input, then return 0.  If all capabilities are present, then
** return 1.
*/
int login_has_capability(const char *zCap, int nCap, u32 flgs){
  int i;
  int rc = 1;
  FossilUserPerms *p = (flgs & LOGIN_ANON) ? &g.anon : &g.perm;
  if( nCap<0 ) nCap = strlen(zCap);
  for(i=0; i<nCap && rc && zCap[i]; i++){
    switch( zCap[i] ){
      case 'a':  rc = p->Admin;     break;
      case 'b':  rc = p->Attach;    break;
      case 'c':  rc = p->ApndTkt;   break;
      case 'd':  rc = p->Delete;    break;
      case 'e':  rc = p->RdAddr;    break;
      case 'f':  rc = p->NewWiki;   break;
      case 'g':  rc = p->Clone;     break;
      case 'h':  rc = p->Hyperlink; break;
      case 'i':  rc = p->Write;     break;
      case 'j':  rc = p->RdWiki;    break;
      case 'k':  rc = p->WrWiki;    break;
      case 'l':  rc = p->ModWiki;   break;
      case 'm':  rc = p->ApndWiki;  break;
      case 'n':  rc = p->NewTkt;    break;
      case 'o':  rc = p->Read;      break;
      case 'p':  rc = p->Password;  break;
      case 'q':  rc = p->ModTkt;    break;
      case 'r':  rc = p->RdTkt;     break;
      case 's':  rc = p->Setup;     break;
      case 't':  rc = p->TktFmt;    break;
      /* case 'u': READER    */
      /* case 'v': DEVELOPER */
      case 'w':  rc = p->WrTkt;     break;
      case 'x':  rc = p->Private;   break;
      /* case 'y': */
      case 'z':  rc = p->Zip;       break;
<<<<<<< HEAD
      default:   rc = 0;             break;
=======
      default:   rc = 0;            break;
>>>>>>> ab7508a2
    }
  }
  return rc;
}

/*
** Change the login to zUser.
*/
void login_as_user(const char *zUser){
  char *zCap = "";   /* New capabilities */

  /* Turn off all capabilities from prior logins */
  memset( &g.perm, 0, sizeof(g.perm) );

  /* Set the global variables recording the userid and login.  The
  ** "nobody" user is a special case in that g.zLogin==0.
  */
  g.userUid = db_int(0, "SELECT uid FROM user WHERE login=%Q", zUser);
  if( g.userUid==0 ){
    zUser = 0;
    g.userUid = db_int(0, "SELECT uid FROM user WHERE login='nobody'");
  }
  if( g.userUid ){
    zCap = db_text("", "SELECT cap FROM user WHERE uid=%d", g.userUid);
  }
  if( fossil_strcmp(zUser,"nobody")==0 ) zUser = 0;
  g.zLogin = fossil_strdup(zUser);

  /* Set the capabilities */
  login_set_capabilities(zCap, 0);
  login_anon_once = 1;
  login_set_anon_nobody_capabilities();
}

/*
** Return true if the user is "nobody"
*/
int login_is_nobody(void){
  return g.zLogin==0 || g.zLogin[0]==0 || fossil_strcmp(g.zLogin,"nobody")==0;
}

/*
** Return the login name.  If no login name is specified, return "nobody".
*/
const char *login_name(void){
  return (g.zLogin && g.zLogin[0]) ? g.zLogin : "nobody";
}

/*
** Call this routine when the credential check fails.  It causes
** a redirect to the "login" page.
*/
void login_needed(int anonOk){
#ifdef FOSSIL_ENABLE_JSON
  if(g.json.isJsonMode){
    json_err( FSL_JSON_E_DENIED, NULL, 1 );
    fossil_exit(0);
    /* NOTREACHED */
    assert(0);
  }else
#endif /* FOSSIL_ENABLE_JSON */
  {
    const char *zUrl = PD("REQUEST_URI", "index");
    const char *zQS = P("QUERY_STRING");
    Blob redir;
    blob_init(&redir, 0, 0);
    if( login_wants_https_redirect() ){
      blob_appendf(&redir, "%s/login?g=%T", g.zHttpsURL, zUrl);
    }else{
      blob_appendf(&redir, "%R/login?g=%T", zUrl);
    }
    if( anonOk ) blob_append(&redir, "&anon", 5);
    if( zQS && zQS[0] ){
      blob_appendf(&redir, "&%s", zQS);
    }
    cgi_redirect(blob_str(&redir));
    /* NOTREACHED */
    assert(0);
  }
}

/*
** Call this routine if the user lacks g.perm.Hyperlink permission.  If
** the anonymous user has Hyperlink permission, then paint a mesage
** to inform the user that much more information is available by
** logging in as anonymous.
*/
void login_anonymous_available(void){
  if( !g.perm.Hyperlink && g.anon.Hyperlink ){
    const char *zUrl = PD("REQUEST_URI", "index");
    @ <p>Many <span class="disabled">hyperlinks are disabled.</span><br />
    @ Use <a href="%R/login?anon=1&amp;g=%T(zUrl)">anonymous login</a>
    @ to enable hyperlinks.</p>
  }
}

/*
** While rendering a form, call this routine to add the Anti-CSRF token
** as a hidden element of the form.
*/
void login_insert_csrf_secret(void){
  @ <input type="hidden" name="csrf" value="%s(g.zCsrfToken)" />
}

/*
** Before using the results of a form, first call this routine to verify
** that this Anti-CSRF token is present and is valid.  If the Anti-CSRF token
<<<<<<< HEAD
** is missing or is incorrect, that indicates a cross-site scripting attach
** so emits an error message and abort.
=======
** is missing or is incorrect, that indicates a cross-site scripting attack.
** If the event of an attack is detected, an error message is generated and
** all further processing is aborted.
>>>>>>> ab7508a2
*/
void login_verify_csrf_secret(void){
  if( g.okCsrf ) return;
  if( fossil_strcmp(P("csrf"), g.zCsrfToken)==0 ){
    g.okCsrf = 1;
    return;
  }
  fossil_fatal("Cross-site request forgery attempt");
}

/*
** WEBPAGE: register
**
** Page to allow users to self-register.  The "self-register" setting
** must be enabled for this page to operate.
*/
void register_page(void){
  const char *zUsername, *zPasswd, *zConfirm, *zContact, *zCS, *zPw, *zCap;
  unsigned int uSeed;
  const char *zDecoded;
  char *zCaptcha;
  if( !db_get_boolean("self-register", 0) ){
    style_header("Registration not possible");
    @ <p>This project does not allow user self-registration. Please contact the
    @ project administrator to obtain an account.</p>
    style_footer();
    return;
  }

  style_header("Register");
  zUsername = P("u");
  zPasswd = P("p");
  zConfirm = P("cp");
  zContact = P("c");
  zCap = P("cap");
  zCS = P("cs"); /* Captcha Secret */

  /* Try to make any sense from user input. */
  if( P("new") ){
    if( zCS==0 ) fossil_redirect_home();  /* Forged request */
    zPw = captcha_decode((unsigned int)atoi(zCS));
    if( !(zUsername && zPasswd && zConfirm && zContact) ){
      @ <p><span class="loginError">
      @ All fields are obligatory.
      @ </span></p>
    }else if( strlen(zPasswd) < 6){
      @ <p><span class="loginError">
      @ Password too weak.
      @ </span></p>
    }else if( fossil_strcmp(zPasswd,zConfirm)!=0 ){
      @ <p><span class="loginError">
      @ The two copies of your new passwords do not match.
      @ </span></p>
    }else if( fossil_stricmp(zPw, zCap)!=0 ){
      @ <p><span class="loginError">
      @ Captcha text invalid.
      @ </span></p>
    }else{
      /* This almost is stupid copy-paste of code from user.c:user_cmd(). */
      Blob passwd, login, caps, contact;

      blob_init(&login, zUsername, -1);
      blob_init(&contact, zContact, -1);
      blob_init(&caps, db_get("default-perms", "u"), -1);
      blob_init(&passwd, zPasswd, -1);

      if( db_exists("SELECT 1 FROM user WHERE login=%B", &login) ){
        /* Here lies the reason I don't use zErrMsg - it would not substitute
         * this %s(zUsername), or at least I don't know how to force it to.*/
        @ <p><span class="loginError">
        @ %s(zUsername) already exists.
        @ </span></p>
      }else{
        char *zPw = sha1_shared_secret(blob_str(&passwd), blob_str(&login), 0);
        int uid;
        db_multi_exec(
            "INSERT INTO user(login,pw,cap,info,mtime)"
            "VALUES(%B,%Q,%B,%B,strftime('%%s','now'))",
            &login, zPw, &caps, &contact
            );
        free(zPw);

        /* The user is registered, now just log him in. */
        uid = db_int(0, "SELECT uid FROM user WHERE login=%Q", zUsername);
        login_set_user_cookie( zUsername, uid, NULL );
        redirect_to_g();

      }
    }
  }

  /* Prepare the captcha. */
  uSeed = captcha_seed();
  zDecoded = captcha_decode(uSeed);
  zCaptcha = captcha_render(zDecoded);

  /* Print out the registration form. */
  form_begin(0, "%R/register");
  if( P("g") ){
    @ <input type="hidden" name="g" value="%h(P("g"))" />
  }
  @ <p><input type="hidden" name="cs" value="%u(uSeed)" />
  @ <table class="login_out">
  @ <tr>
  @   <td class="login_out_label" align="right">User ID:</td>
  @   <td><input type="text" id="u" name="u" value="" size="30" /></td>
  @ </tr>
  @ <tr>
  @   <td class="login_out_label" align="right">Password:</td>
  @   <td><input type="password" id="p" name="p" value="" size="30" /></td>
  @ </tr>
  @ <tr>
  @   <td class="login_out_label" align="right">Confirm password:</td>
  @   <td><input type="password" id="cp" name="cp" value="" size="30" /></td>
  @ </tr>
  @ <tr>
  @   <td class="login_out_label" align="right">Contact info:</td>
  @   <td><input type="text" id="c" name="c" value="" size="30" /></td>
  @ </tr>
  @ <tr>
  @   <td class="login_out_label" align="right">Captcha text (below):</td>
  @   <td><input type="text" id="cap" name="cap" value="" size="30" /></td>
  @ </tr>
  @ <tr><td></td>
  @ <td><input type="submit" name="new" value="Register" /></td></tr>
  @ </table>
  @ <div class="captcha"><table class="captcha"><tr><td><pre>
  @ %h(zCaptcha)
  @ </pre></td></tr></table></div>
  @ </form>
  style_footer();

  free(zCaptcha);
}

/*
** Run SQL on the repository database for every repository in our
** login group.  The SQL is run in a separate database connection.
**
** Any members of the login group whose repository database file
** cannot be found is silently removed from the group.
**
** Error messages accumulate and are returned in *pzErrorMsg.  The
** memory used to hold these messages should be freed using
** fossil_free() if one desired to avoid a memory leak.  The
** zPrefix and zSuffix strings surround each error message.
**
** Return the number of errors.
*/
int login_group_sql(
  const char *zSql,        /* The SQL to run */
  const char *zPrefix,     /* Prefix to each error message */
  const char *zSuffix,     /* Suffix to each error message */
  char **pzErrorMsg        /* Write error message here, if not NULL */
){
  sqlite3 *pPeer;          /* Connection to another database */
  int nErr = 0;            /* Number of errors seen so far */
  int rc;                  /* Result code from subroutine calls */
  char *zErr;              /* SQLite error text */
  char *zSelfCode;         /* Project code for ourself */
  Blob err;                /* Accumulate errors here */
  Stmt q;                  /* Query of all peer-* entries in CONFIG */

  if( zPrefix==0 ) zPrefix = "";
  if( zSuffix==0 ) zSuffix = "";
  if( pzErrorMsg ) *pzErrorMsg = 0;
  zSelfCode = abbreviated_project_code(db_get("project-code", "x"));
  blob_zero(&err);
  db_prepare(&q,
    "SELECT name, value FROM config"
    " WHERE name GLOB 'peer-repo-*'"
    "   AND name <> 'peer-repo-%q'"
    " ORDER BY +value",
    zSelfCode
  );
  while( db_step(&q)==SQLITE_ROW ){
    const char *zRepoName = db_column_text(&q, 1);
    if( file_size(zRepoName)<0 ){
      /* Silently remove non-existent repositories from the login group. */
      const char *zLabel = db_column_text(&q, 0);
      db_multi_exec(
         "DELETE FROM config WHERE name GLOB 'peer-*-%q'",
         &zLabel[10]
      );
      continue;
    }
    rc = sqlite3_open_v2(
         zRepoName, &pPeer,
         SQLITE_OPEN_READWRITE,
         g.zVfsName
    );
    if( rc!=SQLITE_OK ){
      blob_appendf(&err, "%s%s: %s%s", zPrefix, zRepoName,
                   sqlite3_errmsg(pPeer), zSuffix);
      nErr++;
      sqlite3_close(pPeer);
      continue;
    }
    sqlite3_create_function(pPeer, "shared_secret", 3, SQLITE_UTF8,
                            0, sha1_shared_secret_sql_function, 0, 0);
    sqlite3_create_function(pPeer, "now", 0,SQLITE_UTF8,0,db_now_function,0,0);
    sqlite3_busy_timeout(pPeer, 5000);
    zErr = 0;
    rc = sqlite3_exec(pPeer, zSql, 0, 0, &zErr);
    if( zErr ){
      blob_appendf(&err, "%s%s: %s%s", zPrefix, zRepoName, zErr, zSuffix);
      sqlite3_free(zErr);
      nErr++;
    }else if( rc!=SQLITE_OK ){
      blob_appendf(&err, "%s%s: %s%s", zPrefix, zRepoName,
                   sqlite3_errmsg(pPeer), zSuffix);
      nErr++;
    }
    sqlite3_close(pPeer);
  }
  db_finalize(&q);
  if( pzErrorMsg && blob_size(&err)>0 ){
    *pzErrorMsg = fossil_strdup(blob_str(&err));
  }
  blob_reset(&err);
  fossil_free(zSelfCode);
  return nErr;
}

/*
** Attempt to join a login-group.
**
** If problems arise, leave an error message in *pzErrMsg.
*/
void login_group_join(
  const char *zRepo,         /* Repository file in the login group */
  const char *zLogin,        /* Login name for the other repo */
  const char *zPassword,     /* Password to prove we are authorized to join */
  const char *zNewName,      /* Name of new login group if making a new one */
  char **pzErrMsg            /* Leave an error message here */
){
  Blob fullName;             /* Blob for finding full pathnames */
  sqlite3 *pOther;           /* The other repository */
  int rc;                    /* Return code from sqlite3 functions */
  char *zOtherProjCode;      /* Project code for pOther */
  char *zPwHash;             /* Password hash on pOther */
  char *zSelfRepo;           /* Name of our repository */
  char *zSelfLabel;          /* Project-name for our repository */
  char *zSelfProjCode;       /* Our project-code */
  char *zSql;                /* SQL to run on all peers */
  const char *zSelf;         /* The ATTACH name of our repository */

  *pzErrMsg = 0;   /* Default to no errors */
  zSelf = db_name("repository");

  /* Get the full pathname of the other repository */
  file_canonical_name(zRepo, &fullName, 0);
  zRepo = fossil_strdup(blob_str(&fullName));
  blob_reset(&fullName);

  /* Get the full pathname for our repository.  Also the project code
  ** and project name for ourself. */
  file_canonical_name(g.zRepositoryName, &fullName, 0);
  zSelfRepo = fossil_strdup(blob_str(&fullName));
  blob_reset(&fullName);
  zSelfProjCode = db_get("project-code", "unknown");
  zSelfLabel = db_get("project-name", 0);
  if( zSelfLabel==0 ){
    zSelfLabel = zSelfProjCode;
  }

  /* Make sure we are not trying to join ourselves */
  if( fossil_strcmp(zRepo, zSelfRepo)==0 ){
    *pzErrMsg = mprintf("The \"other\" repository is the same as this one.");
    return;
  }

  /* Make sure the other repository is a valid Fossil database */
  if( file_size(zRepo)<0 ){
    *pzErrMsg = mprintf("repository file \"%s\" does not exist", zRepo);
    return;
  }
  rc = sqlite3_open_v2(
       zRepo, &pOther,
       SQLITE_OPEN_READWRITE | SQLITE_OPEN_CREATE,
       g.zVfsName
  );
  if( rc!=SQLITE_OK ){
    *pzErrMsg = fossil_strdup(sqlite3_errmsg(pOther));
  }else{
    rc = sqlite3_exec(pOther, "SELECT count(*) FROM user", 0, 0, pzErrMsg);
  }
  sqlite3_close(pOther);
  if( rc ) return;

  /* Attach the other repository.  Make sure the username/password is
  ** valid and has Setup permission.
  */
  db_attach(zRepo, "other");
  zOtherProjCode = db_text("x", "SELECT value FROM other.config"
                                " WHERE name='project-code'");
  zPwHash = sha1_shared_secret(zPassword, zLogin, zOtherProjCode);
  if( !db_exists(
    "SELECT 1 FROM other.user"
    " WHERE login=%Q AND cap GLOB '*s*'"
    "   AND (pw=%Q OR pw=%Q)",
    zLogin, zPassword, zPwHash)
  ){
    db_detach("other");
    *pzErrMsg = "The supplied username/password does not correspond to a"
                " user Setup permission on the other repository.";
    return;
  }

  /* Create all the necessary CONFIG table entries on both the
  ** other repository and on our own repository.
  */
  zSelfProjCode = abbreviated_project_code(zSelfProjCode);
  zOtherProjCode = abbreviated_project_code(zOtherProjCode);
  db_begin_transaction();
  db_multi_exec(
    "DELETE FROM \"%w\".config WHERE name GLOB 'peer-*';"
    "INSERT INTO \"%w\".config(name,value) VALUES('peer-repo-%q',%Q);"
    "INSERT INTO \"%w\".config(name,value) "
    "  SELECT 'peer-name-%q', value FROM other.config"
    "   WHERE name='project-name';",
    zSelf,
    zSelf, zOtherProjCode, zRepo,
    zSelf, zOtherProjCode
  );
  db_multi_exec(
    "INSERT OR IGNORE INTO other.config(name,value)"
    " VALUES('login-group-name',%Q);"
    "INSERT OR IGNORE INTO other.config(name,value)"
    " VALUES('login-group-code',lower(hex(randomblob(8))));",
    zNewName
  );
  db_multi_exec(
    "REPLACE INTO \"%w\".config(name,value)"
    "  SELECT name, value FROM other.config"
    "   WHERE name GLOB 'peer-*' OR name GLOB 'login-group-*'",
    zSelf
  );
  db_end_transaction(0);
  db_multi_exec("DETACH other");

  /* Propagate the changes to all other members of the login-group */
  zSql = mprintf(
    "BEGIN;"
    "REPLACE INTO config(name,value,mtime) VALUES('peer-name-%q',%Q,now());"
    "REPLACE INTO config(name,value,mtime) VALUES('peer-repo-%q',%Q,now());"
    "COMMIT;",
    zSelfProjCode, zSelfLabel, zSelfProjCode, zSelfRepo
  );
  login_group_sql(zSql, "<li> ", "</li>", pzErrMsg);
  fossil_free(zSql);
}

/*
** Leave the login group that we are currently part of.
*/
void login_group_leave(char **pzErrMsg){
  char *zProjCode;
  char *zSql;

  *pzErrMsg = 0;
  zProjCode = abbreviated_project_code(db_get("project-code","x"));
  zSql = mprintf(
    "DELETE FROM config WHERE name GLOB 'peer-*-%q';"
    "DELETE FROM config"
    " WHERE name='login-group-name'"
    "   AND (SELECT count(*) FROM config WHERE name GLOB 'peer-*')==0;",
    zProjCode
  );
  fossil_free(zProjCode);
  login_group_sql(zSql, "<li> ", "</li>", pzErrMsg);
  fossil_free(zSql);
  db_multi_exec(
    "DELETE FROM config "
    " WHERE name GLOB 'peer-*'"
    "    OR name GLOB 'login-group-*';"
  );
}<|MERGE_RESOLUTION|>--- conflicted
+++ resolved
@@ -1077,17 +1077,6 @@
   }
   for(i=0; zCap[i]; i++){
     switch( zCap[i] ){
-<<<<<<< HEAD
-      case 's':   p->Setup = 1;  /* Fall thru into Admin */
-      case 'a':   p->Admin = p->RdTkt = p->WrTkt = p->Zip =
-                           p->RdWiki = p->WrWiki = p->NewWiki =
-                           p->ApndWiki = p->Hyperlink = p->Clone =
-                           p->NewTkt = p->Password = p->RdAddr =
-                           p->TktFmt = p->Attach = p->ApndTkt =
-                           p->ModWiki = p->ModTkt = 1;
-                           /* Fall thru into Read/Write */
-      case 'i':   p->Read = p->Write = 1;                     break;
-=======
       case 's':   p->Setup = 1; /* Fall thru into Admin */
       case 'a':   p->Admin = p->RdTkt = p->WrTkt = p->Zip =
                              p->RdWiki = p->WrWiki = p->NewWiki =
@@ -1098,7 +1087,6 @@
                              p->Private = 1;
                              /* Fall thru into Read/Write */
       case 'i':   p->Read = p->Write = 1;                      break;
->>>>>>> ab7508a2
       case 'o':   p->Read = 1;                                 break;
       case 'z':   p->Zip = 1;                                  break;
 
@@ -1108,11 +1096,7 @@
       case 'p':   p->Password = 1;                             break;
 
       case 'j':   p->RdWiki = 1;                               break;
-<<<<<<< HEAD
-      case 'k':   p->WrWiki = p->RdWiki = p->ApndWiki =1;    break;
-=======
       case 'k':   p->WrWiki = p->RdWiki = p->ApndWiki =1;      break;
->>>>>>> ab7508a2
       case 'm':   p->ApndWiki = 1;                             break;
       case 'f':   p->NewWiki = 1;                              break;
       case 'l':   p->ModWiki = 1;                              break;
@@ -1200,11 +1184,7 @@
       case 'x':  rc = p->Private;   break;
       /* case 'y': */
       case 'z':  rc = p->Zip;       break;
-<<<<<<< HEAD
-      default:   rc = 0;             break;
-=======
       default:   rc = 0;            break;
->>>>>>> ab7508a2
     }
   }
   return rc;
@@ -1312,14 +1292,9 @@
 /*
 ** Before using the results of a form, first call this routine to verify
 ** that this Anti-CSRF token is present and is valid.  If the Anti-CSRF token
-<<<<<<< HEAD
-** is missing or is incorrect, that indicates a cross-site scripting attach
-** so emits an error message and abort.
-=======
 ** is missing or is incorrect, that indicates a cross-site scripting attack.
 ** If the event of an attack is detected, an error message is generated and
 ** all further processing is aborted.
->>>>>>> ab7508a2
 */
 void login_verify_csrf_secret(void){
   if( g.okCsrf ) return;
