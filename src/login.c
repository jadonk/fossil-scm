--- conflicted
+++ resolved
@@ -434,19 +434,7 @@
   if( zUsername!=0 && zPasswd!=0 && zPasswd[0]!=0 ){
     /* Attempting to log in as a user other than anonymous.
     */
-<<<<<<< HEAD
     uid = login_search_uid(zUsername, zPasswd);
-=======
-    zSha1Pw = sha1_shared_secret(zPasswd, zUsername, 0);
-    uid = db_int(0,
-        "SELECT uid FROM user"
-        " WHERE login=%Q"
-        "   AND length(cap)>0 AND length(pw)>0"
-        "   AND login NOT IN ('anonymous','nobody','developer','reader')"
-        "   AND (constant_time_cmp(pw,%Q)=0 OR constant_time_cmp(pw,%Q)=0)",
-        zUsername, zSha1Pw, zPasswd
-    );
->>>>>>> 833e85cf
     if( uid<=0 ){
       sleep(1);
       zErrMsg = 
