#!/usr/bin/tclsh
#
# Run this Tcl script to generate the various makefiles for a variety
# of platforms.  Files generated include:
#
#     src/main.mk           # makefile for all unix systems
#     win/Makefile.mingw    # makefile for mingw on windows
#     win/Makefile.*        # makefiles for other windows compilers
#
# Run this script while in the "src" subdirectory.  Like this:
#
#      tclsh makemake.tcl
#
# Add new source files by listing the files (without their .c suffix)
# in the "src" variable.  Add new resource files to the "extra_files"
# variable.  There are other variables that you can alter, down to
# the "STOP HERE" comment.  The stuff below "STOP HERE" should rarely need
# to change.
#
#############################################################################

# Basenames of all source files that get preprocessed using
# "translate" and "makeheaders".  To add new C-language source files to the
# project, simply add the basename to this list and rerun this script.
#
# Set the separate extra_files variable further down for how to add non-C
# files, such as string and BLOB resources.
#
set src {
  add
  alerts
  allrepo
  attach
  backoffice
  bag
  bisect
  blob
  branch
  browse
  builtin
  bundle
  cache
  capabilities
  captcha
  cgi
  checkin
  checkout
  clearsign
  clone
  comformat
  configure
  content
  cookies
  db
  delta
  deltacmd
  deltafunc
  descendants
  diff
  diffcmd
  dispatch
  doc
  encode
  etag
  event
  export
  file
  finfo
  foci
  forum
  fshell
  fusefs
  glob
  graph
  gzip
  hname
  http
  http_socket
  http_transport
  import
  info
  json
  json_artifact
  json_branch
  json_config
  json_diff
  json_dir
  json_finfo
  json_login
  json_query
  json_report
  json_status
  json_tag
  json_timeline
  json_user
  json_wiki
  leaf
  loadctrl
  login
  lookslike
  main
  manifest
  markdown
  markdown_html
  md5
  merge
  merge3
  moderate
  name
  path
  piechart
  pivot
  popen
  pqueue
  printf
  publish
  purge
  rebuild
  regexp
  repolist
  report
  rss
  schema
  search
  security_audit
  setup
  setupuser
  sha1
  sha1hard
  sha3
  shun
  sitemap
  skins
  smtp
  sqlcmd
  stash
  stat
  statrep
  style
  sync
  tag
  tar
  th_main
  timeline
  tkt
  tktsetup
  undo
  unicode
  unversioned
  update
  url
  user
  utf8
  util
  verify
  vfile
  webmail
  wiki
  wikiformat
  winfile
  winhttp
  wysiwyg
  xfer
  xfersetup
  zip
  http_ssl
}

# Additional resource files that get built into the executable.
#
set extra_files {
  diff.tcl
  markdown.md
  wiki.wiki
  *.js
  ../skins/*/*.txt
}

# Options used to compile the included SQLite library.
#
set SQLITE_OPTIONS {
  -DNDEBUG=1
  -DSQLITE_THREADSAFE=0
  -DSQLITE_DEFAULT_MEMSTATUS=0
  -DSQLITE_DEFAULT_WAL_SYNCHRONOUS=1
  -DSQLITE_LIKE_DOESNT_MATCH_BLOBS
  -DSQLITE_OMIT_DECLTYPE
  -DSQLITE_OMIT_DEPRECATED
  -DSQLITE_OMIT_GET_TABLE
  -DSQLITE_OMIT_PROGRESS_CALLBACK
  -DSQLITE_OMIT_SHARED_CACHE
  -DSQLITE_OMIT_LOAD_EXTENSION
  -DSQLITE_MAX_EXPR_DEPTH=0
  -DSQLITE_USE_ALLOCA
  -DSQLITE_ENABLE_LOCKING_STYLE=0
  -DSQLITE_DEFAULT_FILE_FORMAT=4
  -DSQLITE_ENABLE_EXPLAIN_COMMENTS
  -DSQLITE_ENABLE_FTS4
  -DSQLITE_ENABLE_DBSTAT_VTAB
  -DSQLITE_ENABLE_JSON1
  -DSQLITE_ENABLE_FTS5
  -DSQLITE_ENABLE_STMTVTAB
  -DSQLITE_HAVE_ZLIB
  -DSQLITE_INTROSPECTION_PRAGMAS
  -DSQLITE_ENABLE_DBPAGE_VTAB
}
#lappend SQLITE_OPTIONS -DSQLITE_ENABLE_FTS3=1
#lappend SQLITE_OPTIONS -DSQLITE_ENABLE_STAT4
#lappend SQLITE_OPTIONS -DSQLITE_WIN32_NO_ANSI
#lappend SQLITE_OPTIONS -DSQLITE_WINNT_MAX_PATH_CHARS=4096

# Options used to compile the included SQLite shell.
#
set SHELL_OPTIONS [concat $SQLITE_OPTIONS {
  -Dmain=sqlite3_shell
  -DSQLITE_SHELL_IS_UTF8=1
  -DSQLITE_OMIT_LOAD_EXTENSION=1
  -DUSE_SYSTEM_SQLITE=$(USE_SYSTEM_SQLITE)
  -DSQLITE_SHELL_DBNAME_PROC=sqlcmd_get_dbname
  -DSQLITE_SHELL_INIT_PROC=sqlcmd_init_proc
}]

# miniz (libz drop-in alternative) precompiler flags.
#
set MINIZ_OPTIONS {
  -DMINIZ_NO_STDIO
  -DMINIZ_NO_TIME
  -DMINIZ_NO_ARCHIVE_APIS
}

# Options used to compile the included SQLite shell on Windows.
#
set SHELL_WIN32_OPTIONS $SHELL_OPTIONS
lappend SHELL_WIN32_OPTIONS -Daccess=file_access
lappend SHELL_WIN32_OPTIONS -Dsystem=fossil_system
lappend SHELL_WIN32_OPTIONS -Dgetenv=fossil_getenv
lappend SHELL_WIN32_OPTIONS -Dfopen=fossil_fopen

# STOP HERE.
# Unless the build procedures changes, you should not have to edit anything
# below this line.
#############################################################################

# Name of the final application
#
set name fossil

# The "writeln" command sends output to the target makefile.
#
proc writeln {args} {
  global output_file
  if {[lindex $args 0]=="-nonewline"} {
    puts -nonewline $output_file [lindex $args 1]
  } else {
    puts $output_file [lindex $args 0]
  }
}

# Expand any wildcards in "extra_files"
set new_extra_files {}
foreach file $extra_files {
  foreach x [glob -nocomplain $file] {
    lappend new_extra_files $x
  }
}
set extra_files $new_extra_files

##############################################################################
##############################################################################
##############################################################################
# Start by generating the "main.mk" makefile used for all unix systems.
#
puts "building main.mk"
set output_file [open main.mk w]
fconfigure $output_file -translation binary

writeln {#
##############################################################################
# WARNING: DO NOT EDIT, AUTOMATICALLY GENERATED FILE (SEE "src/makemake.tcl")
##############################################################################
#
# This file is automatically generated.  Instead of editing this
# file, edit "makemake.tcl" then run "tclsh makemake.tcl"
# to regenerate this file.
#
# This file is included by primary Makefile.
#

XBCC = $(BCC) $(BCCFLAGS)
XTCC = $(TCC) -I. -I$(SRCDIR) -I$(OBJDIR) $(TCCFLAGS)

TESTFLAGS := -quiet
}
writeln -nonewline "SRC ="
foreach s [lsort $src] {
  writeln -nonewline " \\\n  \$(SRCDIR)/$s.c"
}
writeln "\n"
writeln -nonewline "EXTRA_FILES ="
foreach s [lsort $extra_files] {
  writeln -nonewline " \\\n  \$(SRCDIR)/$s"
}
writeln "\n"
writeln -nonewline "TRANS_SRC ="
foreach s [lsort $src] {
  writeln -nonewline " \\\n  \$(OBJDIR)/${s}_.c"
}
writeln "\n"
writeln -nonewline "OBJ ="
foreach s [lsort $src] {
  writeln -nonewline " \\\n \$(OBJDIR)/$s.o"
}
writeln "\n"
writeln "APPNAME = $name\$(E)"
writeln "\n"

writeln [string map [list \
    <<<SQLITE_OPTIONS>>> [join $SQLITE_OPTIONS " \\\n                 "] \
    <<<SHELL_OPTIONS>>> [join $SHELL_OPTIONS " \\\n                "] \
    <<<MINIZ_OPTIONS>>> [join $MINIZ_OPTIONS " \\\n                "]] {
all:	$(OBJDIR) $(APPNAME)

install:	$(APPNAME)
	mkdir -p $(INSTALLDIR)
	cp $(APPNAME) $(INSTALLDIR)

codecheck:	$(TRANS_SRC) $(OBJDIR)/codecheck1
	$(OBJDIR)/codecheck1 $(TRANS_SRC)

$(OBJDIR):
	-mkdir $(OBJDIR)

$(OBJDIR)/translate:	$(SRCDIR)/translate.c
	$(XBCC) -o $(OBJDIR)/translate $(SRCDIR)/translate.c

$(OBJDIR)/makeheaders:	$(SRCDIR)/makeheaders.c
	$(XBCC) -o $(OBJDIR)/makeheaders $(SRCDIR)/makeheaders.c

$(OBJDIR)/mkindex:	$(SRCDIR)/mkindex.c
	$(XBCC) -o $(OBJDIR)/mkindex $(SRCDIR)/mkindex.c

$(OBJDIR)/mkbuiltin:	$(SRCDIR)/mkbuiltin.c
	$(XBCC) -o $(OBJDIR)/mkbuiltin $(SRCDIR)/mkbuiltin.c

$(OBJDIR)/mkversion:	$(SRCDIR)/mkversion.c
	$(XBCC) -o $(OBJDIR)/mkversion $(SRCDIR)/mkversion.c

$(OBJDIR)/mkcss:	$(SRCDIR)/mkcss.c
	$(XBCC) -o $(OBJDIR)/mkcss $(SRCDIR)/mkcss.c

$(OBJDIR)/codecheck1:	$(SRCDIR)/codecheck1.c
	$(XBCC) -o $(OBJDIR)/codecheck1 $(SRCDIR)/codecheck1.c

# Run the test suite.
# Other flags that can be included in TESTFLAGS are:
#
#  -halt     Stop testing after the first failed test
#  -keep     Keep the temporary workspace for debugging
#  -prot     Write a detailed log of the tests to the file ./prot
#  -verbose  Include even more details in the output
#  -quiet    Hide most output from the terminal
#  -strict   Treat known bugs as failures
#
# TESTFLAGS can also include names of specific test files to limit
# the run to just those test cases.
#
test:	$(OBJDIR) $(APPNAME)
	$(TCLSH) $(SRCDIR)/../test/tester.tcl $(APPNAME) $(TESTFLAGS)

$(OBJDIR)/VERSION.h:	$(SRCDIR)/../manifest.uuid $(SRCDIR)/../manifest $(SRCDIR)/../VERSION $(OBJDIR)/mkversion
	$(OBJDIR)/mkversion $(SRCDIR)/../manifest.uuid \
		$(SRCDIR)/../manifest \
		$(SRCDIR)/../VERSION >$(OBJDIR)/VERSION.h

$(OBJDIR)/default_css.h:	$(SRCDIR)/default_css.txt $(OBJDIR)/mkcss
	$(OBJDIR)/mkcss $(SRCDIR)/default_css.txt $(OBJDIR)/default_css.h

# Setup the options used to compile the included SQLite library.
SQLITE_OPTIONS = <<<SQLITE_OPTIONS>>>

# Setup the options used to compile the included SQLite shell.
SHELL_OPTIONS = <<<SHELL_OPTIONS>>>

# Setup the options used to compile the included miniz library.
MINIZ_OPTIONS = <<<MINIZ_OPTIONS>>>

# The USE_SYSTEM_SQLITE variable may be undefined, set to 0, or set
# to 1. If it is set to 1, then there is no need to build or link
# the sqlite3.o object. Instead, the system SQLite will be linked
# using -lsqlite3.
SQLITE3_OBJ.0 = $(OBJDIR)/sqlite3.o
SQLITE3_OBJ.1 =
SQLITE3_OBJ.  = $(SQLITE3_OBJ.0)

# The FOSSIL_ENABLE_MINIZ variable may be undefined, set to 0, or
# set to 1.  If it is set to 1, the miniz library included in the
# source tree should be used; otherwise, it should not.
MINIZ_OBJ.0 =
MINIZ_OBJ.1 = $(OBJDIR)/miniz.o
MINIZ_OBJ.  = $(MINIZ_OBJ.0)

# The USE_LINENOISE variable may be undefined, set to 0, or set
# to 1. If it is set to 0, then there is no need to build or link
# the linenoise.o object.
LINENOISE_DEF.0 =
LINENOISE_DEF.1 = -DHAVE_LINENOISE
LINENOISE_DEF.  = $(LINENOISE_DEF.0)
LINENOISE_OBJ.0 =
LINENOISE_OBJ.1 = $(OBJDIR)/linenoise.o
LINENOISE_OBJ.  = $(LINENOISE_OBJ.0)

# The USE_SEE variable may be undefined, 0 or 1.  If undefined or
# 0, ordinary SQLite is used.  If 1, then sqlite3-see.c (not part of
# the source tree) is used and extra flags are provided to enable
# the SQLite Encryption Extension.
SQLITE3_SRC.0 = sqlite3.c
SQLITE3_SRC.1 = sqlite3-see.c
SQLITE3_SRC. = sqlite3.c
SQLITE3_SRC = $(SRCDIR)/$(SQLITE3_SRC.$(USE_SEE))
SQLITE3_SHELL_SRC.0 = shell.c
SQLITE3_SHELL_SRC.1 = shell-see.c
SQLITE3_SHELL_SRC. = shell.c
SQLITE3_SHELL_SRC = $(SRCDIR)/$(SQLITE3_SHELL_SRC.$(USE_SEE))
SEE_FLAGS.0 =
SEE_FLAGS.1 = -DSQLITE_HAS_CODEC -DSQLITE_SHELL_DBKEY_PROC=fossil_key
SEE_FLAGS. =
SEE_FLAGS = $(SEE_FLAGS.$(USE_SEE))
}]

writeln [string map [list <<<NEXT_LINE>>> \\] {
EXTRAOBJ = <<<NEXT_LINE>>>
 $(SQLITE3_OBJ.$(USE_SYSTEM_SQLITE)) <<<NEXT_LINE>>>
 $(MINIZ_OBJ.$(FOSSIL_ENABLE_MINIZ)) <<<NEXT_LINE>>>
 $(LINENOISE_OBJ.$(USE_LINENOISE)) <<<NEXT_LINE>>>
 $(OBJDIR)/shell.o <<<NEXT_LINE>>>
 $(OBJDIR)/th.o <<<NEXT_LINE>>>
 $(OBJDIR)/th_lang.o <<<NEXT_LINE>>>
 $(OBJDIR)/th_tcl.o <<<NEXT_LINE>>>
 $(OBJDIR)/cson_amalgamation.o
}]

writeln {
$(APPNAME):	$(OBJDIR)/headers $(OBJDIR)/codecheck1 $(OBJ) $(EXTRAOBJ)
	$(OBJDIR)/codecheck1 $(TRANS_SRC)
	$(TCC) -o $(APPNAME) $(OBJ) $(EXTRAOBJ) $(LIB)

# This rule prevents make from using its default rules to try build
# an executable named "manifest" out of the file named "manifest.c"
#
$(SRCDIR)/../manifest:
	# noop

clean:
	-rm -rf $(OBJDIR)/* $(APPNAME)

}

set mhargs {}
foreach s [lsort $src] {
  append mhargs "\$(OBJDIR)/${s}_.c:\$(OBJDIR)/$s.h <<<NEXT_LINE>>>"
  set extra_h($s) { }
}
append mhargs "\$(SRCDIR)/sqlite3.h <<<NEXT_LINE>>>"
append mhargs "\$(SRCDIR)/th.h <<<NEXT_LINE>>>"
#append mhargs "\$(SRCDIR)/cson_amalgamation.h <<<NEXT_LINE>>>"
append mhargs "\$(OBJDIR)/VERSION.h "
set mhargs [string map [list <<<NEXT_LINE>>> \\\n\t] $mhargs]
writeln "\$(OBJDIR)/page_index.h: \$(TRANS_SRC) \$(OBJDIR)/mkindex"
writeln "\t\$(OBJDIR)/mkindex \$(TRANS_SRC) >\$@\n"

writeln "\$(OBJDIR)/builtin_data.h: \$(OBJDIR)/mkbuiltin \$(EXTRA_FILES)"
writeln "\t\$(OBJDIR)/mkbuiltin --prefix \$(SRCDIR)/ \$(EXTRA_FILES) >\$@\n"

writeln "\$(OBJDIR)/headers:\t\$(OBJDIR)/page_index.h \$(OBJDIR)/builtin_data.h \$(OBJDIR)/default_css.h \$(OBJDIR)/makeheaders \$(OBJDIR)/VERSION.h"
writeln "\t\$(OBJDIR)/makeheaders $mhargs"
writeln "\ttouch \$(OBJDIR)/headers"
writeln "\$(OBJDIR)/headers: Makefile"
writeln "\$(OBJDIR)/json.o \$(OBJDIR)/json_artifact.o \$(OBJDIR)/json_branch.o \$(OBJDIR)/json_config.o \$(OBJDIR)/json_diff.o \$(OBJDIR)/json_dir.o \$(OBJDIR)/json_finfo.o \$(OBJDIR)/json_login.o \$(OBJDIR)/json_query.o \$(OBJDIR)/json_report.o \$(OBJDIR)/json_status.o \$(OBJDIR)/json_tag.o \$(OBJDIR)/json_timeline.o \$(OBJDIR)/json_user.o \$(OBJDIR)/json_wiki.o : \$(SRCDIR)/json_detail.h"
writeln "Makefile:"
set extra_h(dispatch) " \$(OBJDIR)/page_index.h "
set extra_h(builtin) " \$(OBJDIR)/builtin_data.h "
set extra_h(style) " \$(OBJDIR)/default_css.h "

foreach s [lsort $src] {
  writeln "\$(OBJDIR)/${s}_.c:\t\$(SRCDIR)/$s.c \$(OBJDIR)/translate"
  writeln "\t\$(OBJDIR)/translate \$(SRCDIR)/$s.c >\$@\n"
  writeln "\$(OBJDIR)/$s.o:\t\$(OBJDIR)/${s}_.c \$(OBJDIR)/$s.h$extra_h($s)\$(SRCDIR)/config.h"
  writeln "\t\$(XTCC) -o \$(OBJDIR)/$s.o -c \$(OBJDIR)/${s}_.c\n"
  writeln "\$(OBJDIR)/$s.h:\t\$(OBJDIR)/headers\n"
}

writeln "\$(OBJDIR)/sqlite3.o:\t\$(SQLITE3_SRC)"
writeln "\t\$(XTCC) \$(SQLITE_OPTIONS) \$(SQLITE_CFLAGS) \$(SEE_FLAGS) \\"
writeln "\t\t-c \$(SQLITE3_SRC) -o \$@"

writeln "\$(OBJDIR)/shell.o:\t\$(SQLITE3_SHELL_SRC) \$(SRCDIR)/sqlite3.h"
writeln "\t\$(XTCC) \$(SHELL_OPTIONS) \$(SHELL_CFLAGS) \$(SEE_FLAGS) \$(LINENOISE_DEF.\$(USE_LINENOISE)) -c \$(SQLITE3_SHELL_SRC) -o \$@\n"

writeln "\$(OBJDIR)/linenoise.o:\t\$(SRCDIR)/linenoise.c \$(SRCDIR)/linenoise.h"
writeln "\t\$(XTCC) -c \$(SRCDIR)/linenoise.c -o \$@\n"

writeln "\$(OBJDIR)/th.o:\t\$(SRCDIR)/th.c"
writeln "\t\$(XTCC) -c \$(SRCDIR)/th.c -o \$@\n"

writeln "\$(OBJDIR)/th_lang.o:\t\$(SRCDIR)/th_lang.c"
writeln "\t\$(XTCC) -c \$(SRCDIR)/th_lang.c -o \$@\n"

writeln "\$(OBJDIR)/th_tcl.o:\t\$(SRCDIR)/th_tcl.c"
writeln "\t\$(XTCC) -c \$(SRCDIR)/th_tcl.c -o \$@\n"

writeln {
$(OBJDIR)/miniz.o:	$(SRCDIR)/miniz.c
	$(XTCC) $(MINIZ_OPTIONS) -c $(SRCDIR)/miniz.c -o $@

$(OBJDIR)/cson_amalgamation.o: $(SRCDIR)/cson_amalgamation.c
	$(XTCC) -c $(SRCDIR)/cson_amalgamation.c -o $@

#
# The list of all the targets that do not correspond to real files. This stops
# 'make' from getting confused when someone makes an error in a rule.
#

.PHONY: all install test clean
}

close $output_file
#
# End of the main.mk output
##############################################################################
##############################################################################
##############################################################################
# Begin win/Makefile.mingw output
#
puts "building ../win/Makefile.mingw"
set output_file [open ../win/Makefile.mingw w]
fconfigure $output_file -translation binary

writeln {#!/usr/bin/make
#
##############################################################################
# WARNING: DO NOT EDIT, AUTOMATICALLY GENERATED FILE (SEE "src/makemake.tcl")
##############################################################################
#
# This file is automatically generated.  Instead of editing this
# file, edit "makemake.tcl" then run "tclsh makemake.tcl"
# to regenerate this file.
#
# This is a makefile for use on Cygwin/Darwin/FreeBSD/Linux/Windows using
# MinGW or MinGW-w64.
#
# Some of the special options which can be passed to make
#   USE_WINDOWS=1    if building under a windows command prompt
#   X64=1            if using an unprefixed 64-bit mingw compiler
#

#### Select one of MinGW, MinGW-w64 (32-bit) or MinGW-w64 (64-bit) compilers.
#    By default, this is an empty string (i.e. use the native compiler).
#
PREFIX =
# PREFIX = mingw32-
# PREFIX = i686-pc-mingw32-
# PREFIX = i686-w64-mingw32-
# PREFIX = x86_64-w64-mingw32-

#### The toplevel directory of the source tree.  Fossil can be built
#    in a directory that is separate from the source tree.  Just change
#    the following to point from the build directory to the src/ folder.
#
SRCDIR = src

#### The directory into which object code files should be written.
#
OBJDIR = wbld

#### C compiler for use in building executables that will run on
#    the platform that is doing the build.  This is used to compile
#    code-generator programs as part of the build process.  See TCC
#    and TCCEXE below for the C compiler for building the finished
#    binary.
#
BCCEXE = gcc

#### C Compiler and options for use in building executables that
#    will run on the platform that is doing the build.  This is used
#    to compile code-generator programs as part of the build process.
#    See TCC below for the C compiler for building the finished binary.
#
BCC = $(BCCEXE)

#### Enable compiling with debug symbols (much larger binary)
#
# FOSSIL_ENABLE_SYMBOLS = 1

#### Enable JSON (http://www.json.org) support using "cson"
#
# FOSSIL_ENABLE_JSON = 1

#### Enable HTTPS support via OpenSSL (links to libssl and libcrypto)
#
# FOSSIL_ENABLE_SSL = 1

#### Automatically build OpenSSL when building Fossil (causes rebuild
#    issues when building incrementally).
#
# FOSSIL_BUILD_SSL = 1

#### Enable relative paths in external diff/gdiff
#
# FOSSIL_ENABLE_EXEC_REL_PATHS = 1

#### Enable legacy treatment of mv/rm (skip checkout files)
#
FOSSIL_ENABLE_LEGACY_MV_RM = 1

#### Enable TH1 scripts in embedded documentation files
#
# FOSSIL_ENABLE_TH1_DOCS = 1

#### Enable hooks for commands and web pages via TH1
#
# FOSSIL_ENABLE_TH1_HOOKS = 1

#### Enable scripting support via Tcl/Tk
#
# FOSSIL_ENABLE_TCL = 1

#### Load Tcl using the stubs library mechanism
#
# FOSSIL_ENABLE_TCL_STUBS = 1

#### Load Tcl using the private stubs mechanism
#
# FOSSIL_ENABLE_TCL_PRIVATE_STUBS = 1

#### Use 'system' SQLite
#
# USE_SYSTEM_SQLITE = 1

#### Use POSIX memory APIs from "sys/mman.h"
#
# USE_MMAN_H = 1

#### Use the SQLite Encryption Extension
#
# USE_SEE = 1

#### Use the miniz compression library
#
# FOSSIL_ENABLE_MINIZ = 1

#### Use the Tcl source directory instead of the install directory?
#    This is useful when Tcl has been compiled statically with MinGW.
#
FOSSIL_TCL_SOURCE = 1

#### Check if the workaround for the MinGW command line handling needs to
#    be enabled by default.  This check may be somewhat fragile due to the
#    use of "findstring".
#
ifndef MINGW_IS_32BIT_ONLY
ifeq (,$(findstring w64-mingw32,$(PREFIX)))
MINGW_IS_32BIT_ONLY = 1
endif
endif

#### The directories where the zlib include and library files are located.
#
ZINCDIR = $(SRCDIR)/../compat/zlib
ZLIBDIR = $(SRCDIR)/../compat/zlib

#### Make an attempt to detect if Fossil is being built for the x64 processor
#    architecture.  This check may be somewhat fragile due to "findstring".
#
ifndef X64
ifneq (,$(findstring x86_64-w64-mingw32,$(PREFIX)))
X64 = 1
endif
endif

#### Determine if the optimized assembly routines provided with zlib should be
#    used, taking into account whether zlib is actually enabled and the target
#    processor architecture.
#
ifndef X64
SSLCONFIG = mingw
ifndef FOSSIL_ENABLE_MINIZ
ZLIBCONFIG = LOC="-DASMV -DASMINF" OBJA="inffas86.o match.o"
ZLIBTARGETS = $(ZLIBDIR)/inffas86.o $(ZLIBDIR)/match.o
else
ZLIBCONFIG =
ZLIBTARGETS =
endif
else
SSLCONFIG = mingw64
ZLIBCONFIG =
ZLIBTARGETS =
endif

#### Disable creation of the OpenSSL shared libraries.  Also, disable support
#    for SSLv3 (i.e. thereby forcing the use of TLS).
#
SSLCONFIG += no-ssl3 no-weak-ssl-ciphers no-shared

#### When using zlib, make sure that OpenSSL is configured to use the zlib
#    that Fossil knows about (i.e. the one within the source tree).
#
ifndef FOSSIL_ENABLE_MINIZ
SSLCONFIG +=  --with-zlib-lib=$(PWD)/$(ZLIBDIR) --with-zlib-include=$(PWD)/$(ZLIBDIR) zlib
endif

#### The directories where the OpenSSL include and library files are located.
#    The recommended usage here is to use the Sysinternals junction tool
#    to create a hard link between an "openssl-1.x" sub-directory of the
#    Fossil source code directory and the target OpenSSL source directory.
#
<<<<<<< HEAD
OPENSSLDIR = $(SRCDIR)/../compat/openssl-1.1.1a
=======
OPENSSLDIR = $(SRCDIR)/../compat/openssl-1.0.2r
>>>>>>> 019b6a36
OPENSSLINCDIR = $(OPENSSLDIR)/include
OPENSSLLIBDIR = $(OPENSSLDIR)

#### Either the directory where the Tcl library is installed or the Tcl
#    source code directory resides (depending on the value of the macro
#    FOSSIL_TCL_SOURCE).  If this points to the Tcl install directory,
#    this directory must have "include" and "lib" sub-directories.  If
#    this points to the Tcl source code directory, this directory must
#    have "generic" and "win" sub-directories.  The recommended usage
#    here is to use the Sysinternals junction tool to create a hard
#    link between a "tcl-8.x" sub-directory of the Fossil source code
#    directory and the target Tcl directory.  This removes the need to
#    hard-code the necessary paths in this Makefile.
#
TCLDIR = $(SRCDIR)/../compat/tcl-8.6

#### The Tcl source code directory.  This defaults to the same value as
#    TCLDIR macro (above), which may not be correct.  This value will
#    only be used if the FOSSIL_TCL_SOURCE macro is defined.
#
TCLSRCDIR = $(TCLDIR)

#### The Tcl include and library directories.  These values will only be
#    used if the FOSSIL_TCL_SOURCE macro is not defined.
#
TCLINCDIR = $(TCLDIR)/include
TCLLIBDIR = $(TCLDIR)/lib

#### Tcl: Which Tcl library do we want to use (8.4, 8.5, 8.6, etc)?
#
ifdef FOSSIL_ENABLE_TCL_STUBS
ifndef FOSSIL_ENABLE_TCL_PRIVATE_STUBS
LIBTCL = -ltclstub86
endif
TCLTARGET = libtclstub86.a
else
LIBTCL = -ltcl86
TCLTARGET = binaries
endif

#### C compiler for use in building executables that will run on the
#    target platform.  This is usually the same as BCCEXE, unless you
#    are cross-compiling.  This C compiler builds the finished binary
#    for fossil.  See BCC and BCCEXE above for the C compiler for
#    building intermediate code-generator tools.
#
TCCEXE = gcc

#### C compiler and options for use in building executables that will
#    run on the target platform.  This is usually the almost the same
#    as BCC, unless you are cross-compiling.  This C compiler builds
#    the finished binary for fossil.  The BCC compiler above is used
#    for building intermediate code-generator tools.
#
TCC = $(PREFIX)$(TCCEXE) -Wall -Wdeclaration-after-statement

#### Add the necessary command line options to build with debugging
#    symbols, if enabled.
#
ifdef FOSSIL_ENABLE_SYMBOLS
TCC += -g
else
TCC += -Os
endif

#### When not using the miniz compression library, zlib is required.
#
ifndef FOSSIL_ENABLE_MINIZ
TCC += -L$(ZLIBDIR) -I$(ZINCDIR)
endif

#### Compile resources for use in building executables that will run
#    on the target platform.
#
RCC = $(PREFIX)windres -I$(SRCDIR)

ifndef FOSSIL_ENABLE_MINIZ
RCC += -I$(ZINCDIR)
endif

# With HTTPS support
ifdef FOSSIL_ENABLE_SSL
TCC += -L$(OPENSSLLIBDIR) -I$(OPENSSLINCDIR)
RCC += -I$(OPENSSLINCDIR)
endif

# With Tcl support
ifdef FOSSIL_ENABLE_TCL
ifdef FOSSIL_TCL_SOURCE
TCC += -L$(TCLSRCDIR)/win -I$(TCLSRCDIR)/generic -I$(TCLSRCDIR)/win
RCC += -I$(TCLSRCDIR)/generic -I$(TCLSRCDIR)/win
else
TCC += -L$(TCLLIBDIR) -I$(TCLINCDIR)
RCC += -I$(TCLINCDIR)
endif
endif

# With miniz (i.e. instead of zlib)
ifdef FOSSIL_ENABLE_MINIZ
TCC += -DFOSSIL_ENABLE_MINIZ=1
RCC += -DFOSSIL_ENABLE_MINIZ=1
endif

# With MinGW command line handling workaround
ifdef MINGW_IS_32BIT_ONLY
TCC += -DBROKEN_MINGW_CMDLINE=1
RCC += -DBROKEN_MINGW_CMDLINE=1
endif

# With HTTPS support
ifdef FOSSIL_ENABLE_SSL
TCC += -DFOSSIL_ENABLE_SSL=1
RCC += -DFOSSIL_ENABLE_SSL=1
endif

# With relative paths in external diff/gdiff
ifdef FOSSIL_ENABLE_EXEC_REL_PATHS
TCC += -DFOSSIL_ENABLE_EXEC_REL_PATHS=1
RCC += -DFOSSIL_ENABLE_EXEC_REL_PATHS=1
endif

# With legacy treatment of mv/rm
ifdef FOSSIL_ENABLE_LEGACY_MV_RM
TCC += -DFOSSIL_ENABLE_LEGACY_MV_RM=1
RCC += -DFOSSIL_ENABLE_LEGACY_MV_RM=1
endif

# With TH1 embedded docs support
ifdef FOSSIL_ENABLE_TH1_DOCS
TCC += -DFOSSIL_ENABLE_TH1_DOCS=1
RCC += -DFOSSIL_ENABLE_TH1_DOCS=1
endif

# With TH1 hook support
ifdef FOSSIL_ENABLE_TH1_HOOKS
TCC += -DFOSSIL_ENABLE_TH1_HOOKS=1
RCC += -DFOSSIL_ENABLE_TH1_HOOKS=1
endif

# With Tcl support
ifdef FOSSIL_ENABLE_TCL
TCC += -DFOSSIL_ENABLE_TCL=1
RCC += -DFOSSIL_ENABLE_TCL=1
# Either statically linked or via stubs
ifdef FOSSIL_ENABLE_TCL_STUBS
TCC += -DFOSSIL_ENABLE_TCL_STUBS=1 -DUSE_TCL_STUBS
RCC += -DFOSSIL_ENABLE_TCL_STUBS=1 -DUSE_TCL_STUBS
ifdef FOSSIL_ENABLE_TCL_PRIVATE_STUBS
TCC += -DFOSSIL_ENABLE_TCL_PRIVATE_STUBS=1
RCC += -DFOSSIL_ENABLE_TCL_PRIVATE_STUBS=1
endif
else
TCC += -DSTATIC_BUILD
RCC += -DSTATIC_BUILD
endif
endif

# With JSON support
ifdef FOSSIL_ENABLE_JSON
TCC += -DFOSSIL_ENABLE_JSON=1
RCC += -DFOSSIL_ENABLE_JSON=1
endif

# With "sys/mman.h" support
ifdef USE_MMAN_H
TCC += -DUSE_MMAN_H=1
RCC += -DUSE_MMAN_H=1
endif

# With SQLite Encryption Extension support
ifdef USE_SEE
TCC += -DUSE_SEE=1
RCC += -DUSE_SEE=1
endif

#### The option -static has no effect on MinGW(-w64), only dynamic
#    executables can be built when linking with MSVCRT.  OpenSSL
#    (optional) and zlib (required) however are always linked in
#    statically.  Therefore, the FOSSIL_DYNAMIC_BUILD option does
#    not really apply to MinGW (i.e. since ALL external libraries
#    are NOT linked dynamically).
#
# LIB = -static

#### MinGW: If available, use the Unicode capable runtime startup code.
#
ifndef MINGW_IS_32BIT_ONLY
LIB += -municode
endif

#### SQLite: If enabled, use the system SQLite library.
#
ifdef USE_SYSTEM_SQLITE
LIB += -lsqlite3
endif

#### OpenSSL: Add the necessary libraries required, if enabled.
#
ifdef FOSSIL_ENABLE_SSL
LIB += -lssl -lcrypto -lgdi32 -lcrypt32
endif

#### Tcl: Add the necessary libraries required, if enabled.
#
ifdef FOSSIL_ENABLE_TCL
LIB += $(LIBTCL)
endif

#### Extra arguments for linking the finished binary.  Fossil needs
#    to link against the Z-Lib compression library.  There are no
#    other mandatory dependencies.
#
LIB += -lmingwex

#### When not using the miniz compression library, zlib is required.
#
ifndef FOSSIL_ENABLE_MINIZ
LIB += -lz
endif

#### These libraries MUST appear in the same order as they do for Tcl
#    or linking with it will not work (exact reason unknown).
#
ifdef FOSSIL_ENABLE_TCL
ifdef FOSSIL_ENABLE_TCL_STUBS
LIB += -lkernel32 -lws2_32
else
LIB += -lnetapi32 -lkernel32 -luser32 -ladvapi32 -lws2_32
endif
else
LIB += -lkernel32 -lws2_32
endif

#### Library required for DNS lookups.
#
LIB += -ldnsapi

#### Tcl shell for use in running the fossil test suite.  This is only
#    used for testing.
#
TCLSH = tclsh

#### Nullsoft installer MakeNSIS location
#
MAKENSIS = "$(PROGRAMFILES)\NSIS\MakeNSIS.exe"

#### Inno Setup executable location
#
INNOSETUP = "$(PROGRAMFILES)\Inno Setup 5\ISCC.exe"

#### Include a configuration file that can override any one of these settings.
#
-include config.w32

# STOP HERE
# You should not need to change anything below this line
#--------------------------------------------------------
XBCC = $(BCC) $(CFLAGS)
XTCC = $(TCC) $(CFLAGS) -I. -I$(SRCDIR)
}
writeln -nonewline "SRC ="
foreach s [lsort $src] {
  writeln -nonewline " \\\n  \$(SRCDIR)/$s.c"
}
writeln "\n"
writeln -nonewline "EXTRA_FILES ="
foreach s [lsort $extra_files] {
  writeln -nonewline " \\\n  \$(SRCDIR)/$s"
}
writeln "\n"
writeln -nonewline "TRANS_SRC ="
foreach s [lsort $src] {
  writeln -nonewline " \\\n  \$(OBJDIR)/${s}_.c"
}
writeln "\n"
writeln -nonewline "OBJ ="
foreach s [lsort $src] {
  writeln -nonewline " \\\n \$(OBJDIR)/$s.o"
}
writeln "\n"
writeln "APPNAME    = ${name}.exe"
writeln "APPTARGETS ="
writeln {
#### If the USE_WINDOWS variable exists, it is assumed that we are building
#    inside of a Windows-style shell; otherwise, it is assumed that we are
#    building inside of a Unix-style shell.  Note that the "move" command is
#    broken when attempting to use it from the Windows shell via MinGW make
#    because the SHELL variable is only used for certain commands that are
#    recognized internally by make.
#
ifdef USE_WINDOWS
TRANSLATE   = $(subst /,\,$(OBJDIR)/translate.exe)
MAKEHEADERS = $(subst /,\,$(OBJDIR)/makeheaders.exe)
MKINDEX     = $(subst /,\,$(OBJDIR)/mkindex.exe)
MKBUILTIN   = $(subst /,\,$(OBJDIR)/mkbuiltin.exe)
MKVERSION   = $(subst /,\,$(OBJDIR)/mkversion.exe)
MKCSS       = $(subst /,\,$(OBJDIR)/mkcss.exe)
CODECHECK1  = $(subst /,\,$(OBJDIR)/codecheck1.exe)
CAT         = type
CP          = copy
GREP        = find
MV          = copy
RM          = del /Q
MKDIR       = -mkdir
RMDIR       = rmdir /S /Q
else
TRANSLATE   = $(OBJDIR)/translate.exe
MAKEHEADERS = $(OBJDIR)/makeheaders.exe
MKINDEX     = $(OBJDIR)/mkindex.exe
MKBUILTIN   = $(OBJDIR)/mkbuiltin.exe
MKVERSION   = $(OBJDIR)/mkversion.exe
MKCSS       = $(OBJDIR)/mkcss.exe
CODECHECK1  = $(OBJDIR)/codecheck1.exe
CAT         = cat
CP          = cp
GREP        = grep
MV          = mv
RM          = rm -f
MKDIR       = -mkdir -p
RMDIR       = rm -rf
endif}

writeln {
all:	$(OBJDIR) $(APPNAME)

$(OBJDIR)/fossil.o:	$(SRCDIR)/../win/fossil.rc $(OBJDIR)/VERSION.h $(OBJDIR)/default_css.h
ifdef USE_WINDOWS
	$(CAT) $(subst /,\,$(SRCDIR)\miniz.c) | $(GREP) "define MZ_VERSION" > $(subst /,\,$(OBJDIR)\minizver.h)
	$(CP) $(subst /,\,$(SRCDIR)\..\win\fossil.rc) $(subst /,\,$(OBJDIR))
	$(CP) $(subst /,\,$(SRCDIR)\..\win\fossil.ico) $(subst /,\,$(OBJDIR))
	$(CP) $(subst /,\,$(SRCDIR)\..\win\fossil.exe.manifest) $(subst /,\,$(OBJDIR))
else
	$(CAT) $(SRCDIR)/miniz.c | $(GREP) "define MZ_VERSION" > $(OBJDIR)/minizver.h
	$(CP) $(SRCDIR)/../win/fossil.rc $(OBJDIR)
	$(CP) $(SRCDIR)/../win/fossil.ico $(OBJDIR)
	$(CP) $(SRCDIR)/../win/fossil.exe.manifest $(OBJDIR)
endif
	$(RCC) $(OBJDIR)/fossil.rc -o $(OBJDIR)/fossil.o

install:	$(OBJDIR) $(APPNAME)
ifdef USE_WINDOWS
	$(MKDIR) $(subst /,\,$(INSTALLDIR))
	$(CP) $(subst /,\,$(APPNAME)) $(subst /,\,$(INSTALLDIR))
else
	$(MKDIR) $(INSTALLDIR)
	$(CP) $(APPNAME) $(INSTALLDIR)
endif

$(OBJDIR):
ifdef USE_WINDOWS
	$(MKDIR) $(subst /,\,$(OBJDIR))
else
	$(MKDIR) $(OBJDIR)
endif

$(TRANSLATE):	$(SRCDIR)/translate.c
	$(XBCC) -o $@ $(SRCDIR)/translate.c

$(MAKEHEADERS):	$(SRCDIR)/makeheaders.c
	$(XBCC) -o $@ $(SRCDIR)/makeheaders.c

$(MKINDEX):	$(SRCDIR)/mkindex.c
	$(XBCC) -o $@ $(SRCDIR)/mkindex.c

$(MKBUILTIN):	$(SRCDIR)/mkbuiltin.c
	$(XBCC) -o $@ $(SRCDIR)/mkbuiltin.c

$(MKVERSION): $(SRCDIR)/mkversion.c
	$(XBCC) -o $@ $(SRCDIR)/mkversion.c

$(MKCSS): $(SRCDIR)/mkcss.c
	$(XBCC) -o $@ $(SRCDIR)/mkcss.c

$(CODECHECK1):	$(SRCDIR)/codecheck1.c
	$(XBCC) -o $@ $(SRCDIR)/codecheck1.c

# WARNING. DANGER. Running the test suite modifies the repository the
# build is done from, i.e. the checkout belongs to. Do not sync/push
# the repository after running the tests.
test:	$(OBJDIR) $(APPNAME)
	$(TCLSH) $(SRCDIR)/../test/tester.tcl $(APPNAME)

$(OBJDIR)/VERSION.h:	$(SRCDIR)/../manifest.uuid $(SRCDIR)/../manifest $(MKVERSION)
	$(MKVERSION) $(SRCDIR)/../manifest.uuid $(SRCDIR)/../manifest $(SRCDIR)/../VERSION >$@

$(OBJDIR)/default_css.h:	$(SRCDIR)/default_css.txt $(MKCSS)
	$(MKCSS) $(SRCDIR)/default_css.txt $@

# The USE_SYSTEM_SQLITE variable may be undefined, set to 0, or set
# to 1. If it is set to 1, then there is no need to build or link
# the sqlite3.o object. Instead, the system SQLite will be linked
# using -lsqlite3.
SQLITE3_OBJ.0 = $(OBJDIR)/sqlite3.o
SQLITE3_OBJ.1 =
SQLITE3_OBJ.  = $(SQLITE3_OBJ.0)

# The FOSSIL_ENABLE_MINIZ variable may be undefined, set to 0, or
# set to 1.  If it is set to 1, the miniz library included in the
# source tree should be used; otherwise, it should not.
MINIZ_OBJ.0 =
MINIZ_OBJ.1 = $(OBJDIR)/miniz.o
MINIZ_OBJ.  = $(MINIZ_OBJ.0)

# The USE_SEE variable may be undefined, 0 or 1.  If undefined or
# 0, ordinary SQLite is used.  If 1, then sqlite3-see.c (not part of
# the source tree) is used and extra flags are provided to enable
# the SQLite Encryption Extension.
SQLITE3_SRC.0 = sqlite3.c
SQLITE3_SRC.1 = sqlite3-see.c
SQLITE3_SRC. = sqlite3.c
SQLITE3_SRC = $(SRCDIR)/$(SQLITE3_SRC.$(USE_SEE))
SQLITE3_SHELL_SRC.0 = shell.c
SQLITE3_SHELL_SRC.1 = shell-see.c
SQLITE3_SHELL_SRC. = shell.c
SQLITE3_SHELL_SRC = $(SRCDIR)/$(SQLITE3_SHELL_SRC.$(USE_SEE))
SEE_FLAGS.0 =
SEE_FLAGS.1 = -DSQLITE_HAS_CODEC -DSQLITE_SHELL_DBKEY_PROC=fossil_key
SEE_FLAGS. =
SEE_FLAGS = $(SEE_FLAGS.$(USE_SEE))
}

writeln [string map [list <<<NEXT_LINE>>> \\] {
EXTRAOBJ = <<<NEXT_LINE>>>
 $(SQLITE3_OBJ.$(USE_SYSTEM_SQLITE)) <<<NEXT_LINE>>>
 $(MINIZ_OBJ.$(FOSSIL_ENABLE_MINIZ)) <<<NEXT_LINE>>>
 $(OBJDIR)/shell.o <<<NEXT_LINE>>>
 $(OBJDIR)/th.o <<<NEXT_LINE>>>
 $(OBJDIR)/th_lang.o <<<NEXT_LINE>>>
 $(OBJDIR)/th_tcl.o <<<NEXT_LINE>>>
 $(OBJDIR)/cson_amalgamation.o
}]

writeln {
$(ZLIBDIR)/inffas86.o:
	$(TCC) -c -o $@ -DASMINF -I$(ZLIBDIR) -O3 $(ZLIBDIR)/contrib/inflate86/inffas86.c

$(ZLIBDIR)/match.o:
	$(TCC) -c -o $@ -DASMV $(ZLIBDIR)/contrib/asm686/match.S

zlib:	$(ZLIBTARGETS)
	$(MAKE) -C $(ZLIBDIR) PREFIX=$(PREFIX) CC=$(PREFIX)$(TCCEXE) $(ZLIBCONFIG) -f win32/Makefile.gcc libz.a

clean-zlib:
	$(MAKE) -C $(ZLIBDIR) PREFIX=$(PREFIX) CC=$(PREFIX)$(TCCEXE) -f win32/Makefile.gcc clean

ifdef FOSSIL_ENABLE_MINIZ
BLDTARGETS =
else
BLDTARGETS = zlib
endif

openssl:	$(BLDTARGETS)
	cd $(OPENSSLLIBDIR);./Configure --cross-compile-prefix=$(PREFIX) $(SSLCONFIG)
	$(MAKE) -C $(OPENSSLLIBDIR) PREFIX=$(PREFIX) CC=$(PREFIX)$(TCCEXE) build_libs

clean-openssl:
	$(MAKE) -C $(OPENSSLLIBDIR) PREFIX=$(PREFIX) CC=$(PREFIX)$(TCCEXE) clean

tcl:
	cd $(TCLSRCDIR)/win;./configure
	$(MAKE) -C $(TCLSRCDIR)/win PREFIX=$(PREFIX) CC=$(PREFIX)$(TCCEXE) $(TCLTARGET)

clean-tcl:
	$(MAKE) -C $(TCLSRCDIR)/win PREFIX=$(PREFIX) CC=$(PREFIX)$(TCCEXE) distclean

APPTARGETS += $(BLDTARGETS)

ifdef FOSSIL_BUILD_SSL
APPTARGETS += openssl
endif

$(APPNAME):	$(APPTARGETS) $(OBJDIR)/headers $(CODECHECK1) $(OBJ) $(EXTRAOBJ) $(OBJDIR)/fossil.o
	$(CODECHECK1) $(TRANS_SRC)
	$(TCC) -o $@ $(OBJ) $(EXTRAOBJ) $(OBJDIR)/fossil.o $(LIB)

# This rule prevents make from using its default rules to try build
# an executable named "manifest" out of the file named "manifest.c"
#
$(SRCDIR)/../manifest:
	# noop

clean:
ifdef USE_WINDOWS
	$(RM) $(subst /,\,$(APPNAME))
	$(RMDIR) $(subst /,\,$(OBJDIR))
else
	$(RM) $(APPNAME)
	$(RMDIR) $(OBJDIR)
endif

setup: $(OBJDIR) $(APPNAME)
	$(MAKENSIS) ./setup/fossil.nsi

innosetup: $(OBJDIR) $(APPNAME)
	$(INNOSETUP) ./setup/fossil.iss -DAppVersion=$(shell $(CAT) ./VERSION)
}

set mhargs {}
foreach s [lsort $src] {
  if {[string length $mhargs] > 0} {append mhargs " \\\n\t\t"}
  append mhargs "\$(OBJDIR)/${s}_.c:\$(OBJDIR)/$s.h"
  set extra_h($s) { }
}
append mhargs " \\\n\t\t\$(SRCDIR)/sqlite3.h"
append mhargs " \\\n\t\t\$(SRCDIR)/th.h"
append mhargs " \\\n\t\t\$(OBJDIR)/VERSION.h"
writeln "\$(OBJDIR)/page_index.h: \$(TRANS_SRC) \$(MKINDEX)"
writeln "\t\$(MKINDEX) \$(TRANS_SRC) >\$@\n"

writeln "\$(OBJDIR)/builtin_data.h:\t\$(MKBUILTIN) \$(EXTRA_FILES)"
writeln "\t\$(MKBUILTIN) --prefix \$(SRCDIR)/ \$(EXTRA_FILES) >\$@\n"

writeln "\$(OBJDIR)/headers:\t\$(OBJDIR)/page_index.h \$(OBJDIR)/builtin_data.h \$(OBJDIR)/default_css.h \$(MAKEHEADERS) \$(OBJDIR)/VERSION.h"
writeln "\t\$(MAKEHEADERS) $mhargs"
writeln "\techo Done >\$(OBJDIR)/headers\n"
writeln "\$(OBJDIR)/headers: Makefile\n"
writeln "Makefile:\n"
set extra_h(main) " \$(OBJDIR)/page_index.h "
set extra_h(builtin) " \$(OBJDIR)/builtin_data.h "
set extra_h(style) " \$(OBJDIR)/default_css.h "

foreach s [lsort $src] {
  writeln "\$(OBJDIR)/${s}_.c:\t\$(SRCDIR)/$s.c \$(TRANSLATE)"
  writeln "\t\$(TRANSLATE) \$(SRCDIR)/$s.c >\$@\n"
  writeln "\$(OBJDIR)/$s.o:\t\$(OBJDIR)/${s}_.c \$(OBJDIR)/$s.h$extra_h($s)\$(SRCDIR)/config.h"
  writeln "\t\$(XTCC) -o \$(OBJDIR)/$s.o -c \$(OBJDIR)/${s}_.c\n"
  writeln "\$(OBJDIR)/${s}.h:\t\$(OBJDIR)/headers\n"
}

writeln {MINGW_OPTIONS = -D_HAVE__MINGW_H
}

set SQLITE_WIN32_OPTIONS $SQLITE_OPTIONS
lappend SQLITE_WIN32_OPTIONS -DSQLITE_WIN32_NO_ANSI

set MINGW_SQLITE_OPTIONS $SQLITE_WIN32_OPTIONS
lappend MINGW_SQLITE_OPTIONS {$(MINGW_OPTIONS)}
lappend MINGW_SQLITE_OPTIONS -DSQLITE_USE_MALLOC_H
lappend MINGW_SQLITE_OPTIONS -DSQLITE_USE_MSIZE

set MINIZ_WIN32_OPTIONS $MINIZ_OPTIONS

set j " \\\n                 "
writeln "SQLITE_OPTIONS = [join $MINGW_SQLITE_OPTIONS $j]\n"
set j " \\\n                "
writeln "SHELL_OPTIONS = [join $SHELL_WIN32_OPTIONS $j]\n"
set j " \\\n                "
writeln "MINIZ_OPTIONS = [join $MINIZ_WIN32_OPTIONS $j]\n"

writeln "\$(OBJDIR)/sqlite3.o:\t\$(SQLITE3_SRC) \$(SRCDIR)/../win/Makefile.mingw"
writeln "\t\$(XTCC) \$(SQLITE_OPTIONS) \$(SQLITE_CFLAGS) \$(SEE_FLAGS) \\"
writeln "\t\t-c \$(SQLITE3_SRC) -o \$@\n"

writeln "\$(OBJDIR)/cson_amalgamation.o:\t\$(SRCDIR)/cson_amalgamation.c"
writeln "\t\$(XTCC) -c \$(SRCDIR)/cson_amalgamation.c -o \$@\n"
writeln "\$(OBJDIR)/json.o \$(OBJDIR)/json_artifact.o \$(OBJDIR)/json_branch.o \$(OBJDIR)/json_config.o \$(OBJDIR)/json_diff.o \$(OBJDIR)/json_dir.o \$(OBJDIR)/jsos_finfo.o \$(OBJDIR)/json_login.o \$(OBJDIR)/json_query.o \$(OBJDIR)/json_report.o \$(OBJDIR)/json_status.o \$(OBJDIR)/json_tag.o \$(OBJDIR)/json_timeline.o \$(OBJDIR)/json_user.o \$(OBJDIR)/json_wiki.o : \$(SRCDIR)/json_detail.h\n"

writeln "\$(OBJDIR)/shell.o:\t\$(SQLITE3_SHELL_SRC) \$(SRCDIR)/sqlite3.h \$(SRCDIR)/../win/Makefile.mingw"
writeln "\t\$(XTCC) \$(SHELL_OPTIONS) \$(SHELL_CFLAGS) \$(SEE_FLAGS) -c \$(SQLITE3_SHELL_SRC) -o \$@\n"

writeln "\$(OBJDIR)/th.o:\t\$(SRCDIR)/th.c"
writeln "\t\$(XTCC) -c \$(SRCDIR)/th.c -o \$@\n"

writeln "\$(OBJDIR)/th_lang.o:\t\$(SRCDIR)/th_lang.c"
writeln "\t\$(XTCC) -c \$(SRCDIR)/th_lang.c -o \$@\n"

writeln "\$(OBJDIR)/th_tcl.o:\t\$(SRCDIR)/th_tcl.c"
writeln "\t\$(XTCC) -c \$(SRCDIR)/th_tcl.c -o \$@\n"

writeln "\$(OBJDIR)/miniz.o:\t\$(SRCDIR)/miniz.c"
writeln "\t\$(XTCC) \$(MINIZ_OPTIONS) -c \$(SRCDIR)/miniz.c -o \$@\n"

close $output_file
#
# End of the win/Makefile.mingw output
##############################################################################
##############################################################################
##############################################################################
# Begin win/Makefile.dmc output
#
puts "building ../win/Makefile.dmc"
set output_file [open ../win/Makefile.dmc w]
fconfigure $output_file -translation binary

writeln {#
##############################################################################
# WARNING: DO NOT EDIT, AUTOMATICALLY GENERATED FILE (SEE "src/makemake.tcl")
##############################################################################
#
# This file is automatically generated.  Instead of editing this
# file, edit "makemake.tcl" then run "tclsh makemake.tcl"
# to regenerate this file.
#
B      = ..
SRCDIR = $B\src
OBJDIR = .
O      = .obj
E      = .exe


# Maybe DMDIR, SSL or INCL needs adjustment
DMDIR  = c:\DM
INCL   = -I. -I$(SRCDIR) -I$B\win\include -I$(DMDIR)\extra\include

#SSL   =  -DFOSSIL_ENABLE_SSL=1
SSL    =

CFLAGS = -o
BCC    = $(DMDIR)\bin\dmc $(CFLAGS)
TCC    = $(DMDIR)\bin\dmc $(CFLAGS) $(DMCDEF) $(SSL) $(INCL)
LIBS   = $(DMDIR)\extra\lib\ zlib wsock32 advapi32 dnsapi
}
writeln "SQLITE_OPTIONS = [join $SQLITE_OPTIONS { }]\n"
writeln "SHELL_OPTIONS = [join $SHELL_WIN32_OPTIONS { }]\n"
writeln -nonewline "SRC   ="
foreach s [lsort $src] {
  writeln -nonewline " ${s}_.c"
}
writeln "\n"
writeln -nonewline "OBJ   = "
foreach s [lsort $src] {
  writeln -nonewline "\$(OBJDIR)\\$s\$O "
}
writeln "\$(OBJDIR)\\shell\$O \$(OBJDIR)\\sqlite3\$O \$(OBJDIR)\\th\$O \$(OBJDIR)\\th_lang\$O"
writeln {

RC=$(DMDIR)\bin\rcc
RCFLAGS=-32 -w1 -I$(SRCDIR) /D__DMC__

APPNAME = $(OBJDIR)\fossil$(E)

all: $(APPNAME)

$(APPNAME) : translate$E mkindex$E codecheck1$E headers  $(OBJ) $(OBJDIR)\link
	cd $(OBJDIR)
	codecheck1$E $(SRC)
	$(DMDIR)\bin\link @link

$(OBJDIR)\fossil.res:	$B\win\fossil.rc
	$(RC) $(RCFLAGS) -o$@ $**

$(OBJDIR)\link: $B\win\Makefile.dmc $(OBJDIR)\fossil.res}
writeln -nonewline "\t+echo "
foreach s [lsort $src] {
  writeln -nonewline "$s "
}
writeln "shell sqlite3 th th_lang > \$@"
writeln "\t+echo fossil >> \$@"
writeln "\t+echo fossil >> \$@"
writeln "\t+echo \$(LIBS) >> \$@"
writeln "\t+echo. >> \$@"
writeln "\t+echo fossil >> \$@"

writeln {
translate$E: $(SRCDIR)\translate.c
	$(BCC) -o$@ $**

makeheaders$E: $(SRCDIR)\makeheaders.c
	$(BCC) -o$@ $**

mkindex$E: $(SRCDIR)\mkindex.c
	$(BCC) -o$@ $**

mkbuiltin$E: $(SRCDIR)\mkbuiltin.c
	$(BCC) -o$@ $**

mkversion$E: $(SRCDIR)\mkversion.c
	$(BCC) -o$@ $**

mkcss$E: $(SRCDIR)\mkcss.c
	$(BCC) -o$@ $**

codecheck1$E: $(SRCDIR)\codecheck1.c
	$(BCC) -o$@ $**

$(OBJDIR)\shell$O : $(SRCDIR)\shell.c
	$(TCC) -o$@ -c $(SHELL_OPTIONS) $(SQLITE_OPTIONS) $(SHELL_CFLAGS) $**

$(OBJDIR)\sqlite3$O : $(SRCDIR)\sqlite3.c
	$(TCC) -o$@ -c $(SQLITE_OPTIONS) $(SQLITE_CFLAGS) $**

$(OBJDIR)\th$O : $(SRCDIR)\th.c
	$(TCC) -o$@ -c $**

$(OBJDIR)\th_lang$O : $(SRCDIR)\th_lang.c
	$(TCC) -o$@ -c $**

$(OBJDIR)\cson_amalgamation.h : $(SRCDIR)\cson_amalgamation.h
	cp $@ $@

VERSION.h : mkversion$E $B\manifest.uuid $B\manifest $B\VERSION
	+$** > $@

default_css.h : mkcss$E $B\src\default_css.txt
	+$** $B\src\default_css.txt $@

page_index.h: mkindex$E $(SRC)
	+$** > $@

builtin_data.h:	mkbuiltin$E $(EXTRA_FILES)
	mkbuiltin$E --prefix $(SRCDIR)/ $(EXTRA_FILES) > $@

clean:
	-del $(OBJDIR)\*.obj
	-del *.obj *_.c *.h *.map

realclean:
	-del $(APPNAME) translate$E mkindex$E makeheaders$E mkversion$E codecheck1$E mkbuiltin$E mkcss$E

$(OBJDIR)\json$O : $(SRCDIR)\json_detail.h
$(OBJDIR)\json_artifact$O : $(SRCDIR)\json_detail.h
$(OBJDIR)\json_branch$O : $(SRCDIR)\json_detail.h
$(OBJDIR)\json_config$O : $(SRCDIR)\json_detail.h
$(OBJDIR)\json_diff$O : $(SRCDIR)\json_detail.h
$(OBJDIR)\json_dir$O : $(SRCDIR)\json_detail.h
$(OBJDIR)\json_finfo$O : $(SRCDIR)\json_detail.h
$(OBJDIR)\json_login$O : $(SRCDIR)\json_detail.h
$(OBJDIR)\json_query$O : $(SRCDIR)\json_detail.h
$(OBJDIR)\json_report$O : $(SRCDIR)\json_detail.h
$(OBJDIR)\json_status$O : $(SRCDIR)\json_detail.h
$(OBJDIR)\json_tag$O : $(SRCDIR)\json_detail.h
$(OBJDIR)\json_timeline$O : $(SRCDIR)\json_detail.h
$(OBJDIR)\json_user$O : $(SRCDIR)\json_detail.h
$(OBJDIR)\json_wiki$O : $(SRCDIR)\json_detail.h


}
foreach s [lsort $src] {
  writeln "\$(OBJDIR)\\$s\$O : ${s}_.c ${s}.h"
  writeln "\t\$(TCC) -o\$@ -c ${s}_.c\n"
  writeln "${s}_.c : \$(SRCDIR)\\$s.c"
  writeln "\t+translate\$E \$** > \$@\n"
}

writeln -nonewline "headers: makeheaders\$E page_index.h builtin_data.h default_css.h VERSION.h\n\t +makeheaders\$E "
foreach s [lsort $src] {
  writeln -nonewline "${s}_.c:$s.h "
}
writeln "\$(SRCDIR)\\sqlite3.h \$(SRCDIR)\\th.h VERSION.h \$(SRCDIR)\\cson_amalgamation.h"
writeln "\t@copy /Y nul: headers"

close $output_file
#
# End of the win/Makefile.dmc output
##############################################################################
##############################################################################
##############################################################################
# Begin win/Makefile.msc output
#
puts "building ../win/Makefile.msc"
set output_file [open ../win/Makefile.msc w]
fconfigure $output_file -translation binary

writeln {#
##############################################################################
# WARNING: DO NOT EDIT, AUTOMATICALLY GENERATED FILE (SEE "src/makemake.tcl")
##############################################################################
#
# This Makefile will only function correctly if used from a sub-directory
# that is a direct child of the top-level directory for this project.
#
!if !exist("..\.fossil-settings")
!error "Please change the current directory to the one containing this file."
!endif

#
# This file is automatically generated.  Instead of editing this
# file, edit "makemake.tcl" then run "tclsh makemake.tcl"
# to regenerate this file.
#
B       = ..
SRCDIR  = $B\src
OBJDIR  = .
OX      = .
O       = .obj
E       = .exe
P       = .pdb

# Perl is only necessary if OpenSSL support is enabled and it must
# be built from source code.  The PERLDIR variable should point to
# the directory containing the main Perl binary (i.e. "perl.exe").
PERLDIR = C:\Perl\bin
PERL    = perl.exe

# Enable debugging symbols?
!ifndef DEBUG
DEBUG = 0
!endif

# Build the OpenSSL libraries?
!ifndef FOSSIL_BUILD_SSL
FOSSIL_BUILD_SSL = 0
!endif

# Build the included zlib library?
!ifndef FOSSIL_BUILD_ZLIB
FOSSIL_BUILD_ZLIB = 1
!endif

# Link everything except SQLite dynamically?
!ifndef FOSSIL_DYNAMIC_BUILD
FOSSIL_DYNAMIC_BUILD = 0
!endif

# Enable relative paths in external diff/gdiff?
!ifndef FOSSIL_ENABLE_EXEC_REL_PATHS
FOSSIL_ENABLE_EXEC_REL_PATHS = 0
!endif

# Enable the JSON API?
!ifndef FOSSIL_ENABLE_JSON
FOSSIL_ENABLE_JSON = 0
!endif

# Enable legacy treatment of the mv/rm commands?
!ifndef FOSSIL_ENABLE_LEGACY_MV_RM
FOSSIL_ENABLE_LEGACY_MV_RM = 1
!endif

# Enable use of miniz instead of zlib?
!ifndef FOSSIL_ENABLE_MINIZ
FOSSIL_ENABLE_MINIZ = 0
!endif

# Enable OpenSSL support?
!ifndef FOSSIL_ENABLE_SSL
FOSSIL_ENABLE_SSL = 0
!endif

# Enable the Tcl integration subsystem?
!ifndef FOSSIL_ENABLE_TCL
FOSSIL_ENABLE_TCL = 0
!endif

# Enable TH1 scripts in embedded documentation files?
!ifndef FOSSIL_ENABLE_TH1_DOCS
FOSSIL_ENABLE_TH1_DOCS = 0
!endif

# Enable TH1 hooks for commands and web pages?
!ifndef FOSSIL_ENABLE_TH1_HOOKS
FOSSIL_ENABLE_TH1_HOOKS = 0
!endif

# Enable support for Windows XP with Visual Studio 201x?
!ifndef FOSSIL_ENABLE_WINXP
FOSSIL_ENABLE_WINXP = 0
!endif

# Enable support for the SQLite Encryption Extension?
!ifndef USE_SEE
USE_SEE = 0
!endif

!if $(FOSSIL_ENABLE_SSL)!=0
<<<<<<< HEAD
SSLDIR    = $(B)\compat\openssl-1.1.1a
SSLINCDIR = $(SSLDIR)\include
=======
SSLDIR    = $(B)\compat\openssl-1.0.2r
SSLINCDIR = $(SSLDIR)\inc32
>>>>>>> 019b6a36
!if $(FOSSIL_DYNAMIC_BUILD)!=0
SSLLIBDIR = $(SSLDIR)
!else
SSLLIBDIR = $(SSLDIR)
!endif
SSLLFLAGS = /nologo /opt:ref /debug
SSLLIB    = libssl.lib libcrypto.lib user32.lib gdi32.lib crypt32.lib
!if "$(PLATFORM)"=="amd64" || "$(PLATFORM)"=="x64"
!message Using 'x64' platform for OpenSSL...
SSLCONFIG = VC-WIN64A no-asm no-ssl3 no-weak-ssl-ciphers
!if $(FOSSIL_DYNAMIC_BUILD)!=0
SSLCONFIG = $(SSLCONFIG) shared
!else
SSLCONFIG = $(SSLCONFIG) no-shared
!endif
!elseif "$(PLATFORM)"=="ia64"
!message Using 'ia64' platform for OpenSSL...
SSLCONFIG = VC-WIN64I no-asm no-ssl3 no-weak-ssl-ciphers
!if $(FOSSIL_DYNAMIC_BUILD)!=0
SSLCONFIG = $(SSLCONFIG) shared
!else
SSLCONFIG = $(SSLCONFIG) no-shared
!endif
!else
!message Assuming 'x86' platform for OpenSSL...
SSLCONFIG = VC-WIN32 no-asm no-ssl3 no-weak-ssl-ciphers
!if $(FOSSIL_DYNAMIC_BUILD)!=0
SSLCONFIG = $(SSLCONFIG) shared
!else
SSLCONFIG = $(SSLCONFIG) no-shared
!endif
!endif
!endif

!if $(FOSSIL_ENABLE_TCL)!=0
TCLDIR    = $(B)\compat\tcl-8.6
TCLSRCDIR = $(TCLDIR)
TCLINCDIR = $(TCLSRCDIR)\generic
!endif

# zlib options
ZINCDIR   = $(B)\compat\zlib
ZLIBDIR   = $(B)\compat\zlib

!if $(FOSSIL_DYNAMIC_BUILD)!=0
ZLIB      = zdll.lib
!else
ZLIB      = zlib.lib
!endif

INCL      = /I. /I$(SRCDIR) /I$B\win\include

!if $(FOSSIL_ENABLE_MINIZ)==0
INCL      = $(INCL) /I$(ZINCDIR)
!endif

!if $(FOSSIL_ENABLE_SSL)!=0
INCL      = $(INCL) /I$(SSLINCDIR)
!endif

!if $(FOSSIL_ENABLE_TCL)!=0
INCL      = $(INCL) /I$(TCLINCDIR)
!endif

CFLAGS    = /nologo
LDFLAGS   =

!if $(FOSSIL_DYNAMIC_BUILD)!=0
LDFLAGS   = $(LDFLAGS) /MANIFEST
!else
LDFLAGS   = $(LDFLAGS) /NODEFAULTLIB:msvcrt /MANIFEST:NO
!endif

!if $(FOSSIL_ENABLE_WINXP)!=0
XPCFLAGS  = $(XPCFLAGS) /D_WIN32_WINNT=0x0501 /D_USING_V110_SDK71_=1
CFLAGS    = $(CFLAGS) $(XPCFLAGS)
!if "$(PLATFORM)"=="amd64" || "$(PLATFORM)"=="x64"
XPLDFLAGS = $(XPLDFLAGS) /SUBSYSTEM:CONSOLE,5.02
!else
XPLDFLAGS = $(XPLDFLAGS) /SUBSYSTEM:CONSOLE,5.01
!endif
LDFLAGS   = $(LDFLAGS) $(XPLDFLAGS)
!endif

!if $(FOSSIL_DYNAMIC_BUILD)!=0
!if $(DEBUG)!=0
CRTFLAGS = /MDd
!else
CRTFLAGS = /MD
!endif
!else
!if $(DEBUG)!=0
CRTFLAGS = /MTd
!else
CRTFLAGS = /MT
!endif
!endif

!if $(DEBUG)!=0
CFLAGS    = $(CFLAGS) /Zi $(CRTFLAGS) /Od
LDFLAGS   = $(LDFLAGS) /DEBUG
!else
CFLAGS    = $(CFLAGS) $(CRTFLAGS) /O2
!endif

BCC       = $(CC) $(CFLAGS)
TCC       = $(CC) /c $(CFLAGS) $(MSCDEF) $(INCL)
RCC       = $(RC) /D_WIN32 /D_MSC_VER $(MSCDEF) $(INCL)
MTC       = mt
LIBS      = ws2_32.lib advapi32.lib dnsapi.lib
LIBDIR    =

!if $(FOSSIL_DYNAMIC_BUILD)!=0
TCC       = $(TCC) /DFOSSIL_DYNAMIC_BUILD=1
RCC       = $(RCC) /DFOSSIL_DYNAMIC_BUILD=1
!endif

!if $(FOSSIL_ENABLE_MINIZ)==0
LIBS      = $(LIBS) $(ZLIB)
LIBDIR    = $(LIBDIR) /LIBPATH:$(ZLIBDIR)
!endif

!if $(FOSSIL_ENABLE_MINIZ)!=0
TCC       = $(TCC) /DFOSSIL_ENABLE_MINIZ=1
RCC       = $(RCC) /DFOSSIL_ENABLE_MINIZ=1
!endif

!if $(FOSSIL_ENABLE_JSON)!=0
TCC       = $(TCC) /DFOSSIL_ENABLE_JSON=1
RCC       = $(RCC) /DFOSSIL_ENABLE_JSON=1
!endif

!if $(FOSSIL_ENABLE_SSL)!=0
TCC       = $(TCC) /DFOSSIL_ENABLE_SSL=1
RCC       = $(RCC) /DFOSSIL_ENABLE_SSL=1
LIBS      = $(LIBS) $(SSLLIB)
LIBDIR    = $(LIBDIR) /LIBPATH:$(SSLLIBDIR)
!endif

!if $(FOSSIL_ENABLE_EXEC_REL_PATHS)!=0
TCC       = $(TCC) /DFOSSIL_ENABLE_EXEC_REL_PATHS=1
RCC       = $(RCC) /DFOSSIL_ENABLE_EXEC_REL_PATHS=1
!endif

!if $(FOSSIL_ENABLE_LEGACY_MV_RM)!=0
TCC       = $(TCC) /DFOSSIL_ENABLE_LEGACY_MV_RM=1
RCC       = $(RCC) /DFOSSIL_ENABLE_LEGACY_MV_RM=1
!endif

!if $(FOSSIL_ENABLE_TH1_DOCS)!=0
TCC       = $(TCC) /DFOSSIL_ENABLE_TH1_DOCS=1
RCC       = $(RCC) /DFOSSIL_ENABLE_TH1_DOCS=1
!endif

!if $(FOSSIL_ENABLE_TH1_HOOKS)!=0
TCC       = $(TCC) /DFOSSIL_ENABLE_TH1_HOOKS=1
RCC       = $(RCC) /DFOSSIL_ENABLE_TH1_HOOKS=1
!endif

!if $(FOSSIL_ENABLE_TCL)!=0
TCC       = $(TCC) /DFOSSIL_ENABLE_TCL=1
RCC       = $(RCC) /DFOSSIL_ENABLE_TCL=1
TCC       = $(TCC) /DFOSSIL_ENABLE_TCL_STUBS=1
RCC       = $(RCC) /DFOSSIL_ENABLE_TCL_STUBS=1
TCC       = $(TCC) /DFOSSIL_ENABLE_TCL_PRIVATE_STUBS=1
RCC       = $(RCC) /DFOSSIL_ENABLE_TCL_PRIVATE_STUBS=1
TCC       = $(TCC) /DUSE_TCL_STUBS=1
RCC       = $(RCC) /DUSE_TCL_STUBS=1
!endif

!if $(USE_SEE)!=0
TCC       = $(TCC) /DUSE_SEE=1
RCC       = $(RCC) /DUSE_SEE=1
!endif
}
regsub -all {[-]D} [join $SQLITE_WIN32_OPTIONS { }] {/D} MSC_SQLITE_OPTIONS
set j " \\\n                 "
writeln "SQLITE_OPTIONS = [join $MSC_SQLITE_OPTIONS $j]\n"

regsub -all {[-]D} [join $SHELL_WIN32_OPTIONS { }] {/D} MSC_SHELL_OPTIONS
set j " \\\n                "
writeln "SHELL_OPTIONS = [join $MSC_SHELL_OPTIONS $j]\n"

regsub -all {[-]D} [join $MINIZ_WIN32_OPTIONS { }] {/D} MSC_MINIZ_OPTIONS
set j " \\\n                "
writeln "MINIZ_OPTIONS = [join $MSC_MINIZ_OPTIONS $j]\n"

writeln -nonewline "SRC   = "
set i 0
foreach s [lsort $src] {
  if {$i > 0} {
    writeln " \\"
    writeln -nonewline "        "
  }
  writeln -nonewline "${s}_.c"; incr i
}
writeln "\n"
writeln -nonewline "EXTRA_FILES   = "
set i 0
foreach s [lsort $extra_files] {
  if {$i > 0} {
    writeln " \\"
    writeln -nonewline "        "
  }
  set s [regsub -all / $s \\]
  writeln -nonewline "\$(SRCDIR)\\${s}"; incr i
}
writeln "\n"
set AdditionalObj [list shell sqlite3 th th_lang th_tcl cson_amalgamation]
writeln -nonewline "OBJ   = "
set i 0
foreach s [lsort [concat $src $AdditionalObj]] {
  if {$i > 0} {
    writeln " \\"
    writeln -nonewline "        "
  }
  writeln -nonewline "\$(OX)\\$s\$O"; incr i
}
if {$i > 0} {
  writeln " \\"
}
writeln "!if \$(FOSSIL_ENABLE_MINIZ)!=0"
writeln -nonewline "        "
writeln "\$(OX)\\miniz\$O \\"; incr i
writeln "!endif"
writeln -nonewline "        \$(OX)\\fossil.res\n\n"
writeln [string map [list <<<NEXT_LINE>>> \\] {
!ifndef BASEAPPNAME
BASEAPPNAME = fossil
!endif

APPNAME     = $(OX)\$(BASEAPPNAME)$(E)
PDBNAME     = $(OX)\$(BASEAPPNAME)$(P)
APPTARGETS  =

all: $(OX) $(APPNAME)

zlib:
	@echo Building zlib from "$(ZLIBDIR)"...
!if $(FOSSIL_ENABLE_WINXP)!=0
	@pushd "$(ZLIBDIR)" && $(MAKE) /f win32\Makefile.msc $(ZLIB) "CC=cl $(XPCFLAGS)" "LD=link $(XPLDFLAGS)" && popd
!else
	@pushd "$(ZLIBDIR)" && $(MAKE) /f win32\Makefile.msc $(ZLIB) && popd
!endif

!if $(FOSSIL_ENABLE_SSL)!=0
openssl:
	@echo Building OpenSSL from "$(SSLDIR)"...
!if "$(PERLDIR)" != ""
	@set PATH=$(PERLDIR);$(PATH)
!endif
	@pushd "$(SSLDIR)" && $(PERL) Configure $(SSLCONFIG) && popd
!if $(FOSSIL_ENABLE_WINXP)!=0
	@pushd "$(SSLDIR)" && $(MAKE) "CC=cl $(XPCFLAGS)" "LFLAGS=$(XPLDFLAGS)" && popd
!else
	@pushd "$(SSLDIR)" && $(MAKE) && popd
!endif
!endif

!if $(FOSSIL_ENABLE_MINIZ)==0
!if $(FOSSIL_BUILD_ZLIB)!=0
APPTARGETS = $(APPTARGETS) zlib
!endif
!endif

!if $(FOSSIL_ENABLE_SSL)!=0
!if $(FOSSIL_BUILD_SSL)!=0
APPTARGETS = $(APPTARGETS) openssl
!endif
!endif

$(APPNAME) : $(APPTARGETS) translate$E mkindex$E codecheck1$E headers $(OBJ) $(OX)\linkopts
	cd $(OX)
	codecheck1$E $(SRC)
	link $(LDFLAGS) /OUT:$@ $(LIBDIR) Wsetargv.obj fossil.res @linkopts
	if exist $@.manifest <<<NEXT_LINE>>>
		$(MTC) -nologo -manifest $@.manifest -outputresource:$@;1

$(OX)\linkopts: $B\win\Makefile.msc}]
set redir {>}
foreach s [lsort [concat $src $AdditionalObj]] {
  writeln "\techo \$(OX)\\$s.obj $redir \$@"
  set redir {>>}
}
set redir {>>}
writeln "!if \$(FOSSIL_ENABLE_MINIZ)!=0"
writeln "\techo \$(OX)\\miniz.obj $redir \$@"
writeln "!endif"
writeln "\techo \$(LIBS) $redir \$@"
writeln {
$(OX):
	@-mkdir $@

translate$E: $(SRCDIR)\translate.c
	$(BCC) $**

makeheaders$E: $(SRCDIR)\makeheaders.c
	$(BCC) $**

mkindex$E: $(SRCDIR)\mkindex.c
	$(BCC) $**

mkbuiltin$E: $(SRCDIR)\mkbuiltin.c
	$(BCC) $**

mkversion$E: $(SRCDIR)\mkversion.c
	$(BCC) $**

mkcss$E: $(SRCDIR)\mkcss.c
	$(BCC) $**

codecheck1$E: $(SRCDIR)\codecheck1.c
	$(BCC) $**

!if $(USE_SEE)!=0
SEE_FLAGS = /DSQLITE_HAS_CODEC=1 /DSQLITE_SHELL_DBKEY_PROC=fossil_key
SQLITE3_SHELL_SRC = $(SRCDIR)\shell-see.c
SQLITE3_SRC = $(SRCDIR)\sqlite3-see.c
!else
SEE_FLAGS =
SQLITE3_SHELL_SRC = $(SRCDIR)\shell.c
SQLITE3_SRC = $(SRCDIR)\sqlite3.c
!endif

$(OX)\shell$O : $(SQLITE3_SHELL_SRC) $B\win\Makefile.msc
	$(TCC) /Fo$@ $(SHELL_OPTIONS) $(SQLITE_OPTIONS) $(SHELL_CFLAGS) $(SEE_FLAGS) -c $(SQLITE3_SHELL_SRC)

$(OX)\sqlite3$O : $(SQLITE3_SRC) $B\win\Makefile.msc
	$(TCC) /Fo$@ -c $(SQLITE_OPTIONS) $(SQLITE_CFLAGS) $(SEE_FLAGS) $(SQLITE3_SRC)

$(OX)\th$O : $(SRCDIR)\th.c
	$(TCC) /Fo$@ -c $**

$(OX)\th_lang$O : $(SRCDIR)\th_lang.c
	$(TCC) /Fo$@ -c $**

$(OX)\th_tcl$O : $(SRCDIR)\th_tcl.c
	$(TCC) /Fo$@ -c $**

$(OX)\miniz$O : $(SRCDIR)\miniz.c
	$(TCC) /Fo$@ -c $(MINIZ_OPTIONS) $(SRCDIR)\miniz.c

VERSION.h : mkversion$E $B\manifest.uuid $B\manifest $B\VERSION
	$** > $@

$(OX)\cson_amalgamation$O : $(SRCDIR)\cson_amalgamation.c
	$(TCC) /Fo$@ /c $**

default_css.h: mkcss$E $(SRCDIR)\default_css.txt
	$** $@

page_index.h: mkindex$E $(SRC)
	$** > $@

builtin_data.h:	mkbuiltin$E $(EXTRA_FILES)
	mkbuiltin$E --prefix $(SRCDIR)/ $(EXTRA_FILES) > $@

clean:
	-del $(OX)\*.obj 2>NUL
	-del *.obj 2>NUL
	-del *_.c 2>NUL
	-del *.h 2>NUL
	-del *.ilk 2>NUL
	-del *.map 2>NUL
	-del *.res 2>NUL
	-del headers 2>NUL
	-del linkopts 2>NUL
	-del vc*.pdb 2>NUL

realclean: clean
	-del $(APPNAME) 2>NUL
	-del $(PDBNAME) 2>NUL
	-del translate$E 2>NUL
	-del translate$P 2>NUL
	-del mkindex$E 2>NUL
	-del mkindex$P 2>NUL
	-del makeheaders$E 2>NUL
	-del makeheaders$P 2>NUL
	-del mkversion$E 2>NUL
	-del mkversion$P 2>NUL
	-del mkcss$E 2>NUL
	-del mkcss$P 2>NUL
	-del codecheck1$E 2>NUL
	-del codecheck1$P 2>NUL
	-del mkbuiltin$E 2>NUL
	-del mkbuiltin$P 2>NUL

$(OBJDIR)\json$O : $(SRCDIR)\json_detail.h
$(OBJDIR)\json_artifact$O : $(SRCDIR)\json_detail.h
$(OBJDIR)\json_branch$O : $(SRCDIR)\json_detail.h
$(OBJDIR)\json_config$O : $(SRCDIR)\json_detail.h
$(OBJDIR)\json_diff$O : $(SRCDIR)\json_detail.h
$(OBJDIR)\json_dir$O : $(SRCDIR)\json_detail.h
$(OBJDIR)\json_finfo$O : $(SRCDIR)\json_detail.h
$(OBJDIR)\json_login$O : $(SRCDIR)\json_detail.h
$(OBJDIR)\json_query$O : $(SRCDIR)\json_detail.h
$(OBJDIR)\json_report$O : $(SRCDIR)\json_detail.h
$(OBJDIR)\json_status$O : $(SRCDIR)\json_detail.h
$(OBJDIR)\json_tag$O : $(SRCDIR)\json_detail.h
$(OBJDIR)\json_timeline$O : $(SRCDIR)\json_detail.h
$(OBJDIR)\json_user$O : $(SRCDIR)\json_detail.h
$(OBJDIR)\json_wiki$O : $(SRCDIR)\json_detail.h
}
foreach s [lsort $src] {
  writeln "\$(OX)\\$s\$O : ${s}_.c ${s}.h"
  writeln "\t\$(TCC) /Fo\$@ -c ${s}_.c\n"
  writeln "${s}_.c : \$(SRCDIR)\\$s.c"
  writeln "\ttranslate\$E \$** > \$@\n"
}

writeln "fossil.res : \$B\\win\\fossil.rc"
writeln "\t\$(RCC)  /fo \$@ \$**\n"

writeln "headers: makeheaders\$E page_index.h builtin_data.h default_css.h VERSION.h"
writeln -nonewline "\tmakeheaders\$E "
set i 0
foreach s [lsort $src] {
  if {$i > 0} {
    writeln " \\"
    writeln -nonewline "\t\t\t"
  }
  writeln -nonewline "${s}_.c:$s.h"; incr i
}
writeln " \\\n\t\t\t\$(SRCDIR)\\sqlite3.h \\"
writeln "\t\t\t\$(SRCDIR)\\th.h \\"
writeln "\t\t\tVERSION.h \\"
writeln "\t\t\t\$(SRCDIR)\\cson_amalgamation.h"
writeln "\t@copy /Y nul: headers"


close $output_file
#
# End of the win/Makefile.msc output
##############################################################################
##############################################################################
##############################################################################
# Begin win/Makefile.PellesCGMake output
#
puts "building ../win/Makefile.PellesCGMake"
set output_file [open ../win/Makefile.PellesCGMake w]
fconfigure $output_file -translation binary

writeln [string map [list \
    <<<SQLITE_OPTIONS>>> [join $SQLITE_WIN32_OPTIONS { }] \
    <<<SHELL_OPTIONS>>> [join $SHELL_WIN32_OPTIONS { }]] {#
##############################################################################
# WARNING: DO NOT EDIT, AUTOMATICALLY GENERATED FILE (SEE "src/makemake.tcl")
##############################################################################
#
# This file is automatically generated.  Instead of editing this
# file, edit "makemake.tcl" then run "tclsh makemake.tcl"
# to regenerate this file.
#
# HowTo
# -----
#
# This is a Makefile to compile fossil with PellesC from
#  http://www.smorgasbordet.com/pellesc/index.htm
# In addition to the Compiler envrionment, you need
#  gmake from http://sourceforge.net/projects/unxutils/, Pelles make version
#        couldn't handle the complex dependencies in this build
#  zlib sources
# Then you do
# 1. create a directory PellesC in the project root directory
# 2. Change the variables PellesCDir/ZLIBSRCDIR to the path of your installation
# 3. open a dos prompt window and change working directory into PellesC (step 1)
# 4. run gmake -f ..\win\Makefile.PellesCGMake
#
# this file is tested with
#   PellesC         5.00.13
#   gmake           3.80
#   zlib sources    1.2.5
#   Windows XP SP 2
# and
#   PellesC         6.00.4
#   gmake           3.80
#   zlib sources    1.2.5
#   Windows 7 Home Premium
#

#
PellesCDir=c:\Programme\PellesC

# Select between 32/64 bit code, default is 32 bit
#TARGETVERSION=64

ifeq ($(TARGETVERSION),64)
# 64 bit version
TARGETMACHINE_CC=amd64
TARGETMACHINE_LN=amd64
TARGETEXTEND=64
else
# 32 bit version
TARGETMACHINE_CC=x86
TARGETMACHINE_LN=ix86
TARGETEXTEND=
endif

# define the project directories
B=..
SRCDIR=$(B)/src/
WINDIR=$(B)/win/
ZLIBSRCDIR=../../zlib/

# define linker command and options
LINK=$(PellesCDir)/bin/polink.exe
LINKFLAGS=-subsystem:console -machine:$(TARGETMACHINE_LN) /LIBPATH:$(PellesCDir)\lib\win$(TARGETEXTEND) /LIBPATH:$(PellesCDir)\lib kernel32.lib advapi32.lib delayimp$(TARGETEXTEND).lib Wsock32.lib dnsapi.lib Crtmt$(TARGETEXTEND).lib

# define standard C-compiler and flags, used to compile
# the fossil binary. Some special definitions follow for
# special files follow
CC=$(PellesCDir)\bin\pocc.exe
DEFINES=-D_pgmptr=g.argv[0]
CCFLAGS=-T$(TARGETMACHINE_CC)-coff -Ot -W2 -Gd -Go -Ze -MT $(DEFINES)
INCLUDE=/I $(PellesCDir)\Include\Win /I $(PellesCDir)\Include /I $(ZLIBSRCDIR) /I $(SRCDIR)

# define commands for building the windows resource files
RESOURCE=fossil.res
RC=$(PellesCDir)\bin\porc.exe
RCFLAGS=$(INCLUDE) -D__POCC__=1 -D_M_X$(TARGETVERSION)

# define the special utilities files, needed to generate
# the automatically generated source files
UTILS=translate.exe mkindex.exe makeheaders.exe mkbuiltin.exe
UTILS_OBJ=$(UTILS:.exe=.obj)
UTILS_SRC=$(foreach uf,$(UTILS),$(SRCDIR)$(uf:.exe=.c))

# define the SQLite files, which need special flags on compile
SQLITESRC=sqlite3.c
ORIGSQLITESRC=$(foreach sf,$(SQLITESRC),$(SRCDIR)$(sf))
SQLITEOBJ=$(foreach sf,$(SQLITESRC),$(sf:.c=.obj))
SQLITEDEFINES=<<<SQLITE_OPTIONS>>>

# define the SQLite shell files, which need special flags on compile
SQLITESHELLSRC=shell.c
ORIGSQLITESHELLSRC=$(foreach sf,$(SQLITESHELLSRC),$(SRCDIR)$(sf))
SQLITESHELLOBJ=$(foreach sf,$(SQLITESHELLSRC),$(sf:.c=.obj))
SQLITESHELLDEFINES=<<<SHELL_OPTIONS>>>

# define the th scripting files, which need special flags on compile
THSRC=th.c th_lang.c
ORIGTHSRC=$(foreach sf,$(THSRC),$(SRCDIR)$(sf))
THOBJ=$(foreach sf,$(THSRC),$(sf:.c=.obj))

# define the zlib files, needed by this compile
ZLIBSRC=adler32.c compress.c crc32.c deflate.c gzclose.c gzlib.c gzread.c gzwrite.c infback.c inffast.c inflate.c inftrees.c trees.c uncompr.c zutil.c
ORIGZLIBSRC=$(foreach sf,$(ZLIBSRC),$(ZLIBSRCDIR)$(sf))
ZLIBOBJ=$(foreach sf,$(ZLIBSRC),$(sf:.c=.obj))

# define all fossil sources, using the standard compile and
# source generation. These are all files in SRCDIR, which are not
# mentioned as special files above:
ORIGSRC=$(filter-out $(UTILS_SRC) $(ORIGTHSRC) $(ORIGSQLITESRC) $(ORIGSQLITESHELLSRC),$(wildcard $(SRCDIR)*.c))
SRC=$(subst $(SRCDIR),,$(ORIGSRC))
TRANSLATEDSRC=$(SRC:.c=_.c)
TRANSLATEDOBJ=$(TRANSLATEDSRC:.c=.obj)

# main target file is the application
APPLICATION=fossil.exe

# define the standard make target
.PHONY:	default
default:	page_index.h builtin_data.h headers $(APPLICATION)

# symbolic target to generate the source generate utils
.PHONY:	utils
utils:	$(UTILS)

# link utils
$(UTILS) version.exe:	%.exe:	%.obj
	$(LINK) $(LINKFLAGS) -out:"$@" $<

# compiling standard fossil utils
$(UTILS_OBJ):	%.obj:	$(SRCDIR)%.c
	$(CC) $(CCFLAGS) $(INCLUDE) "$<" -Fo"$@"

# compile special windows utils
version.obj:	$(SRCDIR)mkversion.c
	$(CC) $(CCFLAGS) $(INCLUDE) "$<" -Fo"$@"

# generate the translated c-source files
$(TRANSLATEDSRC):	%_.c:	$(SRCDIR)%.c translate.exe
	translate.exe $< >$@

# generate the index source, containing all web references,..
page_index.h:	$(TRANSLATEDSRC) mkindex.exe
	mkindex.exe $(TRANSLATEDSRC) >$@

builtin_data.h:	$(EXTRA_FILES) mkbuiltin.exe
	mkbuiltin.exe --prefix $(SRCDIR)/ $(EXTRA_FILES) >$@

# extracting version info from manifest
VERSION.h:	version.exe ..\manifest.uuid ..\manifest ..\VERSION
	version.exe ..\manifest.uuid ..\manifest ..\VERSION  >$@

default_css.h:	mkcss.exe default_css.txt
	mkcss.exe default_css.txt $@

# generate the simplified headers
headers: makeheaders.exe page_index.h builtin_data.h default_css.h VERSION.h ../src/sqlite3.h ../src/th.h
	makeheaders.exe $(foreach ts,$(TRANSLATEDSRC),$(ts):$(ts:_.c=.h)) ../src/sqlite3.h ../src/th.h VERSION.h
	echo Done >$@

# compile C sources with relevant options

$(TRANSLATEDOBJ):	%_.obj:	%_.c %.h
	$(CC) $(CCFLAGS) $(INCLUDE) "$<" -Fo"$@"

$(SQLITEOBJ):	%.obj:	$(SRCDIR)%.c $(SRCDIR)%.h
	$(CC) $(CCFLAGS) $(SQLITEDEFINES) $(INCLUDE) "$<" -Fo"$@"

$(SQLITESHELLOBJ):	%.obj:	$(SRCDIR)%.c
	$(CC) $(CCFLAGS) $(SQLITESHELLDEFINES) $(INCLUDE) "$<" -Fo"$@"

$(THOBJ):	%.obj:	$(SRCDIR)%.c $(SRCDIR)th.h
	$(CC) $(CCFLAGS) $(INCLUDE) "$<" -Fo"$@"

$(ZLIBOBJ):	%.obj:	$(ZLIBSRCDIR)%.c
	$(CC) $(CCFLAGS) $(INCLUDE) "$<" -Fo"$@"

# create the windows resource with icon and version info
$(RESOURCE):	%.res:	../win/%.rc ../win/*.ico
	$(RC) $(RCFLAGS) $< -Fo"$@"

# link the application
$(APPLICATION):	$(TRANSLATEDOBJ) $(SQLITEOBJ) $(SQLITESHELLOBJ) $(THOBJ) $(ZLIBOBJ) headers $(RESOURCE)
	$(LINK) $(LINKFLAGS) -out:"$@" $(TRANSLATEDOBJ) $(SQLITEOBJ) $(SQLITESHELLOBJ) $(THOBJ) $(ZLIBOBJ) $(RESOURCE)

# cleanup

.PHONY: clean
clean:
	-del /F $(TRANSLATEDOBJ) $(SQLITEOBJ) $(THOBJ) $(ZLIBOBJ) $(UTILS_OBJ) version.obj
	-del /F $(TRANSLATEDSRC)
	-del /F *.h headers
	-del /F $(RESOURCE)

.PHONY: clobber
clobber: clean
	-del /F *.exe
}]<|MERGE_RESOLUTION|>--- conflicted
+++ resolved
@@ -713,11 +713,7 @@
 #    to create a hard link between an "openssl-1.x" sub-directory of the
 #    Fossil source code directory and the target OpenSSL source directory.
 #
-<<<<<<< HEAD
-OPENSSLDIR = $(SRCDIR)/../compat/openssl-1.1.1a
-=======
-OPENSSLDIR = $(SRCDIR)/../compat/openssl-1.0.2r
->>>>>>> 019b6a36
+OPENSSLDIR = $(SRCDIR)/../compat/openssl-1.1.1b
 OPENSSLINCDIR = $(OPENSSLDIR)/include
 OPENSSLLIBDIR = $(OPENSSLDIR)
 
@@ -1573,13 +1569,8 @@
 !endif
 
 !if $(FOSSIL_ENABLE_SSL)!=0
-<<<<<<< HEAD
-SSLDIR    = $(B)\compat\openssl-1.1.1a
+SSLDIR    = $(B)\compat\openssl-1.1.1b
 SSLINCDIR = $(SSLDIR)\include
-=======
-SSLDIR    = $(B)\compat\openssl-1.0.2r
-SSLINCDIR = $(SSLDIR)\inc32
->>>>>>> 019b6a36
 !if $(FOSSIL_DYNAMIC_BUILD)!=0
 SSLLIBDIR = $(SSLDIR)
 !else
