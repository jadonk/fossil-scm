--- conflicted
+++ resolved
@@ -711,11 +711,7 @@
 #    to create a hard link between an "openssl-1.x" sub-directory of the
 #    Fossil source code directory and the target OpenSSL source directory.
 #
-<<<<<<< HEAD
-OPENSSLDIR = $(SRCDIR)/../compat/openssl-1.1.1-pre4
-=======
-OPENSSLDIR = $(SRCDIR)/../compat/openssl-1.0.2p
->>>>>>> 4ef95325
+OPENSSLDIR = $(SRCDIR)/../compat/openssl-1.1.1-pre9
 OPENSSLINCDIR = $(OPENSSLDIR)/include
 OPENSSLLIBDIR = $(OPENSSLDIR)
 
@@ -1571,11 +1567,7 @@
 !endif
 
 !if $(FOSSIL_ENABLE_SSL)!=0
-<<<<<<< HEAD
-SSLDIR    = $(B)\compat\openssl-1.1.1-pre4
-=======
-SSLDIR    = $(B)\compat\openssl-1.0.2p
->>>>>>> 4ef95325
+SSLDIR    = $(B)\compat\openssl-1.1.1-pre9
 SSLINCDIR = $(SSLDIR)\inc32
 !if $(FOSSIL_DYNAMIC_BUILD)!=0
 SSLLIBDIR = $(SSLDIR)\out32dll
