--- conflicted
+++ resolved
@@ -538,36 +538,6 @@
         }
       }
     }
-<<<<<<< HEAD
-    if( nSubmenuCtrl>0 ){
-      for(i=0; i<nSubmenuCtrl; i++){
-        const char *zQPN = aSubmenuCtrl[i].zName;
-        const char *zDisabled = " disabled";
-        if( !aSubmenuCtrl[i].isDisabled ){
-          zDisabled = "";
-          cgi_tag_query_parameter(zQPN);
-        }
-        switch( aSubmenuCtrl[i].eType ){
-          case FF_ENTRY: {
-            cgi_printf(
-               "<span class='submenuctrl'>"
-               "&nbsp;%h<input type='text' name='%s'",
-               aSubmenuCtrl[i].zLabel, zQPN
-            );
-            if( aSubmenuCtrl[i].iSize<0 ){
-               cgi_printf(" size='%d'", -aSubmenuCtrl[i].iSize);
-            }else if( aSubmenuCtrl[i].iSize>0 ){
-               cgi_printf(
-                  " size='%d' maxlength='%d'",
-                  aSubmenuCtrl[i].iSize, aSubmenuCtrl[i].iSize
-               );
-            }
-            cgi_printf(
-               " value='%h'%s></span>\n",
-               PD(zQPN,""), zDisabled
-            );
-            break;
-=======
     for(i=0; i<nSubmenuCtrl; i++){
       const char *zQPN = aSubmenuCtrl[i].zName;
       const char *zDisabled = " disabled";
@@ -589,7 +559,6 @@
                 " size='%d' maxlength='%d'",
                 aSubmenuCtrl[i].iSize, aSubmenuCtrl[i].iSize
              );
->>>>>>> 6bcc9699
           }
           @ onchange='gebi("f01").submit();'></span>
           break;
