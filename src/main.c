/*
** Copyright (c) 2006 D. Richard Hipp
**
** This program is free software; you can redistribute it and/or
** modify it under the terms of the Simplified BSD License (also
** known as the "2-Clause License" or "FreeBSD License".)
**
** This program is distributed in the hope that it will be useful,
** but without any warranty; without even the implied warranty of
** merchantability or fitness for a particular purpose.
**
** Author contact information:
**   drh@hwaci.com
**   http://www.hwaci.com/drh/
**
*******************************************************************************
**
** This module codes the main() procedure that runs first when the
** program is invoked.
*/
#include "config.h"
#include "main.h"
#include <string.h>
#include <time.h>
#include <fcntl.h>
#include <sys/types.h>
#include <sys/stat.h>
#include <stdlib.h> /* atexit() */
#if defined(_WIN32)
#  include <windows.h>
#else
#  include <errno.h> /* errno global */
#endif
#if INTERFACE
#ifdef FOSSIL_ENABLE_JSON
#  include "cson_amalgamation.h" /* JSON API. Needed inside the INTERFACE block! */
#  include "json_detail.h"
#endif
#ifdef FOSSIL_ENABLE_TCL
#include "tcl.h"
#endif

/*
** Number of elements in an array
*/
#define count(X)  (sizeof(X)/sizeof(X[0]))

/*
** Size of a UUID in characters
*/
#define UUID_SIZE 40

/*
** Maximum number of auxiliary parameters on reports
*/
#define MX_AUX  5

/*
** Holds flags for fossil user permissions.
*/
struct FossilUserPerms {
  char Setup;            /* s: use Setup screens on web interface */
  char Admin;            /* a: administrative permission */
  char Delete;           /* d: delete wiki or tickets */
  char Password;         /* p: change password */
  char Query;            /* q: create new reports */
  char Write;            /* i: xfer inbound. checkin */
  char Read;             /* o: xfer outbound. checkout */
  char Hyperlink;        /* h: enable the display of hyperlinks */
  char Clone;            /* g: clone */
  char RdWiki;           /* j: view wiki via web */
  char NewWiki;          /* f: create new wiki via web */
  char ApndWiki;         /* m: append to wiki via web */
  char WrWiki;           /* k: edit wiki via web */
  char RdTkt;            /* r: view tickets via web */
  char NewTkt;           /* n: create new tickets */
  char ApndTkt;          /* c: append to tickets via the web */
  char WrTkt;            /* w: make changes to tickets via web */
  char Attach;           /* b: add attachments */
  char TktFmt;           /* t: create new ticket report formats */
  char RdAddr;           /* e: read email addresses or other private data */
  char Zip;              /* z: download zipped artifact via /zip URL */
  char Private;          /* x: can send and receive private content */
};

#ifdef FOSSIL_ENABLE_TCL
/*
** All Tcl related context information is in this structure.  This structure
** definition has been copied from and should be kept in sync with the one in
** "th_tcl.c".
*/
struct TclContext {
  int argc;
  char **argv;
  Tcl_Interp *interp;
};
#endif

/*
** All global variables are in this structure.
*/
struct Global {
  int argc; char **argv;  /* Command-line arguments to the program */
  int isConst;            /* True if the output is unchanging */
  sqlite3 *db;            /* The connection to the databases */
  sqlite3 *dbConfig;      /* Separate connection for global_config table */
  int useAttach;          /* True if global_config is attached to repository */
  int configOpen;         /* True if the config database is open */
  sqlite3_int64 now;      /* Seconds since 1970 */
  int repositoryOpen;     /* True if the main repository database is open */
  char *zRepositoryName;  /* Name of the repository database */
  const char *zMainDbType;/* "configdb", "localdb", or "repository" */
  const char *zHome;      /* Name of user home directory */
  int localOpen;          /* True if the local database is open */
  char *zLocalRoot;       /* The directory holding the  local database */
  int minPrefix;          /* Number of digits needed for a distinct UUID */
  int fSqlTrace;          /* True if --sqltrace flag is present */
  int fSqlStats;          /* True if --sqltrace or --sqlstats are present */
  int fSqlPrint;          /* True if -sqlprint flag is present */
  int fQuiet;             /* True if -quiet flag is present */
  int fHttpTrace;         /* Trace outbound HTTP requests */
  int fSystemTrace;       /* Trace calls to fossil_system(), --systemtrace */
  int fNoSync;            /* Do not do an autosync even.  --nosync */
  char *zPath;            /* Name of webpage being served */
  char *zExtra;           /* Extra path information past the webpage name */
  char *zBaseURL;         /* Full text of the URL being served */
  char *zTop;             /* Parent directory of zPath */
  const char *zContentType;  /* The content type of the input HTTP request */
  int iErrPriority;       /* Priority of current error message */
  char *zErrMsg;          /* Text of an error message */
  int sslNotAvailable;    /* SSL is not available.  Do not redirect to https: */
  Blob cgiIn;             /* Input to an xfer www method */
  int cgiOutput;          /* Write error and status messages to CGI */
  int xferPanic;          /* Write error messages in XFER protocol */
  int fullHttpReply;      /* True for full HTTP reply.  False for CGI reply */
  Th_Interp *interp;      /* The TH1 interpreter */
  FILE *httpIn;           /* Accept HTTP input from here */
  FILE *httpOut;          /* Send HTTP output here */
  int xlinkClusterOnly;   /* Set when cloning.  Only process clusters */
  int fTimeFormat;        /* 1 for UTC.  2 for localtime.  0 not yet selected */
  int *aCommitFile;       /* Array of files to be committed */
  int markPrivate;        /* All new artifacts are private if true */
  int clockSkewSeen;      /* True if clocks on client and server out of sync */
  char isHTTP;            /* True if erver/CGI modes, else assume CLI. */
  char javascriptHyperlink; /* If true, set href= using script, not HTML */

  int urlIsFile;          /* True if a "file:" url */
  int urlIsHttps;         /* True if a "https:" url */
  int urlIsSsh;           /* True if an "ssh:" url */
  char *urlName;          /* Hostname for http: or filename for file: */
  char *urlHostname;      /* The HOST: parameter on http headers */
  char *urlProtocol;      /* "http" or "https" */
  int urlPort;            /* TCP port number for http: or https: */
  int urlDfltPort;        /* The default port for the given protocol */
  char *urlPath;          /* Pathname for http: */
  char *urlUser;          /* User id for http: */
  char *urlPasswd;        /* Password for http: */
  char *urlCanonical;     /* Canonical representation of the URL */
  char *urlProxyAuth;     /* Proxy-Authorizer: string */
  char *urlFossil;        /* The path of the ?fossil=path suffix on ssh: */
  int dontKeepUrl;        /* Do not persist the URL */

  const char *zLogin;     /* Login name.  "" if not logged in. */
  const char *zSSLIdentity;  /* Value of --ssl-identity option, filename of SSL client identity */
  int useLocalauth;       /* No login required if from 127.0.0.1 */
  int noPswd;             /* Logged in without password (on 127.0.0.1) */
  int userUid;            /* Integer user id */

  /* Information used to populate the RCVFROM table */
  int rcvid;              /* The rcvid.  0 if not yet defined. */
  char *zIpAddr;          /* The remote IP address */
  char *zNonce;           /* The nonce used for login */

  /* permissions used by the server */
  struct FossilUserPerms perm;

#ifdef FOSSIL_ENABLE_TCL
  /* all Tcl related context necessary for integration */
  struct TclContext tcl;
#endif

  /* For defense against Cross-site Request Forgery attacks */
  char zCsrfToken[12];    /* Value of the anti-CSRF token */
  int okCsrf;             /* Anti-CSRF token is present and valid */

  int parseCnt[10];       /* Counts of artifacts parsed */
  FILE *fDebug;           /* Write debug information here, if the file exists */
  int thTrace;            /* True to enable TH1 debugging output */
  Blob thLog;             /* Text of the TH1 debugging output */

  int isHome;             /* True if rendering the "home" page */

  /* Storage for the aux() and/or option() SQL function arguments */
  int nAux;                    /* Number of distinct aux() or option() values */
  const char *azAuxName[MX_AUX]; /* Name of each aux() or option() value */
  char *azAuxParam[MX_AUX];      /* Param of each aux() or option() value */
  const char *azAuxVal[MX_AUX];  /* Value of each aux() or option() value */
  const char **azAuxOpt[MX_AUX]; /* Options of each option() value */
  int anAuxCols[MX_AUX];         /* Number of columns for option() values */

  int allowSymlinks;             /* Cached "allow-symlinks" option */

#ifdef FOSSIL_ENABLE_JSON
  struct FossilJsonBits {
    int isJsonMode;            /* True if running in JSON mode, else
                                  false. This changes how errors are
                                  reported. In JSON mode we try to
                                  always output JSON-form error
                                  responses and always exit() with
                                  code 0 to avoid an HTTP 500 error.
                               */
    int resultCode;            /* used for passing back specific codes from /json callbacks. */
    int errorDetailParanoia;   /* 0=full error codes, 1=%10, 2=%100, 3=%1000 */
    cson_output_opt outOpt;    /* formatting options for JSON mode. */
    cson_value * authToken;    /* authentication token */
    char const * jsonp;        /* Name of JSONP function wrapper. */
    unsigned char dispatchDepth /* Tells JSON command dispatching
                                   which argument we are currently
                                   working on. For this purpose, arg#0
                                   is the "json" path/CLI arg.
                                */;
    struct {                   /* "garbage collector" */
      cson_value * v;
      cson_array * a;
    } gc;
    struct {                   /* JSON POST data. */
      cson_value * v;
      cson_array * a;
      int offset;              /* Tells us which PATH_INFO/CLI args
                                  part holds the "json" command, so
                                  that we can account for sub-repos
                                  and path prefixes.  This is handled
                                  differently for CLI and CGI modes.
                               */
      char const * commandStr  /*"command" request param.*/;
    } cmd;
    struct {                   /* JSON POST data. */
      cson_value * v;
      cson_object * o;
    } post;
    struct {                   /* GET/COOKIE params in JSON mode.
                                  FIXME (stephan): verify that this is
                                  still used and remove if it is not.
                               */
      cson_value * v;
      cson_object * o;
    } param;
    struct {
      cson_value * v;
      cson_object * o;
    } reqPayload;              /* request payload object (if any) */
    cson_array * warnings;     /* response warnings */
  } json;
#endif /* FOSSIL_ENABLE_JSON */
};

/*
** Macro for debugging:
*/
#define CGIDEBUG(X)  if( g.fDebug ) cgi_debug X

#endif

Global g;

/*
** The table of web pages supported by this application is generated
** automatically by the "mkindex" program and written into a file
** named "page_index.h".  We include that file here to get access
** to the table.
*/
#include "page_index.h"

/*
** Search for a function whose name matches zName.  Write a pointer to
** that function into *pxFunc and return 0.  If no match is found,
** return 1.  If the command is ambiguous return 2;
**
** The NameMap structure and the tables we are searching against are
** defined in the page_index.h header file which is automatically
** generated by mkindex.c program.
*/
static int name_search(
  const char *zName,       /* The name we are looking for */
  const NameMap *aMap,     /* Search in this array */
  int nMap,                /* Number of slots in aMap[] */
  int *pIndex              /* OUT: The index in aMap[] of the match */
){
  int upr, lwr, cnt, m, i;
  int n = strlen(zName);
  lwr = 0;
  upr = nMap-1;
  while( lwr<=upr ){
    int mid, c;
    mid = (upr+lwr)/2;
    c = fossil_strcmp(zName, aMap[mid].zName);
    if( c==0 ){
      *pIndex = mid;
      return 0;
    }else if( c<0 ){
      upr = mid - 1;
    }else{
      lwr = mid + 1;
    }
  }
  for(m=cnt=0, i=upr-2; cnt<2 && i<=upr+3 && i<nMap; i++){
    if( i<0 ) continue;
    if( strncmp(zName, aMap[i].zName, n)==0 ){
      m = i;
      cnt++;
    }
  }
  if( cnt==1 ){
    *pIndex = m;
    return 0;
  }
  return 1+(cnt>1);
}

/*
** atexit() handler which frees up "some" of the resources
** used by fossil.
*/
void fossil_atexit(void) {
#ifdef FOSSIL_ENABLE_JSON
  cson_value_free(g.json.gc.v);
  memset(&g.json, 0, sizeof(g.json));
#endif
  free(g.zErrMsg);
  if(g.db){
    db_close(0);
  }
}

#if defined(_WIN32)
/*
** Parse the command-line arguments passed to windows.  We do this
** ourselves to work around bugs in the command-line parsing of MinGW.
** It is possible (in theory) to only use this routine when compiling
** with MinGW and to use built-in command-line parsing for MSVC and
** MinGW-64.  However, the code is here, it is efficient, and works, and
** by using it in all cases we do a better job of testing it.  If you suspect
** a bug in this code, test your theory by invoking "fossil test-echo".
**
** This routine is copied from TCL with some reformatting.
** The original comment text follows:
**
** Parse the Windows command line string into argc/argv. Done here
** because we don't trust the builtin argument parser in crt0. Windows
** applications are responsible for breaking their command line into
** arguments.
**
** 2N backslashes + quote -> N backslashes + begin quoted string
** 2N + 1 backslashes + quote -> literal
** N backslashes + non-quote -> literal
** quote + quote in a quoted string -> single quote
** quote + quote not in quoted string -> empty string
** quote -> begin quoted string
**
** Results:
** Fills argcPtr with the number of arguments and argvPtr with the array
** of arguments.
*/
<<<<<<< HEAD
#define wchar_isspace(X)  ((X)==' ' || (X)=='\t')
=======
#define wchar_isspace(X)  ((X)==L' ' || (X)==L'\t')
>>>>>>> 663e115a
static void parse_windows_command_line(
  int *argcPtr,   /* Filled with number of argument strings. */
  void *argvPtr   /* Filled with argument strings (malloc'd). */
){
  WCHAR *cmdLine, *p, *arg, *argSpace;
  WCHAR **argv;
  int argc, size, inquote, copy, slashes;

  cmdLine = GetCommandLineW();

  /*
  ** Precompute an overly pessimistic guess at the number of arguments in
  ** the command line by counting non-space spans.
  */
  size = 2;
<<<<<<< HEAD
  for(p=cmdLine; *p!='\0'; p++){
=======
  for(p=cmdLine; *p!=L'\0'; p++){
>>>>>>> 663e115a
    if( wchar_isspace(*p) ){
      size++;
      while( wchar_isspace(*p) ){
        p++;
      }
<<<<<<< HEAD
      if( *p=='\0' ){
=======
      if( *p==L'\0' ){
>>>>>>> 663e115a
        break;
      }
    }
  }

  argSpace = fossil_malloc(size * sizeof(char*)
    + (wcslen(cmdLine) * sizeof(WCHAR)) + sizeof(WCHAR));
  argv = (WCHAR**)argSpace;
  argSpace += size*(sizeof(char*)/sizeof(WCHAR));
  size--;

  p = cmdLine;
  for(argc=0; argc<size; argc++){
    argv[argc] = arg = argSpace;
    while( wchar_isspace(*p) ){
      p++;
    }
<<<<<<< HEAD
    if (*p == '\0') {
=======
    if (*p == L'\0') {
>>>>>>> 663e115a
      break;
    }
    inquote = 0;
    slashes = 0;
    while(1){
      copy = 1;
<<<<<<< HEAD
      while( *p=='\\' ){
        slashes++;
        p++;
      }
      if( *p=='"' ){
        if( (slashes&1)==0 ){
          copy = 0;
          if( inquote && p[1]=='"' ){
=======
      while( *p==L'\\' ){
        slashes++;
        p++;
      }
      if( *p==L'"' ){
        if( (slashes&1)==0 ){
          copy = 0;
          if( inquote && p[1]==L'"' ){
>>>>>>> 663e115a
            p++;
            copy = 1;
          }else{
            inquote = !inquote;
          }
        }
        slashes >>= 1;
      }
      while( slashes ){
<<<<<<< HEAD
        *arg = '\\';
        arg++;
        slashes--;
      }
      if( *p=='\0' || (!inquote && wchar_isspace(*p)) ){
=======
        *arg = L'\\';
        arg++;
        slashes--;
      }
      if( *p==L'\0' || (!inquote && wchar_isspace(*p)) ){
>>>>>>> 663e115a
        break;
      }
      if( copy!=0 ){
        *arg = *p;
        arg++;
      }
      p++;
    }
    *arg = '\0';
    argSpace = arg + 1;
  }
  argv[argc] = NULL;
  *argcPtr = argc;
  *((WCHAR ***)argvPtr) = argv;
}
#endif /* defined(_WIN32) */


/*
** Convert all arguments from mbcs (or unicode) to UTF-8. Then
** search g.argv for arguments "--args FILENAME". If found, then
** (1) remove the two arguments from g.argv
** (2) Read the file FILENAME
** (3) Use the contents of FILE to replace the two removed arguments:
**     (a) Ignore blank lines in the file
**     (b) Each non-empty line of the file is an argument, except
**     (c) If the line begins with "-" and contains a space, it is broken
**         into two arguments at the space.
*/
static void expand_args_option(int argc, void *argv){
  Blob file = empty_blob;   /* Content of the file */
  Blob line = empty_blob;   /* One line of the file */
  unsigned int nLine;       /* Number of lines in the file*/
  unsigned int i, j, k;     /* Loop counters */
  int n;                    /* Number of bytes in one line */
  char *z;                  /* General use string pointer */
  char **newArgv;           /* New expanded g.argv under construction */
  char const * zFileName;   /* input file name */
  FILE * zInFile;           /* input FILE */
  int foundBom = -1;        /* -1= not searched yet, 0 = no; 1=yes */
#ifdef _WIN32
  wchar_t buf[MAX_PATH];
#endif

  g.argc = argc;
  g.argv = argv;
#ifdef _WIN32
  parse_windows_command_line(&g.argc, &g.argv);
  GetModuleFileNameW(NULL, buf, MAX_PATH);
  g.argv[0] = fossil_unicode_to_utf8(buf);
  for(i=1; i<g.argc; i++) g.argv[i] = fossil_unicode_to_utf8(g.argv[i]);
#endif
  for(i=1; i<g.argc-1; i++){
    z = g.argv[i];
    if( z[0]!='-' ) continue;
    z++;
    if( z[0]=='-' ) z++;
    if( z[0]==0 ) return;   /* Stop searching at "--" */
    if( fossil_strcmp(z, "args")==0 ) break;
  }
  if( i>=g.argc-1 ) return;

  zFileName = g.argv[i+1];
  zInFile = (0==strcmp("-",zFileName))
    ? stdin
    : fossil_fopen(zFileName,"rb");
  if(!zInFile){
    fossil_panic("Cannot open -args file [%s]", zFileName);
  }else{
    blob_read_from_channel(&file, zInFile, -1);
    if(stdin != zInFile){
      fclose(zInFile);
    }
    zInFile = NULL;
  }
  z = blob_str(&file);
  for(k=0, nLine=1; z[k]; k++) if( z[k]=='\n' ) nLine++;
  newArgv = fossil_malloc( sizeof(char*)*(g.argc + nLine*2) );
  for(j=0; j<i; j++) newArgv[j] = g.argv[j];

  blob_rewind(&file);
  while( (n = blob_line(&file, &line))>0 ){
    if( n<=1 ) continue;
    z = blob_buffer(&line);
    z[n-1] = 0;
    if (foundBom == -1) {
      static const char bom[] = { 0xEF, 0xBB, 0xBF };
      foundBom = memcmp(z, bom, 3)==0;
      if( foundBom ) {
        z += 3; n -= 3;
      }
    }
    if((n>1) && ('\r'==z[n-2])){
      if(n==2) continue /*empty line*/;
      z[n-2] = 0;
    }
    if (!foundBom) {
      z = fossil_mbcs_to_utf8(z);
    }
    newArgv[j++] = z;
    if( z[0]=='-' ){
      for(k=1; z[k] && !fossil_isspace(z[k]); k++){}
      if( z[k] ){
        z[k] = 0;
        k++;
        if( z[k] ) newArgv[j++] = &z[k];
      }
    }
  }
  i += 2;
  while( i<g.argc ) newArgv[j++] = g.argv[i++];
  newArgv[j] = 0;
  g.argc = j;
  g.argv = newArgv;
}

/*
** This procedure runs first.
*/
int main(int argc, char **argv)
{
  const char *zCmdName = "unknown";
  int idx;
  int rc;

  sqlite3_config(SQLITE_CONFIG_LOG, fossil_sqlite_log, 0);
  memset(&g, 0, sizeof(g));
  g.now = time(0);
#ifdef FOSSIL_ENABLE_JSON
#if defined(NDEBUG)
  g.json.errorDetailParanoia = 2 /* FIXME: make configurable
                                    One problem we have here is that this
                                    code is needed before the db is opened,
                                    so we can't sql for it.*/;
#else
  g.json.errorDetailParanoia = 0;
#endif
  g.json.outOpt = cson_output_opt_empty;
  g.json.outOpt.addNewline = 1;
  g.json.outOpt.indentation = 1 /* in CGI/server mode this can be configured */;
#endif /* FOSSIL_ENABLE_JSON */
  expand_args_option(argc, argv);
#ifdef FOSSIL_ENABLE_TCL
  g.tcl.argc = g.argc;
  g.tcl.argv = g.argv;
  g.tcl.interp = 0;
#endif
  if( fossil_getenv("GATEWAY_INTERFACE")!=0 && !find_option("nocgi", 0, 0)){
    zCmdName = "cgi";
    g.isHTTP = 1;
  }else if( g.argc<2 ){
    fossil_print(
       "Usage: %s COMMAND ...\n"
       "   or: %s help           -- for a list of common commands\n"
       "   or: %s help COMMMAND  -- for help with the named command\n",
       g.argv[0], g.argv[0], g.argv[0]);
    fossil_exit(1);
  }else{
    const char *zChdir = find_option("chdir",0,1);
    g.isHTTP = 0;
    g.fQuiet = find_option("quiet", 0, 0)!=0;
    g.fSqlTrace = find_option("sqltrace", 0, 0)!=0;
    g.fSqlStats = find_option("sqlstats", 0, 0)!=0;
    g.fSystemTrace = find_option("systemtrace", 0, 0)!=0;
    if( g.fSqlTrace ) g.fSqlStats = 1;
    g.fSqlPrint = find_option("sqlprint", 0, 0)!=0;
    g.fHttpTrace = find_option("httptrace", 0, 0)!=0;
    g.zLogin = find_option("user", "U", 1);
    g.zSSLIdentity = find_option("ssl-identity", 0, 1);
    if( find_option("utc",0,0) ) g.fTimeFormat = 1;
    if( find_option("localtime",0,0) ) g.fTimeFormat = 2;
    if( zChdir && chdir(zChdir) ){
      fossil_fatal("unable to change directories to %s", zChdir);
    }
    if( find_option("help",0,0)!=0 ){
      /* --help anywhere on the command line is translated into
      ** "fossil help argv[1] argv[2]..." */
      int i;
      char **zNewArgv = fossil_malloc( sizeof(char*)*(g.argc+2) );
      for(i=1; i<g.argc; i++) zNewArgv[i+1] = g.argv[i];
      zNewArgv[i+1] = 0;
      zNewArgv[0] = g.argv[0];
      zNewArgv[1] = "help";
      g.argc++;
      g.argv = zNewArgv;
    }
    zCmdName = g.argv[1];
  }
  rc = name_search(zCmdName, aCommand, count(aCommand), &idx);
  if( rc==1 ){
    fossil_fatal("%s: unknown command: %s\n"
                 "%s: use \"help\" for more information\n",
                   g.argv[0], zCmdName, g.argv[0]);
  }else if( rc==2 ){
    int i, n;
    Blob couldbe;
    blob_zero(&couldbe);
    n = strlen(zCmdName);
    for(i=0; i<count(aCommand); i++){
      if( memcmp(zCmdName, aCommand[i].zName, n)==0 ){
        blob_appendf(&couldbe, " %s", aCommand[i].zName);
      }
    }
    fossil_print("%s: ambiguous command prefix: %s\n"
                 "%s: could be any of:%s\n"
                 "%s: use \"help\" for more information\n",
                 g.argv[0], zCmdName, g.argv[0], blob_str(&couldbe), g.argv[0]);
    fossil_exit(1);
  }
  atexit( fossil_atexit );
  aCommand[idx].xFunc();
  fossil_exit(0);
  /*NOT_REACHED*/
  return 0;
}

/*
** The following variable becomes true while processing a fatal error
** or a panic.  If additional "recursive-fatal" errors occur while
** shutting down, the recursive errors are silently ignored.
*/
static int mainInFatalError = 0;

/*
** Return the name of the current executable.
*/
const char *fossil_nameofexe(void){
  return g.argv[0];
}

/*
** Exit.  Take care to close the database first.
*/
NORETURN void fossil_exit(int rc){
  db_close(1);
  exit(rc);
}

/*
** Print an error message, rollback all databases, and quit.  These
** routines never return.
*/
NORETURN void fossil_panic(const char *zFormat, ...){
  char *z;
  va_list ap;
  int rc = 1;
  static int once = 1;
  mainInFatalError = 1;
  va_start(ap, zFormat);
  z = vmprintf(zFormat, ap);
  va_end(ap);
#ifdef FOSSIL_ENABLE_JSON
  if( g.json.isJsonMode ){
    json_err( 0, z, 1 );
    if( g.isHTTP ){
      rc = 0 /* avoid HTTP 500 */;
    }
  }
  else
#endif
  {
    if( g.cgiOutput && once ){
      once = 0;
      cgi_printf("<p class=\"generalError\">%h</p>", z);
      cgi_reply();
    }else if( !g.fQuiet ){
      char *zOut = mprintf("%s: %s\n", g.argv[0], z);
      fossil_puts(zOut, 1);
      fossil_free(zOut);
    }
  }
  free(z);
  db_force_rollback();
  fossil_exit(rc);
}

NORETURN void fossil_fatal(const char *zFormat, ...){
  char *z;
  int rc = 1;
  va_list ap;
  mainInFatalError = 1;
  va_start(ap, zFormat);
  z = vmprintf(zFormat, ap);
  va_end(ap);
#ifdef FOSSIL_ENABLE_JSON
  if( g.json.isJsonMode ){
    json_err( g.json.resultCode, z, 1 );
    if( g.isHTTP ){
      rc = 0 /* avoid HTTP 500 */;
    }
  }
  else
#endif
  {
    if( g.cgiOutput ){
      g.cgiOutput = 0;
      cgi_printf("<p class=\"generalError\">%h</p>", z);
      cgi_reply();
    }else if( !g.fQuiet ){
      char *zOut = mprintf("\r%s: %s\n", g.argv[0], z);
      fossil_puts(zOut, 1);
      fossil_free(zOut);
    }
  }
  free(z);
  db_force_rollback();
  fossil_exit(rc);
}

/* This routine works like fossil_fatal() except that if called
** recursively, the recursive call is a no-op.
**
** Use this in places where an error might occur while doing
** fatal error shutdown processing.  Unlike fossil_panic() and
** fossil_fatal() which never return, this routine might return if
** the fatal error handing is already in process.  The caller must
** be prepared for this routine to return.
*/
void fossil_fatal_recursive(const char *zFormat, ...){
  char *z;
  va_list ap;
  int rc = 1;
  if( mainInFatalError ) return;
  mainInFatalError = 1;
  va_start(ap, zFormat);
  z = vmprintf(zFormat, ap);
  va_end(ap);
#ifdef FOSSIL_ENABLE_JSON
  if( g.json.isJsonMode ){
    json_err( g.json.resultCode, z, 1 );
    if( g.isHTTP ){
      rc = 0 /* avoid HTTP 500 */;
    }
  } else
#endif
  {
    if( g.cgiOutput ){
      g.cgiOutput = 0;
      cgi_printf("<p class=\"generalError\">%h</p>", z);
      cgi_reply();
    }else{
      char *zOut = mprintf("\r%s: %s\n", g.argv[0], z);
      fossil_puts(zOut, 1);
      fossil_free(zOut);
    }
  }
  db_force_rollback();
  fossil_exit(rc);
}


/* Print a warning message */
void fossil_warning(const char *zFormat, ...){
  char *z;
  va_list ap;
  va_start(ap, zFormat);
  z = vmprintf(zFormat, ap);
  va_end(ap);
#ifdef FOSSIL_ENABLE_JSON
  if(g.json.isJsonMode){
    json_warn( FSL_JSON_W_UNKNOWN, z );
  }else
#endif
  {
    if( g.cgiOutput ){
      cgi_printf("<p class=\"generalError\">%h</p>", z);
    }else{
      char *zOut = mprintf("\r%s: %s\n", g.argv[0], z);
      fossil_puts(zOut, 1);
      fossil_free(zOut);
    }
  }
  free(z);
}

/*
** Malloc and free routines that cannot fail
*/
void *fossil_malloc(size_t n){
  void *p = malloc(n==0 ? 1 : n);
  if( p==0 ) fossil_panic("out of memory");
  return p;
}
void fossil_free(void *p){
  free(p);
}
void *fossil_realloc(void *p, size_t n){
  p = realloc(p, n);
  if( p==0 ) fossil_panic("out of memory");
  return p;
}

/*
** This function implements a cross-platform "system()" interface.
*/
int fossil_system(const char *zOrigCmd){
  int rc;
#if defined(_WIN32)
  /* On windows, we have to put double-quotes around the entire command.
  ** Who knows why - this is just the way windows works.
  */
  char *zNewCmd = mprintf("\"%s\"", zOrigCmd);
  wchar_t *zUnicode = fossil_utf8_to_unicode(zNewCmd);
  if( g.fSystemTrace ) {
    char *zOut = mprintf("SYSTEM: %s\n", zNewCmd);
    fossil_puts(zOut, 1);
    fossil_free(zOut);
  }
  rc = _wsystem(zUnicode);
  fossil_mbcs_free(zUnicode);
  free(zNewCmd);
#else
  /* On unix, evaluate the command directly.
  */
  if( g.fSystemTrace ) fprintf(stderr, "SYSTEM: %s\n", zOrigCmd);
  rc = system(zOrigCmd);
#endif
  return rc;
}

/*
** Turn off any NL to CRNL translation on the stream given as an
** argument.  This is a no-op on unix but is necessary on windows.
*/
void fossil_binary_mode(FILE *p){
#if defined(_WIN32)
  _setmode(_fileno(p), _O_BINARY);
#endif
#ifdef __EMX__     /* OS/2 */
  setmode(fileno(p), O_BINARY);
#endif
}



/*
** Return a name for an SQLite error code
*/
static const char *sqlite_error_code_name(int iCode){
  static char zCode[30];
  switch( iCode & 0xff ){
    case SQLITE_OK:         return "SQLITE_OK";
    case SQLITE_ERROR:      return "SQLITE_ERROR";
    case SQLITE_PERM:       return "SQLITE_PERM";
    case SQLITE_ABORT:      return "SQLITE_ABORT";
    case SQLITE_BUSY:       return "SQLITE_BUSY";
    case SQLITE_NOMEM:      return "SQLITE_NOMEM";
    case SQLITE_READONLY:   return "SQLITE_READONLY";
    case SQLITE_INTERRUPT:  return "SQLITE_INTERRUPT";
    case SQLITE_IOERR:      return "SQLITE_IOERR";
    case SQLITE_CORRUPT:    return "SQLITE_CORRUPT";
    case SQLITE_FULL:       return "SQLITE_FULL";
    case SQLITE_CANTOPEN:   return "SQLITE_CANTOPEN";
    case SQLITE_PROTOCOL:   return "SQLITE_PROTOCOL";
    case SQLITE_EMPTY:      return "SQLITE_EMPTY";
    case SQLITE_SCHEMA:     return "SQLITE_SCHEMA";
    case SQLITE_CONSTRAINT: return "SQLITE_CONSTRAINT";
    case SQLITE_MISMATCH:   return "SQLITE_MISMATCH";
    case SQLITE_MISUSE:     return "SQLITE_MISUSE";
    case SQLITE_NOLFS:      return "SQLITE_NOLFS";
    case SQLITE_FORMAT:     return "SQLITE_FORMAT";
    case SQLITE_RANGE:      return "SQLITE_RANGE";
    case SQLITE_NOTADB:     return "SQLITE_NOTADB";
    default: {
      sqlite3_snprintf(sizeof(zCode),zCode,"error code %d",iCode);
    }
  }
  return zCode;
}

/* Error logs from SQLite */
void fossil_sqlite_log(void *notUsed, int iCode, const char *zErrmsg){
  fossil_warning("%s: %s", sqlite_error_code_name(iCode), zErrmsg);
}

/*
** Print a usage comment and quit
*/
void usage(const char *zFormat){
  fossil_fatal("Usage: %s %s %s\n", g.argv[0], g.argv[1], zFormat);
}

/*
** Remove n elements from g.argv beginning with the i-th element.
*/
void remove_from_argv(int i, int n){
  int j;
  for(j=i+n; j<g.argc; i++, j++){
    g.argv[i] = g.argv[j];
  }
  g.argc = i;
}


/*
** Look for a command-line option.  If present, return a pointer.
** Return NULL if missing.
**
** hasArg==0 means the option is a flag.  It is either present or not.
** hasArg==1 means the option has an argument.  Return a pointer to the
** argument.
*/
const char *find_option(const char *zLong, const char *zShort, int hasArg){
  int i;
  int nLong;
  const char *zReturn = 0;
  assert( hasArg==0 || hasArg==1 );
  nLong = strlen(zLong);
  for(i=1; i<g.argc; i++){
    char *z;
    if (i+hasArg >= g.argc) break;
    z = g.argv[i];
    if( z[0]!='-' ) continue;
    z++;
    if( z[0]=='-' ){
      if( z[1]==0 ){
        remove_from_argv(i, 1);
        break;
      }
      z++;
    }
    if( strncmp(z,zLong,nLong)==0 ){
      if( hasArg && z[nLong]=='=' ){
        zReturn = &z[nLong+1];
        remove_from_argv(i, 1);
        break;
      }else if( z[nLong]==0 ){
        zReturn = g.argv[i+hasArg];
        remove_from_argv(i, 1+hasArg);
        break;
      }
    }else if( fossil_strcmp(z,zShort)==0 ){
      zReturn = g.argv[i+hasArg];
      remove_from_argv(i, 1+hasArg);
      break;
    }
  }
  return zReturn;
}

/*
** Verify that there are no unprocessed command-line options.  If
** Any remaining command-line argument begins with "-" print
** an error message and quit.
*/
void verify_all_options(void){
  int i;
  for(i=1; i<g.argc; i++){
    if( g.argv[i][0]=='-' ){
      fossil_fatal("unrecognized command-line option, or missing argument: %s", g.argv[i]);
    }
  }
}

/*
** Print a list of words in multiple columns.
*/
static void multi_column_list(const char **azWord, int nWord){
  int i, j, len;
  int mxLen = 0;
  int nCol;
  int nRow;
  for(i=0; i<nWord; i++){
    len = strlen(azWord[i]);
    if( len>mxLen ) mxLen = len;
  }
  nCol = 80/(mxLen+2);
  if( nCol==0 ) nCol = 1;
  nRow = (nWord + nCol - 1)/nCol;
  for(i=0; i<nRow; i++){
    const char *zSpacer = "";
    for(j=i; j<nWord; j+=nRow){
      fossil_print("%s%-*s", zSpacer, mxLen, azWord[j]);
      zSpacer = "  ";
    }
    fossil_print("\n");
  }
}

/*
** List of commands starting with zPrefix, or all commands if zPrefix is NULL.
*/
static void command_list(const char *zPrefix, int cmdMask){
  int i, nCmd;
  int nPrefix = zPrefix ? strlen(zPrefix) : 0;
  const char *aCmd[count(aCommand)];
  for(i=nCmd=0; i<count(aCommand); i++){
    const char *z = aCommand[i].zName;
    if( (aCommand[i].cmdFlags & cmdMask)==0 ) continue;
    if( zPrefix && memcmp(zPrefix, z, nPrefix)!=0 ) continue;
    aCmd[nCmd++] = aCommand[i].zName;
  }
  multi_column_list(aCmd, nCmd);
}

/*
** COMMAND: test-list-webpage
**
** List all web pages
*/
void cmd_test_webpage_list(void){
  int i, nCmd;
  const char *aCmd[count(aWebpage)];
  for(i=nCmd=0; i<count(aWebpage); i++){
    aCmd[nCmd++] = aWebpage[i].zName;
  }
  multi_column_list(aCmd, nCmd);
}

/*
** COMMAND: version
**
** Usage: %fossil version
**
** Print the source code version number for the fossil executable.
*/
void version_cmd(void){
  fossil_print("This is fossil version " RELEASE_VERSION " "
                MANIFEST_VERSION " " MANIFEST_DATE " UTC\n");
}


/*
** COMMAND: help
**
** Usage: %fossil help COMMAND
**    or: %fossil COMMAND -help
**
** Display information on how to use COMMAND.  To display a list of
** available commands one of:
**
**    %fossil help              Show common commands
**    %fossil help --all        Show both command and auxiliary commands
**    %fossil help --test       Show test commands only
**    %fossil help --aux        Show auxiliary commands only
*/
void help_cmd(void){
  int rc, idx;
  const char *z;
  if( g.argc<3 ){
    z = g.argv[0];
    fossil_print(
      "Usage: %s help COMMAND\n"
      "Common COMMANDs:  (use \"%s help --all\" for a complete list)\n",
      z, z);
    command_list(0, CMDFLAG_1ST_TIER);
    version_cmd();
    return;
  }
  if( find_option("all",0,0) ){
    command_list(0, CMDFLAG_1ST_TIER | CMDFLAG_2ND_TIER);
    return;
  }
  if( find_option("aux",0,0) ){
    command_list(0, CMDFLAG_2ND_TIER);
    return;
  }
  if( find_option("test",0,0) ){
    command_list(0, CMDFLAG_TEST);
    return;
  }
  rc = name_search(g.argv[2], aCommand, count(aCommand), &idx);
  if( rc==1 ){
    fossil_print("unknown command: %s\nAvailable commands:\n", g.argv[2]);
    command_list(0, 0xff);
    fossil_exit(1);
  }else if( rc==2 ){
    fossil_print("ambiguous command prefix: %s\nMatching commands:\n",
                 g.argv[2]);
    command_list(g.argv[2], 0xff);
    fossil_exit(1);
  }
  z = aCmdHelp[idx];
  if( z==0 ){
    fossil_fatal("no help available for the %s command",
       aCommand[idx].zName);
  }
  while( *z ){
    if( *z=='%' && strncmp(z, "%fossil", 7)==0 ){
      fossil_print("%s", g.argv[0]);
      z += 7;
    }else{
      putchar(*z);
      z++;
    }
  }
  putchar('\n');
}

/*
** WEBPAGE: help
** URL: /help/CMD
*/
void help_page(void){
  const char * zCmd = P("cmd");

  if( zCmd==0 ) zCmd = P("name");
  style_header("Command-line Help");
  if( zCmd ){
    int rc, idx;
    char *z, *s, *d;

    style_submenu_element("Command-List", "Command-List", "%s/help", g.zTop);
    @ <h1>The "%s(zCmd)" command:</h1>
    rc = name_search(zCmd, aCommand, count(aCommand), &idx);
    if( rc==1 ){
      @ unknown command: %s(zCmd)
    }else if( rc==2 ){
      @ ambiguous command prefix: %s(zCmd)
    }else{
      z = (char*)aCmdHelp[idx];
      if( z==0 ){
        @ no help available for the %s(aCommand[idx].zName) command
      }else{
        z=s=d=mprintf("%s",z);
        while( *s ){
          if( *s=='%' && strncmp(s, "%fossil", 7)==0 ){
            s++;
          }else{
            *d++ = *s++;
          }
        }
        *d = 0;
        @ <blockquote><pre>
        @ %h(z)
        @ </pre></blockquote>
        fossil_free(z);
      }
    }
  }else{
    int i, j, n;

    @ <h1>Available commands:</h1>
    @ <table border="0"><tr>
    for(i=j=0; i<count(aCommand); i++){
      const char *z = aCommand[i].zName;
      if( strncmp(z,"test",4)==0 ) continue;
      j++;
    }
    n = (j+6)/7;
    for(i=j=0; i<count(aCommand); i++){
      const char *z = aCommand[i].zName;
      if( strncmp(z,"test",4)==0 ) continue;
      if( j==0 ){
        @ <td valign="top"><ul>
      }
      @ <li><a href="%s(g.zTop)/help?cmd=%s(z)">%s(z)</a>
      j++;
      if( j>=n ){
        @ </ul></td>
        j = 0;
      }
    }
    if( j>0 ){
      @ </ul></td>
    }
    @ </tr></table>
  }
  style_footer();
}

/*
** WEBPAGE: test-all-help
**
** Show all help text on a single page.  Useful for proof-reading.
*/
void test_all_help_page(void){
  int i;
  style_header("Testpage: All Help Text");
  for(i=0; i<count(aCommand); i++){
    if( memcmp(aCommand[i].zName, "test", 4)==0 ) continue;
    @ <h2>%s(aCommand[i].zName):</h2>
    @ <blockquote><pre>
    @ %h(aCmdHelp[i])
    @ </pre></blockquote>
  }
  style_footer();
}

/*
** Set the g.zBaseURL value to the full URL for the toplevel of
** the fossil tree.  Set g.zTop to g.zBaseURL without the
** leading "http://" and the host and port.
*/
void set_base_url(void){
  int i;
  const char *zHost;
  const char *zMode;
  const char *zCur;

  if( g.zBaseURL!=0 ) return;
  zHost = PD("HTTP_HOST","");
  zMode = PD("HTTPS","off");
  zCur = PD("SCRIPT_NAME","/");
  i = strlen(zCur);
  while( i>0 && zCur[i-1]=='/' ) i--;
  if( fossil_stricmp(zMode,"on")==0 ){
    g.zBaseURL = mprintf("https://%s%.*s", zHost, i, zCur);
    g.zTop = &g.zBaseURL[8+strlen(zHost)];
  }else{
    g.zBaseURL = mprintf("http://%s%.*s", zHost, i, zCur);
    g.zTop = &g.zBaseURL[7+strlen(zHost)];
  }
  if( db_is_writeable("repository") ){
    if( !db_exists("SELECT 1 FROM config WHERE name='baseurl:%q'", g.zBaseURL)){
      db_multi_exec("INSERT INTO config(name,value,mtime)"
                    "VALUES('baseurl:%q',1,now())", g.zBaseURL);
    }else{
      db_optional_sql("repository",
           "REPLACE INTO config(name,value,mtime)"
           "VALUES('baseurl:%q',1,now())", g.zBaseURL
      );
    }
  }
}

/*
** Send an HTTP redirect back to the designated Index Page.
*/
NORETURN void fossil_redirect_home(void){
  cgi_redirectf("%s%s", g.zTop, db_get("index-page", "/index"));
}

/*
** If running as root, chroot to the directory containing the
** repository zRepo and then drop root privileges.  Return the
** new repository name.
**
** zRepo might be a directory itself.  In that case chroot into
** the directory zRepo.
**
** Assume the user-id and group-id of the repository, or if zRepo
** is a directory, of that directory.
*/
static char *enter_chroot_jail(char *zRepo){
#if !defined(_WIN32)
  if( getuid()==0 ){
    int i;
    struct stat sStat;
    Blob dir;
    char *zDir;

    file_canonical_name(zRepo, &dir, 0);
    zDir = blob_str(&dir);
    if( file_isdir(zDir)==1 ){
      if( chdir(zDir) || chroot(zDir) || chdir("/") ){
        fossil_fatal("unable to chroot into %s", zDir);
      }
      zRepo = "/";
    }else{
      for(i=strlen(zDir)-1; i>0 && zDir[i]!='/'; i--){}
      if( zDir[i]!='/' ) fossil_panic("bad repository name: %s", zRepo);
      zDir[i] = 0;
      if( chdir(zDir) || chroot(zDir) || chdir("/") ){
        fossil_fatal("unable to chroot into %s", zDir);
      }
      zDir[i] = '/';
      zRepo = &zDir[i];
    }
    if( stat(zRepo, &sStat)!=0 ){
      fossil_fatal("cannot stat() repository: %s", zRepo);
    }
    i = setgid(sStat.st_gid);
    i = i || setuid(sStat.st_uid);
    if(i){
      fossil_fatal("setgid/uid() failed with errno %d", errno);
    }
    if( g.db!=0 ){
      db_close(1);
      db_open_repository(zRepo);
    }
  }
#endif
  return zRepo;
}

/*
** Preconditions:
**
**  * Environment variables are set up according to the CGI standard.
**
** If the repository is known, it has already been opened.  If unknown,
** then g.zRepositoryName holds the directory that contains the repository
** and the actual repository is taken from the first element of PATH_INFO.
**
** Process the webpage specified by the PATH_INFO or REQUEST_URI
** environment variable.
*/
static void process_one_web_page(const char *zNotFound){
  const char *zPathInfo;
  char *zPath = NULL;
  int idx;
  int i;

  /* If the repository has not been opened already, then find the
  ** repository based on the first element of PATH_INFO and open it.
  */
  zPathInfo = PD("PATH_INFO","");
  if( !g.repositoryOpen ){
    char *zRepo, *zToFree;
    const char *zOldScript = PD("SCRIPT_NAME", "");
    char *zNewScript;
    int j, k;
    i64 szFile;

    i = zPathInfo[0]!=0;
    while( 1 ){
      while( zPathInfo[i] && zPathInfo[i]!='/' ){ i++; }
      zRepo = zToFree = mprintf("%s%.*s.fossil",g.zRepositoryName,i,zPathInfo);

      /* To avoid mischief, make sure the repository basename contains no
      ** characters other than alphanumerics, "-", "/", and "_".
      */
      for(j=strlen(g.zRepositoryName)+1, k=0; zRepo[j] && k<i-1; j++, k++){
        if( !fossil_isalnum(zRepo[j]) && zRepo[j]!='-' && zRepo[j]!='/' ){
          zRepo[j] = '_';
        }
      }
      if( zRepo[0]=='/' && zRepo[1]=='/' ){ zRepo++; j--; }

      szFile = file_size(zRepo);
      if( zPathInfo[i]=='/' && szFile<0 ){
        assert( fossil_strcmp(&zRepo[j], ".fossil")==0 );
        zRepo[j] = 0;
        if( file_isdir(zRepo)==1 ){
          fossil_free(zToFree);
          i++;
          continue;
        }
        zRepo[j] = '.';
      }

      if( szFile<1024 ){
        set_base_url();
        if( zNotFound ){
          cgi_redirect(zNotFound);
        }else{
#ifdef FOSSIL_ENABLE_JSON
          if(g.json.isJsonMode){
            json_err(FSL_JSON_E_RESOURCE_NOT_FOUND,NULL,1);
            return;
          }
#endif
          @ <h1>Not Found</h1>
          cgi_set_status(404, "not found");
          cgi_reply();
        }
        return;
      }
      break;
    }
    zNewScript = mprintf("%s%.*s", zOldScript, i, zPathInfo);
    cgi_replace_parameter("PATH_INFO", &zPathInfo[i+1]);
    zPathInfo += i;
    cgi_replace_parameter("SCRIPT_NAME", zNewScript);
    db_open_repository(zRepo);
    if( g.fHttpTrace ){
      fprintf(stderr,
          "# repository: [%s]\n"
          "# new PATH_INFO = [%s]\n"
          "# new SCRIPT_NAME = [%s]\n",
          zRepo, zPathInfo, zNewScript);
    }
  }

  /* Find the page that the user has requested, construct and deliver that
  ** page.
  */
  if( g.zContentType && memcmp(g.zContentType, "application/x-fossil", 20)==0 ){
    zPathInfo = "/xfer";
  }
  set_base_url();
  if( zPathInfo==0 || zPathInfo[0]==0
      || (zPathInfo[0]=='/' && zPathInfo[1]==0) ){
#ifdef FOSSIL_ENABLE_JSON
    if(g.json.isJsonMode){
      json_err(FSL_JSON_E_RESOURCE_NOT_FOUND,NULL,1);
      fossil_exit(0);
    }
#endif
    fossil_redirect_home() /*does not return*/;
  }else{
    zPath = mprintf("%s", zPathInfo);
  }

  /* Make g.zPath point to the first element of the path.  Make
  ** g.zExtra point to everything past that point.
  */
  while(1){
    char *zAltRepo = 0;
    g.zPath = &zPath[1];
    for(i=1; zPath[i] && zPath[i]!='/'; i++){}
    if( zPath[i]=='/' ){
      zPath[i] = 0;
      g.zExtra = &zPath[i+1];

      /* Look for sub-repositories.  A sub-repository is another repository
      ** that accepts the login credentials of the current repository.  A
      ** subrepository is identified by a CONFIG table entry "subrepo:NAME"
      ** where NAME is the first component of the path.  The value of the
      ** the CONFIG entries is the string "USER:FILENAME" where USER is the
      ** USER name to log in as in the subrepository and FILENAME is the
      ** repository filename.
      */
      zAltRepo = db_text(0, "SELECT value FROM config WHERE name='subrepo:%q'",
                         g.zPath);
      if( zAltRepo ){
        int nHost;
        int jj;
        char *zUser = zAltRepo;
        login_check_credentials();
        for(jj=0; zAltRepo[jj] && zAltRepo[jj]!=':'; jj++){}
        if( zAltRepo[jj]==':' ){
          zAltRepo[jj] = 0;
          zAltRepo += jj+1;
        }else{
          zUser = "nobody";
        }
        if( g.zLogin==0 ) zUser = "nobody";
        if( zAltRepo[0]!='/' ){
          zAltRepo = mprintf("%s/../%s", g.zRepositoryName, zAltRepo);
          file_simplify_name(zAltRepo, -1, 0);
        }
        db_close(1);
        db_open_repository(zAltRepo);
        login_as_user(zUser);
        g.perm.Password = 0;
        zPath += i;
        nHost = g.zTop - g.zBaseURL;
        g.zBaseURL = mprintf("%z/%s", g.zBaseURL, g.zPath);
        g.zTop = g.zBaseURL + nHost;
        continue;
      }
    }else{
      g.zExtra = 0;
    }
    break;
  }
#ifdef FOSSIL_ENABLE_JSON
  /*
  ** Workaround to allow us to customize some following behaviour for
  ** JSON mode.  The problem is, we don't always know if we're in JSON
  ** mode at this point (namely, for GET mode we don't know but POST
  ** we do), so we snoop g.zPath and cheat a bit.
  */
  if( !g.json.isJsonMode && g.zPath && (0==strncmp("json",g.zPath,4)) ){
    g.json.isJsonMode = 1;
  }
#endif
  if( g.zExtra ){
    /* CGI parameters get this treatment elsewhere, but places like getfile
    ** will use g.zExtra directly.
    ** Reminder: the login mechanism uses 'name' differently, and may
    ** eventually have a problem/collision with this.
    **
    ** Disabled by stephan when running in JSON mode because this
    ** particular parameter name is very common and i have had no end
    ** of grief with this handling. The JSON API never relies on the
    ** handling below, and by disabling it in JSON mode i can remove
    ** lots of special-case handling in several JSON handlers.
    */
#ifdef FOSSIL_ENABLE_JSON
    if(!g.json.isJsonMode){
#endif
      dehttpize(g.zExtra);
      cgi_set_parameter_nocopy("name", g.zExtra);
#ifdef FOSSIL_ENABLE_JSON
    }
#endif
  }

  /* Locate the method specified by the path and execute the function
  ** that implements that method.
  */
  if( name_search(g.zPath, aWebpage, count(aWebpage), &idx) &&
      name_search("not_found", aWebpage, count(aWebpage), &idx) ){
#ifdef FOSSIL_ENABLE_JSON
    if(g.json.isJsonMode){
      json_err(FSL_JSON_E_RESOURCE_NOT_FOUND,NULL,0);
    }else
#endif
    {
      cgi_set_status(404,"Not Found");
      @ <h1>Not Found</h1>
      @ <p>Page not found: %h(g.zPath)</p>
    }
  }else if( aWebpage[idx].xFunc!=page_xfer && db_schema_is_outofdate() ){
#ifdef FOSSIL_ENABLE_JSON
    if(g.json.isJsonMode){
      json_err(FSL_JSON_E_DB_NEEDS_REBUILD,NULL,0);
    }else
#endif
    {
      @ <h1>Server Configuration Error</h1>
      @ <p>The database schema on the server is out-of-date.  Please ask
      @ the administrator to run <b>fossil rebuild</b>.</p>
    }
  }else{
    aWebpage[idx].xFunc();
  }

  /* Return the result.
  */
  cgi_reply();
}

/*
** COMMAND: cgi*
**
** Usage: %fossil ?cgi? SCRIPT
**
** The SCRIPT argument is the name of a file that is the CGI script
** that is being run.  The command name, "cgi", may be omitted if
** the GATEWAY_INTERFACE environment variable is set to "CGI" (which
** should always be the case for CGI scripts run by a webserver.)  The
** SCRIPT file should look something like this:
**
**      #!/usr/bin/fossil
**      repository: /home/somebody/project.db
**
** The second line defines the name of the repository.  After locating
** the repository, fossil will generate a webpage on stdout based on
** the values of standard CGI environment variables.
**
** See also: http, server, winsrv
*/
void cmd_cgi(void){
  const char *zFile;
  const char *zNotFound = 0;
  char **azRedirect = 0;             /* List of repositories to redirect to */
  int nRedirect = 0;                 /* Number of entries in azRedirect */
  Blob config, line, key, value, value2;
  if( g.argc==3 && fossil_strcmp(g.argv[1],"cgi")==0 ){
    zFile = g.argv[2];
  }else{
    zFile = g.argv[1];
  }
  g.httpOut = stdout;
  g.httpIn = stdin;
  fossil_binary_mode(g.httpOut);
  fossil_binary_mode(g.httpIn);
  g.cgiOutput = 1;
  blob_read_from_file(&config, zFile);
  while( blob_line(&config, &line) ){
    if( !blob_token(&line, &key) ) continue;
    if( blob_buffer(&key)[0]=='#' ) continue;
    if( blob_eq(&key, "debug:") && blob_token(&line, &value) ){
      g.fDebug = fossil_fopen(blob_str(&value), "a");
      blob_reset(&value);
      continue;
    }
    if( blob_eq(&key, "HOME:") && blob_token(&line, &value) ){
      cgi_setenv("HOME", blob_str(&value));
      blob_reset(&value);
      continue;
    }
    if( blob_eq(&key, "repository:") && blob_tail(&line, &value) ){
      blob_trim(&value);
      db_open_repository(blob_str(&value));
      blob_reset(&value);
      continue;
    }
    if( blob_eq(&key, "directory:") && blob_token(&line, &value) ){
      db_close(1);
      g.zRepositoryName = mprintf("%s", blob_str(&value));
      blob_reset(&value);
      continue;
    }
    if( blob_eq(&key, "notfound:") && blob_token(&line, &value) ){
      zNotFound = mprintf("%s", blob_str(&value));
      blob_reset(&value);
      continue;
    }
    if( blob_eq(&key, "localauth") ){
      g.useLocalauth = 1;
      continue;
    }
    if( blob_eq(&key, "redirect:") && blob_token(&line, &value)
            && blob_token(&line, &value2) ){
      nRedirect++;
      azRedirect = fossil_realloc(azRedirect, 2*nRedirect*sizeof(char*));
      azRedirect[nRedirect*2-2] = mprintf("%s", blob_str(&value));
      azRedirect[nRedirect*2-1] = mprintf("%s", blob_str(&value2));
      blob_reset(&value);
      blob_reset(&value2);
      continue;
    }
  }
  blob_reset(&config);
  if( g.db==0 && g.zRepositoryName==0 && nRedirect==0 ){
    cgi_panic("Unable to find or open the project repository");
  }
  cgi_init();
  if( nRedirect ){
    redirect_web_page(nRedirect, azRedirect);
  }else{
    process_one_web_page(zNotFound);
  }
}

/* If the CGI program contains one or more lines of the form
**
**    redirect:  repository-filename  http://hostname/path/%s
**
** then control jumps here.  Search each repository for an artifact ID
** that matches the "name" CGI parameter and for the first match,
** redirect to the corresponding URL with the "name" CGI parameter
** inserted.  Paint an error page if no match is found.
**
** If there is a line of the form:
**
**    redirect: * URL
**
** Then a redirect is made to URL if no match is found.  Otherwise a
** very primative error message is returned.
*/
void redirect_web_page(int nRedirect, char **azRedirect){
  int i;                             /* Loop counter */
  const char *zNotFound = 0;         /* Not found URL */
  const char *zName = P("name");
  set_base_url();
  if( zName==0 ){
    zName = P("SCRIPT_NAME");
    if( zName && zName[0]=='/' ) zName++;
  }
  if( zName && validate16(zName, strlen(zName)) ){
    for(i=0; i<nRedirect; i++){
      if( fossil_strcmp(azRedirect[i*2],"*")==0 ){
        zNotFound = azRedirect[i*2+1];
        continue;
      }
      db_open_repository(azRedirect[i*2]);
      if( db_exists("SELECT 1 FROM blob WHERE uuid GLOB '%s*'", zName) ){
        cgi_redirectf(azRedirect[i*2+1], zName);
        return;
      }
      db_close(1);
    }
  }
  if( zNotFound ){
    cgi_redirectf(zNotFound, zName);
  }else{
    @ <html>
    @ <head><title>No Such Object</title></head>
    @ <body>
    @ <p>No such object: <b>%h(zName)</b></p>
    @ </body>
    cgi_reply();
  }
}

/*
** If g.argv[2] exists then it is either the name of a repository
** that will be used by a server, or else it is a directory that
** contains multiple repositories that can be served.  If g.argv[2]
** is a directory, the repositories it contains must be named
** "*.fossil".  If g.argv[2] does not exists, then we must be within
** a check-out and the repository to be served is the repository of
** that check-out.
**
** Open the repository to be served if it is known.  If g.argv[2] is
** a directory full of repositories, then set g.zRepositoryName to
** the name of that directory and the specific repository will be
** opened later by process_one_web_page() based on the content of
** the PATH_INFO variable.
**
** If disallowDir is set, then the directory full of repositories method
** is disallowed.
*/
static void find_server_repository(int disallowDir){
  if( g.argc<3 ){
    db_must_be_within_tree();
  }else if( !disallowDir && file_isdir(g.argv[2])==1 ){
    g.zRepositoryName = mprintf("%s", g.argv[2]);
    file_simplify_name(g.zRepositoryName, -1, 0);
  }else{
    db_open_repository(g.argv[2]);
  }
}

/*
** undocumented format:
**
**        fossil http REPOSITORY INFILE OUTFILE IPADDR
**
** The argv==6 form is used by the win32 server only.
**
** COMMAND: http*
**
** Usage: %fossil http REPOSITORY ?OPTIONS?
**
** Handle a single HTTP request appearing on stdin.  The resulting webpage
** is delivered on stdout.  This method is used to launch an HTTP request
** handler from inetd, for example.  The argument is the name of the
** repository.
**
** If REPOSITORY is a directory that contains one or more repositories
** with names of the form "*.fossil" then the first element of the URL
** pathname selects among the various repositories.  If the pathname does
** not select a valid repository and the --notfound option is available,
** then the server redirects (HTTP code 302) to the URL of --notfound.
**
** The --host option can be used to specify the hostname for the server.
** The --https option indicates that the request came from HTTPS rather
** than HTTP. If --nossl is given, then SSL connections will not be available,
** thus also no redirecting from http: to https: will take place.
**
** If the --localauth option is given, then automatic login is performed
** for requests coming from localhost, if the "localauth" setting is not
** enabled.
**
** Options:
**   --localauth    enable automatic login for local connections
**   --host NAME    specify hostname of the server
**   --https        signal a request coming in via https
**   --nossl        signal that no SSL connections are available
**   --notfound URL use URL as "HTTP 404, object not found" page.
**
** See also: cgi, server, winsrv
*/
void cmd_http(void){
  const char *zIpAddr;
  const char *zNotFound;
  const char *zHost;
  zNotFound = find_option("notfound", 0, 1);
  g.useLocalauth = find_option("localauth", 0, 0)!=0;
  g.sslNotAvailable = find_option("nossl", 0, 0)!=0;
  if( find_option("https",0,0)!=0 ) cgi_replace_parameter("HTTPS","on");
  zHost = find_option("host", 0, 1);
  if( zHost ) cgi_replace_parameter("HTTP_HOST",zHost);
  g.cgiOutput = 1;
  if( g.argc!=2 && g.argc!=3 && g.argc!=6 ){
    fossil_fatal("no repository specified");
  }
  g.fullHttpReply = 1;
  if( g.argc==6 ){
    g.httpIn = fossil_fopen(g.argv[3], "rb");
    g.httpOut = fossil_fopen(g.argv[4], "wb");
    zIpAddr = g.argv[5];
  }else{
    g.httpIn = stdin;
    g.httpOut = stdout;
    zIpAddr = 0;
  }
  find_server_repository(0);
  g.zRepositoryName = enter_chroot_jail(g.zRepositoryName);
  cgi_handle_http_request(zIpAddr);
  process_one_web_page(zNotFound);
}

/*
** Note that the following command is used by ssh:// processing.
**
** COMMAND: test-http
** Works like the http command but gives setup permission to all users.
*/
void cmd_test_http(void){
  login_set_capabilities("sx", 0);
  g.useLocalauth = 1;
  cgi_set_parameter("REMOTE_ADDR", "127.0.0.1");
  g.httpIn = stdin;
  g.httpOut = stdout;
  find_server_repository(0);
  g.cgiOutput = 1;
  g.fullHttpReply = 1;
  cgi_handle_http_request(0);
  process_one_web_page(0);
}

#if !defined(_WIN32)
#if !defined(__DARWIN__) && !defined(__APPLE__) && !defined(__HAIKU__)
/*
** Search for an executable on the PATH environment variable.
** Return true (1) if found and false (0) if not found.
*/
static int binaryOnPath(const char *zBinary){
  const char *zPath = fossil_getenv("PATH");
  char *zFull;
  int i;
  int bExists;
  while( zPath && zPath[0] ){
    while( zPath[0]==':' ) zPath++;
    for(i=0; zPath[i] && zPath[i]!=':'; i++){}
    zFull = mprintf("%.*s/%s", i, zPath, zBinary);
    bExists = file_access(zFull, X_OK);
    fossil_free(zFull);
    if( bExists==0 ) return 1;
    zPath += i;
  }
  return 0;
}
#endif
#endif

/*
** COMMAND: server*
** COMMAND: ui
**
** Usage: %fossil server ?OPTIONS? ?REPOSITORY?
**    Or: %fossil ui ?OPTIONS? ?REPOSITORY?
**
** Open a socket and begin listening and responding to HTTP requests on
** TCP port 8080, or on any other TCP port defined by the -P or
** --port option.  The optional argument is the name of the repository.
** The repository argument may be omitted if the working directory is
** within an open checkout.
**
** The "ui" command automatically starts a web browser after initializing
** the web server.  The "ui" command also binds to 127.0.0.1 and so will
** only process HTTP traffic from the local machine.
**
** In the "server" command, the REPOSITORY can be a directory (aka folder)
** that contains one or more rspositories with names ending in ".fossil".
** In that case, the first element of the URL is used to select among the
** various repositories.
**
** By default, the "ui" command provides full administrative access without
** having to log in.  This can be disabled by setting turning off the
** "localauth" setting.  Automatic login for the "server" command is available
** if the --localauth option is present and the "localauth" setting is off
** and the connection is from localhost.
**
** Options:
**   --localauth         enable automatic login for requests from localhost
**   -P|--port TCPPORT   listen to request on port TCPPORT
**   --th-trace          trace TH1 execution (for debugging purposes)
**
** See also: cgi, http, winsrv
*/
void cmd_webserver(void){
  int iPort, mxPort;        /* Range of TCP ports allowed */
  const char *zPort;        /* Value of the --port option */
  const char *zBrowser;     /* Name of web browser program */
  char *zBrowserCmd = 0;    /* Command to launch the web browser */
  int isUiCmd;              /* True if command is "ui", not "server' */
  const char *zNotFound;    /* The --notfound option or NULL */
  int flags = 0;            /* Server flags */

#if defined(_WIN32)
  const char *zStopperFile;    /* Name of file used to terminate server */
  zStopperFile = find_option("stopper", 0, 1);
#endif

  g.thTrace = find_option("th-trace", 0, 0)!=0;
  g.useLocalauth = find_option("localauth", 0, 0)!=0;
  if( g.thTrace ){
    blob_zero(&g.thLog);
  }
  zPort = find_option("port", "P", 1);
  zNotFound = find_option("notfound", 0, 1);
  if( g.argc!=2 && g.argc!=3 ) usage("?REPOSITORY?");
  isUiCmd = g.argv[1][0]=='u';
  if( isUiCmd ){
    flags |= HTTP_SERVER_LOCALHOST;
    g.useLocalauth = 1;
  }
  find_server_repository(isUiCmd);
  if( zPort ){
    iPort = mxPort = atoi(zPort);
  }else{
    iPort = db_get_int("http-port", 8080);
    mxPort = iPort+100;
  }
#if !defined(_WIN32)
  /* Unix implementation */
  if( isUiCmd ){
#if !defined(__DARWIN__) && !defined(__APPLE__) && !defined(__HAIKU__)
    zBrowser = db_get("web-browser", 0);
    if( zBrowser==0 ){
      static const char *const azBrowserProg[] = { "xdg-open", "gnome-open", "firefox" };
      int i;
      zBrowser = "echo";
      for(i=0; i<sizeof(azBrowserProg)/sizeof(azBrowserProg[0]); i++){
        if( binaryOnPath(azBrowserProg[i]) ){
          zBrowser = azBrowserProg[i];
          break;
        }
      }
    }
#else
    zBrowser = db_get("web-browser", "open");
#endif
    zBrowserCmd = mprintf("%s http://localhost:%%d/ &", zBrowser);
  }
  db_close(1);
  if( cgi_http_server(iPort, mxPort, zBrowserCmd, flags) ){
    fossil_fatal("unable to listen on TCP socket %d", iPort);
  }
  g.sslNotAvailable = 1;
  g.httpIn = stdin;
  g.httpOut = stdout;
  if( g.fHttpTrace || g.fSqlTrace ){
    fprintf(stderr, "====== SERVER pid %d =======\n", getpid());
  }
  g.cgiOutput = 1;
  find_server_repository(isUiCmd);
  g.zRepositoryName = enter_chroot_jail(g.zRepositoryName);
  cgi_handle_http_request(0);
  process_one_web_page(zNotFound);
#else
  /* Win32 implementation */
  if( isUiCmd ){
    zBrowser = db_get("web-browser", "start");
    zBrowserCmd = mprintf("%s http://127.0.0.1:%%d/", zBrowser);
  }
  db_close(1);
  if( win32_http_service(iPort, zNotFound, flags) ){
    win32_http_server(iPort, mxPort, zBrowserCmd,
                      zStopperFile, zNotFound, flags);
  }
#endif
}

/*
** COMMAND:  test-echo
**
** Echo all command-line arguments (enclosed in [...]) to the screen so that
** wildcard expansion behavior of the host shell can be investigated.
*/
void test_echo_cmd(void){
  int i;
  for(i=0; i<g.argc; i++){
    fossil_print("argv[%d] = [%s]\n", i, g.argv[i]);
  }
}<|MERGE_RESOLUTION|>--- conflicted
+++ resolved
@@ -361,11 +361,7 @@
 ** Fills argcPtr with the number of arguments and argvPtr with the array
 ** of arguments.
 */
-<<<<<<< HEAD
 #define wchar_isspace(X)  ((X)==' ' || (X)=='\t')
-=======
-#define wchar_isspace(X)  ((X)==L' ' || (X)==L'\t')
->>>>>>> 663e115a
 static void parse_windows_command_line(
   int *argcPtr,   /* Filled with number of argument strings. */
   void *argvPtr   /* Filled with argument strings (malloc'd). */
@@ -381,21 +377,13 @@
   ** the command line by counting non-space spans.
   */
   size = 2;
-<<<<<<< HEAD
   for(p=cmdLine; *p!='\0'; p++){
-=======
-  for(p=cmdLine; *p!=L'\0'; p++){
->>>>>>> 663e115a
     if( wchar_isspace(*p) ){
       size++;
       while( wchar_isspace(*p) ){
         p++;
       }
-<<<<<<< HEAD
       if( *p=='\0' ){
-=======
-      if( *p==L'\0' ){
->>>>>>> 663e115a
         break;
       }
     }
@@ -413,18 +401,13 @@
     while( wchar_isspace(*p) ){
       p++;
     }
-<<<<<<< HEAD
     if (*p == '\0') {
-=======
-    if (*p == L'\0') {
->>>>>>> 663e115a
       break;
     }
     inquote = 0;
     slashes = 0;
     while(1){
       copy = 1;
-<<<<<<< HEAD
       while( *p=='\\' ){
         slashes++;
         p++;
@@ -433,16 +416,6 @@
         if( (slashes&1)==0 ){
           copy = 0;
           if( inquote && p[1]=='"' ){
-=======
-      while( *p==L'\\' ){
-        slashes++;
-        p++;
-      }
-      if( *p==L'"' ){
-        if( (slashes&1)==0 ){
-          copy = 0;
-          if( inquote && p[1]==L'"' ){
->>>>>>> 663e115a
             p++;
             copy = 1;
           }else{
@@ -452,19 +425,11 @@
         slashes >>= 1;
       }
       while( slashes ){
-<<<<<<< HEAD
         *arg = '\\';
         arg++;
         slashes--;
       }
       if( *p=='\0' || (!inquote && wchar_isspace(*p)) ){
-=======
-        *arg = L'\\';
-        arg++;
-        slashes--;
-      }
-      if( *p==L'\0' || (!inquote && wchar_isspace(*p)) ){
->>>>>>> 663e115a
         break;
       }
       if( copy!=0 ){
