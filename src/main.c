--- conflicted
+++ resolved
@@ -721,12 +721,6 @@
   ** Who knows why - this is just the way windows works.
   */
   char *zNewCmd = mprintf("\"%s\"", zOrigCmd);
-<<<<<<< HEAD
-  wchar_t *zMbcs = fossil_utf8_to_unicode(zNewCmd);
-  if( g.fSystemTrace ) fprintf(stderr, "SYSTEM: %s\n", zNewCmd);
-  rc = _wsystem(zMbcs);
-  fossil_mbcs_free(zMbcs);
-=======
   wchar_t *zUnicode = fossil_utf8_to_unicode(zNewCmd);
   if( g.fSystemTrace ) {
     char *zOut = mprintf("SYSTEM: %s\n", zNewCmd);
@@ -735,7 +729,6 @@
   }
   rc = _wsystem(zUnicode);
   fossil_mbcs_free(zUnicode);
->>>>>>> f8c0b66d
   free(zNewCmd);
 #else
   /* On unix, evaluate the command directly.
