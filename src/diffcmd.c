/*
** Copyright (c) 2007 D. Richard Hipp
**
** This program is free software; you can redistribute it and/or
** modify it under the terms of the Simplified BSD License (also
** known as the "2-Clause License" or "FreeBSD License".)

** This program is distributed in the hope that it will be useful,
** but without any warranty; without even the implied warranty of
** merchantability or fitness for a particular purpose.
**
** Author contact information:
**   drh@hwaci.com
**   http://www.hwaci.com/drh/
**
*******************************************************************************
**
** This file contains code used to implement the "diff" command
*/
#include "config.h"
#include "diffcmd.h"
#include <assert.h>

/*
** Use the right null device for the platform.
*/
#if defined(_WIN32)
#  define NULL_DEVICE "NUL"
#else
#  define NULL_DEVICE "/dev/null"
#endif

/*
** Print the "Index:" message that patches wants to see at the top of a diff.
*/
void diff_print_index(const char *zFile, u64 diffFlags){
  if( (diffFlags & (DIFF_SIDEBYSIDE|DIFF_BRIEF))==0 ){
    char *z = mprintf("Index: %s\n%.66c\n", zFile, '=');
    fossil_print("%s", z);
    fossil_free(z);
  }
}

/*
** Print the +++/--- filename lines for a diff operation.
*/
void diff_print_filenames(const char *zLeft, const char *zRight, u64 diffFlags){
  char *z = 0;
  if( diffFlags & DIFF_BRIEF ){
    /* no-op */
  }else if( diffFlags & DIFF_SIDEBYSIDE ){
    int w = diff_width(diffFlags);
    int n1 = strlen(zLeft);
    int n2 = strlen(zRight);
    int x;
    if( n1==n2 && fossil_strcmp(zLeft,zRight)==0 ){
      if( n1>w*2 ) n1 = w*2;
      x = w*2+17 - (n1+2);
      z = mprintf("%.*c %.*s %.*c\n",
                 x/2, '=', n1, zLeft, (x+1)/2, '=');
    }else{
      if( w<20 ) w = 20;
      if( n1>w-10 ) n1 = w - 10;
      if( n2>w-10 ) n2 = w - 10;
      z = mprintf("%.*c %.*s %.*c versus %.*c %.*s %.*c\n",
                  (w-n1+10)/2, '=', n1, zLeft, (w-n1+1)/2, '=',
                  (w-n2)/2, '=', n2, zRight, (w-n2+1)/2, '=');
    }
  }else{
    z = mprintf("--- %s\n+++ %s\n", zLeft, zRight);
  }
  fossil_print("%s", z);
  fossil_free(z);
}

/*
** Show the difference between two files, one in memory and one on disk.
**
** The difference is the set of edits needed to transform pFile1 into
** zFile2.  The content of pFile1 is in memory.  zFile2 exists on disk.
**
** Use the internal diff logic if zDiffCmd is NULL.  Otherwise call the
** command zDiffCmd to do the diffing.
**
** When using an external diff program, zBinGlob contains the GLOB patterns
** for file names to treat as binary.  If fIncludeBinary is zero, these files
** will be skipped in addition to files that may contain binary content.
*/
void diff_file(
  Blob *pFile1,             /* In memory content to compare from */
  int isBin1,               /* Does the 'from' content appear to be binary */
  const char *zFile2,       /* On disk content to compare to */
  const char *zName,        /* Display name of the file */
  const char *zDiffCmd,     /* Command for comparison */
  const char *zBinGlob,     /* Treat file names matching this as binary */
  int fIncludeBinary,       /* Include binary files for external diff */
  u64 diffFlags             /* Flags to control the diff */
){
  if( zDiffCmd==0 ){
    Blob out;                 /* Diff output text */
    Blob file2;               /* Content of zFile2 */
    const char *zName2;       /* Name of zFile2 for display */

    /* Read content of zFile2 into memory */
    blob_zero(&file2);
    if( file_wd_size(zFile2)<0 ){
      zName2 = NULL_DEVICE;
    }else{
      if( file_wd_islink(zFile2) ){
        blob_read_link(&file2, zFile2);
      }else{
        blob_read_from_file(&file2, zFile2);
      }
      zName2 = zName;
    }

    /* Compute and output the differences */
    if( diffFlags & DIFF_BRIEF ){
      if( blob_compare(pFile1, &file2) ){
        fossil_print("CHANGED  %s\n", zName);
      }
    }else{
      blob_zero(&out);
      text_diff(pFile1, &file2, &out, 0, diffFlags);
      if( blob_size(&out) ){
        diff_print_filenames(zName, zName2, diffFlags);
        fossil_print("%s\n", blob_str(&out));
      }
      blob_reset(&out);
    }

    /* Release memory resources */
    blob_reset(&file2);
  }else{
    int cnt = 0;
    Blob nameFile1;    /* Name of temporary file to old pFile1 content */
    Blob cmd;          /* Text of command to run */

    if( !fIncludeBinary ){
      Blob file2;
      if( isBin1 ){
        fossil_print(DIFF_CANNOT_COMPUTE_BINARY);
        return;
      }
      if( zBinGlob ){
        Glob *pBinary = glob_create(zBinGlob);
        if( glob_match(pBinary, zName) ){
          fossil_print(DIFF_CANNOT_COMPUTE_BINARY);
          glob_free(pBinary);
          return;
        }
        glob_free(pBinary);
      }
      blob_zero(&file2);
      if( file_wd_size(zFile2)>=0 ){
        if( file_wd_islink(zFile2) ){
          blob_read_link(&file2, zFile2);
        }else{
          blob_read_from_file(&file2, zFile2);
        }
      }
      if( looks_like_binary(&file2) ){
        fossil_print(DIFF_CANNOT_COMPUTE_BINARY);
        blob_reset(&file2);
        return;
      }
      blob_reset(&file2);
    }

    /* Construct a temporary file to hold pFile1 based on the name of
    ** zFile2 */
    blob_zero(&nameFile1);
    do{
      blob_reset(&nameFile1);
      blob_appendf(&nameFile1, "%s~%d", zFile2, cnt++);
    }while( file_access(blob_str(&nameFile1),0)==0 );
    blob_write_to_file(pFile1, blob_str(&nameFile1));

    /* Construct the external diff command */
    blob_zero(&cmd);
    blob_appendf(&cmd, "%s ", zDiffCmd);
    shell_escape(&cmd, blob_str(&nameFile1));
    blob_append(&cmd, " ", 1);
    shell_escape(&cmd, zFile2);

    /* Run the external diff command */
    fossil_system(blob_str(&cmd));

    /* Delete the temporary file and clean up memory used */
    file_delete(blob_str(&nameFile1));
    blob_reset(&nameFile1);
    blob_reset(&cmd);
  }
}

/*
** Show the difference between two files, both in memory.
**
** The difference is the set of edits needed to transform pFile1 into
** pFile2.
**
** Use the internal diff logic if zDiffCmd is NULL.  Otherwise call the
** command zDiffCmd to do the diffing.
**
** When using an external diff program, zBinGlob contains the GLOB patterns
** for file names to treat as binary.  If fIncludeBinary is zero, these files
** will be skipped in addition to files that may contain binary content.
*/
void diff_file_mem(
  Blob *pFile1,             /* In memory content to compare from */
  Blob *pFile2,             /* In memory content to compare to */
  int isBin1,               /* Does the 'from' content appear to be binary */
  int isBin2,               /* Does the 'to' content appear to be binary */
  const char *zName,        /* Display name of the file */
  const char *zDiffCmd,     /* Command for comparison */
  const char *zBinGlob,     /* Treat file names matching this as binary */
  int fIncludeBinary,       /* Include binary files for external diff */
  u64 diffFlags             /* Diff flags */
){
  if( diffFlags & DIFF_BRIEF ) return;
  if( zDiffCmd==0 ){
    Blob out;      /* Diff output text */

    blob_zero(&out);
    text_diff(pFile1, pFile2, &out, 0, diffFlags);
    diff_print_filenames(zName, zName, diffFlags);
    fossil_print("%s\n", blob_str(&out));

    /* Release memory resources */
    blob_reset(&out);
  }else{
    Blob cmd;
    char zTemp1[300];
    char zTemp2[300];

    if( !fIncludeBinary ){
      if( isBin1 || isBin2 ){
        fossil_print(DIFF_CANNOT_COMPUTE_BINARY);
        return;
      }
      if( zBinGlob ){
        Glob *pBinary = glob_create(zBinGlob);
        if( glob_match(pBinary, zName) ){
          fossil_print(DIFF_CANNOT_COMPUTE_BINARY);
          glob_free(pBinary);
          return;
        }
        glob_free(pBinary);
      }
    }

    /* Construct a temporary file names */
    file_tempname(sizeof(zTemp1), zTemp1);
    file_tempname(sizeof(zTemp2), zTemp2);
    blob_write_to_file(pFile1, zTemp1);
    blob_write_to_file(pFile2, zTemp2);

    /* Construct the external diff command */
    blob_zero(&cmd);
    blob_appendf(&cmd, "%s ", zDiffCmd);
    shell_escape(&cmd, zTemp1);
    blob_append(&cmd, " ", 1);
    shell_escape(&cmd, zTemp2);

    /* Run the external diff command */
    fossil_system(blob_str(&cmd));

    /* Delete the temporary file and clean up memory used */
    file_delete(zTemp1);
    file_delete(zTemp2);
    blob_reset(&cmd);
  }
}

/*
** Do a diff against a single file named in zFileTreeName from version zFrom
** against the same file on disk.
**
** Use the internal diff logic if zDiffCmd is NULL.  Otherwise call the
** command zDiffCmd to do the diffing.
**
** When using an external diff program, zBinGlob contains the GLOB patterns
** for file names to treat as binary.  If fIncludeBinary is zero, these files
** will be skipped in addition to files that may contain binary content.
*/
static void diff_one_against_disk(
  const char *zFrom,        /* Name of file */
  const char *zDiffCmd,     /* Use this "diff" command */
  const char *zBinGlob,     /* Treat file names matching this as binary */
  int fIncludeBinary,       /* Include binary files for external diff */
  u64 diffFlags,            /* Diff control flags */
  const char *zFileTreeName
){
  Blob fname;
  Blob content;
  int isLink;
  int isBin;
  file_tree_name(zFileTreeName, &fname, 1);
  historical_version_of_file(zFrom, blob_str(&fname), &content, &isLink, 0,
                             fIncludeBinary ? 0 : &isBin, 0);
  if( !isLink != !file_wd_islink(zFrom) ){
    fossil_print(DIFF_CANNOT_COMPUTE_SYMLINK);
  }else{
    diff_file(&content, isBin, zFileTreeName, zFileTreeName,
              zDiffCmd, zBinGlob, fIncludeBinary, diffFlags);
  }
  blob_reset(&content);
  blob_reset(&fname);
}

/*
** Run a diff between the version zFrom and files on disk.  zFrom might
** be NULL which means to simply show the difference between the edited
** files on disk and the check-out on which they are based.
**
** Use the internal diff logic if zDiffCmd is NULL.  Otherwise call the
** command zDiffCmd to do the diffing.
**
** When using an external diff program, zBinGlob contains the GLOB patterns
** for file names to treat as binary.  If fIncludeBinary is zero, these files
** will be skipped in addition to files that may contain binary content.
*/
static void diff_all_against_disk(
  const char *zFrom,        /* Version to difference from */
  const char *zDiffCmd,     /* Use this diff command.  NULL for built-in */
  const char *zBinGlob,     /* Treat file names matching this as binary */
  int fIncludeBinary,       /* Treat file names matching this as binary */
  u64 diffFlags             /* Flags controlling diff output */
){
  int vid;
  Blob sql;
  Stmt q;
  int asNewFile;            /* Treat non-existant files as empty files */

  asNewFile = (diffFlags & DIFF_VERBOSE)!=0;
  vid = db_lget_int("checkout", 0);
  vfile_check_signature(vid, CKSIG_ENOTFILE);
  blob_zero(&sql);
  db_begin_transaction();
  if( zFrom ){
    int rid = name_to_typed_rid(zFrom, "ci");
    if( !is_a_version(rid) ){
      fossil_fatal("no such check-in: %s", zFrom);
    }
    load_vfile_from_rid(rid);
    blob_appendf(&sql,
      "SELECT v2.pathname, v2.deleted, v2.chnged, v2.rid==0, v1.rid, v1.islink"
      "  FROM vfile v1, vfile v2 "
      " WHERE v1.pathname=v2.pathname AND v1.vid=%d AND v2.vid=%d"
      "   AND (v2.deleted OR v2.chnged OR v1.mrid!=v2.rid)"
      "UNION "
      "SELECT pathname, 1, 0, 0, 0, islink"
      "  FROM vfile v1"
      " WHERE v1.vid=%d"
      "   AND NOT EXISTS(SELECT 1 FROM vfile v2"
                        " WHERE v2.vid=%d AND v2.pathname=v1.pathname)"
      "UNION "
      "SELECT pathname, 0, 0, 1, 0, islink"
      "  FROM vfile v2"
      " WHERE v2.vid=%d"
      "   AND NOT EXISTS(SELECT 1 FROM vfile v1"
                        " WHERE v1.vid=%d AND v1.pathname=v2.pathname)"
      " ORDER BY 1",
      rid, vid, rid, vid, vid, rid
    );
  }else{
    blob_appendf(&sql,
      "SELECT pathname, deleted, chnged , rid==0, rid, islink"
      "  FROM vfile"
      " WHERE vid=%d"
      "   AND (deleted OR chnged OR rid==0)"
      " ORDER BY pathname",
      vid
    );
  }
  db_prepare(&q, blob_str(&sql));
  while( db_step(&q)==SQLITE_ROW ){
    const char *zPathname = db_column_text(&q,0);
    int isDeleted = db_column_int(&q, 1);
    int isChnged = db_column_int(&q,2);
    int isNew = db_column_int(&q,3);
    int srcid = db_column_int(&q, 4);
    int isLink = db_column_int(&q, 5);
    char *zFullName = mprintf("%s%s", g.zLocalRoot, zPathname);
    char *zToFree = zFullName;
    int showDiff = 1;
    if( isDeleted ){
      fossil_print("DELETED  %s\n", zPathname);
      if( !asNewFile ){ showDiff = 0; zFullName = NULL_DEVICE; }
    }else if( file_access(zFullName, 0) ){
      fossil_print("MISSING  %s\n", zPathname);
      if( !asNewFile ){ showDiff = 0; }
    }else if( isNew ){
      fossil_print("ADDED    %s\n", zPathname);
      srcid = 0;
      if( !asNewFile ){ showDiff = 0; }
    }else if( isChnged==3 ){
      fossil_print("ADDED_BY_MERGE %s\n", zPathname);
      srcid = 0;
      if( !asNewFile ){ showDiff = 0; }
    }
    if( showDiff ){
      Blob content;
      int isBin;
      if( !isLink != !file_wd_islink(zFullName) ){
        diff_print_index(zPathname, diffFlags);
        diff_print_filenames(zPathname, zPathname, diffFlags);
        fossil_print(DIFF_CANNOT_COMPUTE_SYMLINK);
        continue;
      }
      if( srcid>0 ){
        content_get(srcid, &content);
      }else{
        blob_zero(&content);
      }
      isBin = fIncludeBinary ? 0 : looks_like_binary(&content);
      diff_print_index(zPathname, diffFlags);
      diff_file(&content, isBin, zFullName, zPathname, zDiffCmd,
                zBinGlob, fIncludeBinary, diffFlags);
      blob_reset(&content);
    }
    free(zToFree);
  }
  db_finalize(&q);
  db_end_transaction(1);  /* ROLLBACK */
}

/*
** Output the differences between two versions of a single file.
** zFrom and zTo are the check-ins containing the two file versions.
**
** Use the internal diff logic if zDiffCmd is NULL.  Otherwise call the
** command zDiffCmd to do the diffing.
**
** When using an external diff program, zBinGlob contains the GLOB patterns
** for file names to treat as binary.  If fIncludeBinary is zero, these files
** will be skipped in addition to files that may contain binary content.
*/
static void diff_one_two_versions(
  const char *zFrom,
  const char *zTo,
  const char *zDiffCmd,
  const char *zBinGlob,
  int fIncludeBinary,
  u64 diffFlags,
  const char *zFileTreeName
){
  char *zName;
  Blob fname;
  Blob v1, v2;
  int isLink1, isLink2;
  int isBin1, isBin2;
  if( diffFlags & DIFF_BRIEF ) return;
  file_tree_name(zFileTreeName, &fname, 1);
  zName = blob_str(&fname);
  historical_version_of_file(zFrom, zName, &v1, &isLink1, 0,
                             fIncludeBinary ? 0 : &isBin1, 0);
  historical_version_of_file(zTo, zName, &v2, &isLink2, 0,
                             fIncludeBinary ? 0 : &isBin2, 0);
  if( isLink1 != isLink2 ){
    diff_print_filenames(zName, zName, diffFlags);
    fossil_print(DIFF_CANNOT_COMPUTE_SYMLINK);
  }else{
    diff_file_mem(&v1, &v2, isBin1, isBin2, zName, zDiffCmd,
                  zBinGlob, fIncludeBinary, diffFlags);
  }
  blob_reset(&v1);
  blob_reset(&v2);
  blob_reset(&fname);
}

/*
** Show the difference between two files identified by ManifestFile
** entries.
**
** Use the internal diff logic if zDiffCmd is NULL.  Otherwise call the
** command zDiffCmd to do the diffing.
**
** When using an external diff program, zBinGlob contains the GLOB patterns
** for file names to treat as binary.  If fIncludeBinary is zero, these files
** will be skipped in addition to files that may contain binary content.
*/
static void diff_manifest_entry(
  struct ManifestFile *pFrom,
  struct ManifestFile *pTo,
  const char *zDiffCmd,
  const char *zBinGlob,
  int fIncludeBinary,
  u64 diffFlags
){
  Blob f1, f2;
  int isBin1, isBin2;
  int rid;
  const char *zName =  pFrom ? pFrom->zName : pTo->zName;
  if( diffFlags & DIFF_BRIEF ) return;
  diff_print_index(zName, diffFlags);
  if( pFrom ){
    rid = uuid_to_rid(pFrom->zUuid, 0);
    content_get(rid, &f1);
  }else{
    blob_zero(&f1);
  }
  if( pTo ){
    rid = uuid_to_rid(pTo->zUuid, 0);
    content_get(rid, &f2);
  }else{
    blob_zero(&f2);
  }
  isBin1 = fIncludeBinary ? 0 : looks_like_binary(&f1);
  isBin2 = fIncludeBinary ? 0 : looks_like_binary(&f2);
  diff_file_mem(&f1, &f2, isBin1, isBin2, zName, zDiffCmd,
                zBinGlob, fIncludeBinary, diffFlags);
  blob_reset(&f1);
  blob_reset(&f2);
}

/*
** Output the differences between two check-ins.
**
** Use the internal diff logic if zDiffCmd is NULL.  Otherwise call the
** command zDiffCmd to do the diffing.
**
** When using an external diff program, zBinGlob contains the GLOB patterns
** for file names to treat as binary.  If fIncludeBinary is zero, these files
** will be skipped in addition to files that may contain binary content.
*/
static void diff_all_two_versions(
  const char *zFrom,
  const char *zTo,
  const char *zDiffCmd,
  const char *zBinGlob,
  int fIncludeBinary,
  u64 diffFlags
){
  Manifest *pFrom, *pTo;
  ManifestFile *pFromFile, *pToFile;
  int asNewFlag = (diffFlags & DIFF_VERBOSE)!=0 ? 1 : 0;

  pFrom = manifest_get_by_name(zFrom, 0);
  manifest_file_rewind(pFrom);
  pFromFile = manifest_file_next(pFrom,0);
  pTo = manifest_get_by_name(zTo, 0);
  manifest_file_rewind(pTo);
  pToFile = manifest_file_next(pTo,0);

  while( pFromFile || pToFile ){
    int cmp;
    if( pFromFile==0 ){
      cmp = +1;
    }else if( pToFile==0 ){
      cmp = -1;
    }else{
      cmp = fossil_strcmp(pFromFile->zName, pToFile->zName);
    }
    if( cmp<0 ){
      fossil_print("DELETED %s\n", pFromFile->zName);
      if( asNewFlag ){
        diff_manifest_entry(pFromFile, 0, zDiffCmd, zBinGlob,
                            fIncludeBinary, diffFlags);
      }
      pFromFile = manifest_file_next(pFrom,0);
    }else if( cmp>0 ){
      fossil_print("ADDED   %s\n", pToFile->zName);
      if( asNewFlag ){
        diff_manifest_entry(0, pToFile, zDiffCmd, zBinGlob,
                            fIncludeBinary, diffFlags);
      }
      pToFile = manifest_file_next(pTo,0);
    }else if( fossil_strcmp(pFromFile->zUuid, pToFile->zUuid)==0 ){
      /* No changes */
      pFromFile = manifest_file_next(pFrom,0);
      pToFile = manifest_file_next(pTo,0);
    }else{
      if( diffFlags & DIFF_BRIEF ){
        fossil_print("CHANGED %s\n", pFromFile->zName);
      }else{
        diff_manifest_entry(pFromFile, pToFile, zDiffCmd, zBinGlob,
                            fIncludeBinary, diffFlags);
      }
      pFromFile = manifest_file_next(pFrom,0);
      pToFile = manifest_file_next(pTo,0);
    }
  }
  manifest_destroy(pFrom);
  manifest_destroy(pTo);
}

/*
** Return the name of the external diff command, or return NULL if
** no external diff command is defined.
*/
const char *diff_command_external(int guiDiff){
  char *zDefault;
  const char *zName;

  if( guiDiff ){
#if defined(_WIN32)
    zDefault = "WinDiff.exe";
#else
    zDefault = 0;
#endif
    zName = "gdiff-command";
  }else{
    zDefault = 0;
    zName = "diff-command";
  }
  return db_get(zName, zDefault);
}

/* A Tcl/Tk script used to render diff output.
*/
static const char zDiffScript[] =
@ set prog {
@ package require Tk
@
@ array set CFG {
@   TITLE      {Fossil Diff}
@   LN_COL_BG  #dddddd
@   LN_COL_FG  #444444
@   TXT_COL_BG #ffffff
@   TXT_COL_FG #000000
@   MKR_COL_BG #444444
@   MKR_COL_FG #dddddd
@   CHNG_BG    #d0d0ff
@   ADD_BG     #c0ffc0
@   RM_BG      #ffc0c0
@   HR_FG      #888888
@   HR_PAD_TOP 4
@   HR_PAD_BTM 8
@   FN_BG      #444444
@   FN_FG      #ffffff
@   FN_PAD     5
@   ERR_FG     #ee0000
@   PADX       5
@   WIDTH      80
@   HEIGHT     45
@   LB_HEIGHT  25
@ }
@
@ if {![namespace exists ttk]} {
@   interp alias {} ::ttk::scrollbar {} ::scrollbar
@   interp alias {} ::ttk::menubutton {} ::menubutton
@ }
@
@ proc dehtml {x} {
@   set x [regsub -all {<[^>]*>} $x {}]
@   return [string map {&amp; & &lt; < &gt; > &#39; ' &quot; \"} $x]
@ }
@
@ proc cols {} {
@   return [list .lnA .txtA .mkr .lnB .txtB]
@ }
@
@ proc colType {c} {
@   regexp {[a-z]+} $c type
@   return $type
@ }
@
@ proc getLine {difftxt N iivar} {
@   upvar $iivar ii
@   if {$ii>=$N} {return -1}
@   set x [lindex $difftxt $ii]
@   incr ii
@   return $x
@ }
@
@ proc readDiffs {fossilcmd} {
@   global difftxt
@   if {![info exists difftxt]} {
@     set in [open $fossilcmd r]
@     fconfigure $in -encoding utf-8
@     set difftxt [split [read $in] \n]
@     close $in
@   }
@   set N [llength $difftxt]
@   set ii 0
@   set nDiffs 0
@   array set widths {txt 0 ln 0 mkr 0}
@   while {[set line [getLine $difftxt $N ii]] != -1} {
@     set fn2 {}
@     if {![regexp {^=+ (.*?) =+ versus =+ (.*?) =+$} $line all fn fn2]
@      && ![regexp {^=+ (.*?) =+$} $line all fn]
@     } {
@       continue
@     }
@     set errMsg ""
@     set line [getLine $difftxt $N ii]
@     if {[string compare -length 6 $line "<table"]
@      && ![regexp {<p[^>]*>(.+)} $line - errMsg]} {
@       continue
@     }
@     incr nDiffs
@     set idx [expr {$nDiffs > 1 ? [.txtA index end] : "1.0"}]
@     .wfiles.lb insert end $fn
@
@     foreach c [cols] {
@       if {$nDiffs > 1} {
@         $c insert end \n -
@       }
@       if {[colType $c] eq "txt"} {
@         $c insert end $fn\n fn
@         if {$fn2!=""} {set fn $fn2}
@       } else {
@         $c insert end \n fn
@       }
@       $c insert end \n -
@
@       if {$errMsg ne ""} continue
@       while {[getLine $difftxt $N ii] ne "<pre>"} continue
@       set type [colType $c]
@       set str {}
@       while {[set line [getLine $difftxt $N ii]] ne "</pre>"} {
@         set len [string length [dehtml $line]]
@         if {$len > $widths($type)} {
@           set widths($type) $len
@         }
@         append str $line\n
@       }
@
@       set re {<span class="diff([a-z]+)">([^<]*)</span>}
@       # Use \r as separator since it can't appear in the diff output (it gets
@       # converted to a space).
@       set str [regsub -all $re $str "\r\\1\r\\2\r"]
@       foreach {pre class mid} [split $str \r] {
@         if {$class ne ""} {
@           $c insert end [dehtml $pre] - [dehtml $mid] [list $class -]
@         } else {
@           $c insert end [dehtml $pre] -
@         }
@       }
@     }
@
@     if {$errMsg ne ""} {
@       foreach c {.txtA .txtB} {$c insert end [string trim $errMsg] err}
@       foreach c [cols] {$c insert end \n -}
@     }
@   }
@
@   foreach c [cols] {
@     set type [colType $c]
@     if {$type ne "txt"} {
@       $c config -width $widths($type)
@     }
@     $c config -state disabled
@   }
@   if {$nDiffs <= [.wfiles.lb cget -height]} {
@     .wfiles.lb config -height $nDiffs
@     grid remove .wfiles.sb
@   }
@
@   return $nDiffs
@ }
@
@ proc viewDiff {idx} {
@   .txtA yview $idx
@   .txtA xview moveto 0
@ }
@
@ proc cycleDiffs {{reverse 0}} {
@   if {$reverse} {
@     set range [.txtA tag prevrange fn @0,0 1.0]
@     if {$range eq ""} {
@       viewDiff {fn.last -1c}
@     } else {
@       viewDiff [lindex $range 0]
@     }
@   } else {
@     set range [.txtA tag nextrange fn {@0,0 +1c} end]
@     if {$range eq "" || [lindex [.txtA yview] 1] == 1} {
@       viewDiff fn.first
@     } else {
@       viewDiff [lindex $range 0]
@     }
@   }
@ }
@
@ proc xvis {col} {
@   set view [$col xview]
@   return [expr {[lindex $view 1]-[lindex $view 0]}]
@ }
@
@ proc scroll-x {args} {
@   set c .txt[expr {[xvis .txtA] < [xvis .txtB] ? "A" : "B"}]
@   eval $c xview $args
@ }
@
@ interp alias {} scroll-y {} .txtA yview
@
@ proc noop {args} {}
@
@ proc enableSync {axis} {
@   update idletasks
@   interp alias {} sync-$axis {}
@   rename _sync-$axis sync-$axis
@ }
@
@ proc disableSync {axis} {
@   rename sync-$axis _sync-$axis
@   interp alias {} sync-$axis {} noop
@ }
@
@ proc sync-x {col first last} {
@   disableSync x
@   $col xview moveto [expr {$first*[xvis $col]/($last-$first)}]
@   foreach side {A B} {
@     set sb .sbx$side
@     set xview [.txt$side xview]
@     if {[lindex $xview 0] > 0 || [lindex $xview 1] < 1} {
@       grid $sb
@       eval $sb set $xview
@     } else {
@       grid remove $sb
@     }
@   }
@   enableSync x
@ }
@
@ proc sync-y {first last} {
@   disableSync y
@   foreach c [cols] {
@     $c yview moveto $first
@   }
@   if {$first > 0 || $last < 1} {
@     grid .sby
@     .sby set $first $last
@   } else {
@     grid remove .sby
@   }
@   enableSync y
@ }
@
@ wm withdraw .
@ wm title . $CFG(TITLE)
@ wm iconname . $CFG(TITLE)
@ bind . <q> exit
@ bind . <Destroy> {after 0 exit}
@ bind . <Tab> {cycleDiffs; break}
@ bind . <<PrevWindow>> {cycleDiffs 1; break}
@ bind . <Return> {
@   event generate .bb.files <1>
@   event generate .bb.files <ButtonRelease-1>
@   break
@ }
@ foreach {key axis args} {
@   Up    y {scroll -5 units}
@   Down  y {scroll 5 units}
@   Left  x {scroll -5 units}
@   Right x {scroll 5 units}
@   Prior y {scroll -1 page}
@   Next  y {scroll 1 page}
@   Home  y {moveto 0}
@   End   y {moveto 1}
@ } {
@   bind . <$key> "scroll-$axis $args; break"
@   bind . <Shift-$key> continue
@ }
@
@ frame .bb
@ ::ttk::menubutton .bb.files -text "Files"
@ toplevel .wfiles
@ wm withdraw .wfiles
@ update idletasks
@ wm transient .wfiles .
@ wm overrideredirect .wfiles 1
@ listbox .wfiles.lb -width 0 -height $CFG(LB_HEIGHT) -activestyle none \
@   -yscroll {.wfiles.sb set}
@ ::ttk::scrollbar .wfiles.sb -command {.wfiles.lb yview}
@ grid .wfiles.lb .wfiles.sb -sticky ns
@ bind .bb.files <1> {
@   set x [winfo rootx %W]
@   set y [expr {[winfo rooty %W]+[winfo height %W]}]
@   wm geometry .wfiles +$x+$y
@   wm deiconify .wfiles
@   focus .wfiles.lb
@ }
@ bind .wfiles <FocusOut> {wm withdraw .wfiles}
@ bind .wfiles <Escape> {focus .}
@ foreach evt {1 Return} {
@   bind .wfiles.lb <$evt> {
@     catch {
@       set idx [lindex [.txtA tag ranges fn] [expr {[%W curselection]*2}]]
@       viewDiff $idx
@     }
@     focus .
@     break
@   }
@ }
@ bind .wfiles.lb <Motion> {
@   %W selection clear 0 end
@   %W selection set @%x,%y
@ }
@
@ foreach {side syncCol} {A .txtB B .txtA} {
@   set ln .ln$side
@   text $ln
@   $ln tag config - -justify right
@
@   set txt .txt$side
@   text $txt -width $CFG(WIDTH) -height $CFG(HEIGHT) -wrap none \
@     -xscroll "sync-x $syncCol"
@   catch {$txt config -tabstyle wordprocessor} ;# Required for Tk>=8.5
@   foreach tag {add rm chng} {
@     $txt tag config $tag -background $CFG([string toupper $tag]_BG)
@     $txt tag lower $tag
@   }
@   $txt tag config fn -background $CFG(FN_BG) -foreground $CFG(FN_FG) \
@     -justify center
@   $txt tag config err -foreground $CFG(ERR_FG)
@ }
@ text .mkr
@
@ foreach c [cols] {
@   set keyPrefix [string toupper [colType $c]]_COL_
@   if {[tk windowingsystem] eq "win32"} {$c config -font {courier 9}}
@   $c config -bg $CFG(${keyPrefix}BG) -fg $CFG(${keyPrefix}FG) -borderwidth 0 \
@     -padx $CFG(PADX) -yscroll sync-y
@   $c tag config hr -spacing1 $CFG(HR_PAD_TOP) -spacing3 $CFG(HR_PAD_BTM) \
@      -foreground $CFG(HR_FG)
@   $c tag config fn -spacing1 $CFG(FN_PAD) -spacing3 $CFG(FN_PAD)
@   bindtags $c ". $c Text all"
@   bind $c <1> {focus %W}
@ }
@
@ ::ttk::scrollbar .sby -command {.txtA yview} -orient vertical
@ ::ttk::scrollbar .sbxA -command {.txtA xview} -orient horizontal
@ ::ttk::scrollbar .sbxB -command {.txtB xview} -orient horizontal
@ frame .spacer
@
@ if {[readDiffs $fossilcmd] == 0} {
@   tk_messageBox -type ok -title $CFG(TITLE) -message "No changes"
@   exit
@ }
@ update idletasks
@
@ proc saveDiff {} {
@   set fn [tk_getSaveFile]
@   set out [open $fn wb]
@   puts $out "#!/usr/bin/tclsh\n#\n# Run this script using 'tclsh' or 'wish'"
@   puts $out "# to see the graphical diff.\n#"
@   puts $out "set fossilcmd {}"
@   puts $out "set prog [list $::prog]"
@   puts $out "set difftxt \173"
@   foreach e $::difftxt {puts $out [list $e]}
@   puts $out "\175"
@   puts $out "eval \$prog"
@   close $out
@ }
@ ::ttk::button .bb.quit -text {Quit} -command exit
@ ::ttk::button .bb.save -text {Save As...} -command saveDiff
@ pack .bb.quit -side left
@ if {$fossilcmd!=""} {pack .bb.save -side left}
@ pack .bb.files -side left
@ grid rowconfigure . 1 -weight 1
@ grid columnconfigure . 1 -weight 1
@ grid columnconfigure . 4 -weight 1
@ grid .bb -row 0 -columnspan 6
@ eval grid [cols] -row 1 -sticky nsew
@ grid .sby -row 1 -column 5 -sticky ns
@ grid .sbxA -row 2 -columnspan 2 -sticky ew
@ grid .spacer -row 2 -column 2
@ grid .sbxB -row 2 -column 3 -columnspan 2 -sticky ew
@
@ .spacer config -height [winfo height .sbxA]
@ wm deiconify .
@ }
@ eval $prog
;

/*
** Show diff output in a Tcl/Tk window, in response to the --tk option
** to the diff command.
**
** If fossil has direct access to a Tcl interpreter (either loaded
** dynamically through stubs or linked in statically), we can use it
** directly. Otherwise:
** (1) Write the Tcl/Tk script used for rendering into a temp file.
** (2) Invoke "tclsh" on the temp file using fossil_system().
** (3) Delete the temp file.
*/
void diff_tk(const char *zSubCmd, int firstArg){
  int i;
  Blob script;
  char *zTempFile = 0;
  char *zCmd;
  blob_zero(&script);
  blob_appendf(&script, "set fossilcmd {| \"%/\" %s --html -y -i -v",
               g.nameOfExe, zSubCmd);
  for(i=firstArg; i<g.argc; i++){
    const char *z = g.argv[i];
    if( z[0]=='-' ){
      if( strglob("*-html",z) ) continue;
      if( strglob("*-y",z) ) continue;
      if( strglob("*-i",z) ) continue;
      /* The undocumented --script FILENAME option causes the Tk script to
      ** be written into the FILENAME instead of being run.  This is used
      ** for testing and debugging. */
      if( strglob("*-script",z) && i<g.argc-1 ){
        i++;
        zTempFile = g.argv[i];
        continue;
      }
    }
    blob_append(&script, " ", 1);
    shell_escape(&script, z);
  }
  blob_appendf(&script, "}\n%s", zDiffScript);
  if( zTempFile ){
    blob_write_to_file(&script, zTempFile);
    fossil_print("To see diff, run: tclsh \"%s\"\n", zTempFile);
  }else{
#if defined(FOSSIL_ENABLE_TCL)
    Th_FossilInit(TH_INIT_DEFAULT);
    if( evaluateTclWithEvents(g.interp, &g.tcl, blob_str(&script),
                              blob_size(&script), 1)==TCL_OK ){
      blob_reset(&script);
      return;
    }
    /*
     * If evaluation of the Tcl script fails, the reason may be that Tk
     * could not be found by the loaded Tcl, or that Tcl cannot be loaded
     * dynamically (e.g. x64 Tcl with x86 Fossil).  Therefore, fallback
     * to using the external "tclsh", if available.
     */
#endif
    zTempFile = write_blob_to_temp_file(&script);
    zCmd = mprintf("tclsh \"%s\"", zTempFile);
    fossil_system(zCmd);
    file_delete(zTempFile);
    fossil_free(zCmd);
  }
  blob_reset(&script);
}

/*
** Returns non-zero if files that may be binary should be used with external
** diff programs.
*/
int diff_include_binary_files(void){
  if( is_truth(find_option("diff-binary", 0, 1)) ){
    return 1;
  }
  if( db_get_boolean("diff-binary", 1) ){
    return 1;
  }
  return 0;
}

/*
** Returns the GLOB pattern for file names that should be treated as binary
** by the diff subsystem, if any.
*/
const char *diff_get_binary_glob(void){
  const char *zBinGlob = find_option("binary", 0, 1);
  if( zBinGlob==0 ) zBinGlob = db_get("binary-glob",0);
  return zBinGlob;
}

/*
** COMMAND: diff
** COMMAND: gdiff
**
** Usage: %fossil diff|gdiff ?OPTIONS? ?FILE1? ?FILE2 ...?
**
** Show the difference between the current version of each of the FILEs
** specified (as they exist on disk) and that same file as it was checked
** out.  Or if the FILE arguments are omitted, show the unsaved changed
** currently in the working check-out.
**
** If the "--from VERSION" or "-r VERSION" option is used it specifies
** the source check-in for the diff operation.  If not specified, the
** source check-in is the base check-in for the current check-out.
**
** If the "--to VERSION" option appears, it specifies the check-in from
** which the second version of the file or files is taken.  If there is
** no "--to" option then the (possibly edited) files in the current check-out
** are used.
**
** The "-i" command-line option forces the use of the internal diff logic
** rather than any external diff program that might be configured using
** the "setting" command.  If no external diff program is configured, then
** the "-i" option is a no-op.  The "-i" option converts "gdiff" into "diff".
**
** The "-N" or "--new-file" option causes the complete text of added or
** deleted files to be displayed.
**
** The "--diff-binary" option enables or disables the inclusion of binary files
** when using an external diff program.
**
** The "--binary" option causes files matching the glob PATTERN to be treated
** as binary when considering if they should be used with external diff program.
** This option overrides the "binary-glob" setting.
**
** Options:
<<<<<<< HEAD
**   -b|--ignore-space-change   Ignore white space changes when comparing lines
=======
>>>>>>> 778ddd3d
**   --binary PATTERN           Treat files that match the glob PATTERN as binary
**   --branch BRANCH            Show diff of all changes on BRANCH
**   --brief                    Show filenames only
**   --context|-c N             Use N lines of context
**   --diff-binary BOOL         Include binary files when using external commands
**   --from|-r VERSION          select VERSION as source for the diff
**   --internal|-i              use internal diff logic
**   --side-by-side|-y          side-by-side diff
<<<<<<< HEAD
**   --strip-trailing-cr        Strip trailing CR
=======
>>>>>>> 778ddd3d
**   --tk                       Launch a Tcl/Tk GUI for display
**   --to VERSION               select VERSION as target for the diff
**   --unified                  unified diff
**   -v|--verbose               output complete text of added or deleted files
<<<<<<< HEAD
**   -w|--ignore-all-space      Ignore white space when comparing lines
**   -W|--width <num>           Width of lines in side-by-side diff
**   -Z|--ignore-trailing-space Ignore whitespace at line end
=======
**   -w|--ignore-all-space      Ignore changes to start-of-line and end-of-line
**                              whitespace
**   -W|--width                 Width of lines in side-by-side diff
**   -Z|--ignore-trailing-space Ignore changes to end-of-line whitespace
>>>>>>> 778ddd3d
*/
void diff_cmd(void){
  int isGDiff;               /* True for gdiff.  False for normal diff */
  int isInternDiff;          /* True for internal diff */
  int verboseFlag;           /* True if -v or --verbose flag is used */
  const char *zFrom;         /* Source version number */
  const char *zTo;           /* Target version number */
  const char *zBranch;       /* Branch to diff */
  const char *zDiffCmd = 0;  /* External diff command. NULL for internal diff */
  const char *zBinGlob = 0;  /* Treat file names matching this as binary */
  int fIncludeBinary = 0;    /* Include binary files for external diff */
  u64 diffFlags = 0;         /* Flags to control the DIFF */
  int f;

  if( find_option("tk",0,0)!=0 ){
    diff_tk("diff", 2);
    return;
  }
  isGDiff = g.argv[1][0]=='g';
  isInternDiff = find_option("internal","i",0)!=0;
  zFrom = find_option("from", "r", 1);
  zTo = find_option("to", 0, 1);
  zBranch = find_option("branch", 0, 1);
  diffFlags = diff_options();
  verboseFlag = find_option("verbose","v",0)!=0;
  if( !verboseFlag ){
    verboseFlag = find_option("new-file","N",0)!=0; /* deprecated */
  }
  if( verboseFlag ) diffFlags |= DIFF_VERBOSE;
  if( zBranch ){
    if( zTo || zFrom ){
      fossil_fatal("cannot use --from or --to with --branch");
    }
    zTo = zBranch;
    zFrom = mprintf("root:%s", zBranch);
  }
  if( zTo==0 ){
    db_must_be_within_tree();
    if( !isInternDiff ){
      zDiffCmd = diff_command_external(isGDiff);
    }
    zBinGlob = diff_get_binary_glob();
    fIncludeBinary = diff_include_binary_files();
    verify_all_options();
    if( g.argc>=3 ){
      for(f=2; f<g.argc; ++f){
        diff_one_against_disk(zFrom, zDiffCmd, zBinGlob, fIncludeBinary,
                              diffFlags, g.argv[f]);
      }
    }else{
      diff_all_against_disk(zFrom, zDiffCmd, zBinGlob, fIncludeBinary,
                            diffFlags);
    }
  }else if( zFrom==0 ){
    fossil_fatal("must use --from if --to is present");
  }else{
    db_find_and_open_repository(0, 0);
    if( !isInternDiff ){
      zDiffCmd = diff_command_external(isGDiff);
    }
    zBinGlob = diff_get_binary_glob();
    fIncludeBinary = diff_include_binary_files();
    verify_all_options();
    if( g.argc>=3 ){
      for(f=2; f<g.argc; ++f){
        diff_one_two_versions(zFrom, zTo, zDiffCmd, zBinGlob, fIncludeBinary,
                              diffFlags, g.argv[f]);
      }
    }else{
      diff_all_two_versions(zFrom, zTo, zDiffCmd, zBinGlob, fIncludeBinary,
                            diffFlags);
    }
  }
}

/*
** WEBPAGE: vpatch
** URL vpatch?from=UUID&to=UUID
*/
void vpatch_page(void){
  const char *zFrom = P("from");
  const char *zTo = P("to");
  login_check_credentials();
  if( !g.perm.Read ){ login_needed(); return; }
  if( zFrom==0 || zTo==0 ) fossil_redirect_home();

  cgi_set_content_type("text/plain");
  diff_all_two_versions(zFrom, zTo, 0, 0, 0, DIFF_VERBOSE);
}<|MERGE_RESOLUTION|>--- conflicted
+++ resolved
@@ -1091,10 +1091,7 @@
 ** This option overrides the "binary-glob" setting.
 **
 ** Options:
-<<<<<<< HEAD
 **   -b|--ignore-space-change   Ignore white space changes when comparing lines
-=======
->>>>>>> 778ddd3d
 **   --binary PATTERN           Treat files that match the glob PATTERN as binary
 **   --branch BRANCH            Show diff of all changes on BRANCH
 **   --brief                    Show filenames only
@@ -1103,24 +1100,14 @@
 **   --from|-r VERSION          select VERSION as source for the diff
 **   --internal|-i              use internal diff logic
 **   --side-by-side|-y          side-by-side diff
-<<<<<<< HEAD
 **   --strip-trailing-cr        Strip trailing CR
-=======
->>>>>>> 778ddd3d
 **   --tk                       Launch a Tcl/Tk GUI for display
 **   --to VERSION               select VERSION as target for the diff
 **   --unified                  unified diff
 **   -v|--verbose               output complete text of added or deleted files
-<<<<<<< HEAD
 **   -w|--ignore-all-space      Ignore white space when comparing lines
 **   -W|--width <num>           Width of lines in side-by-side diff
-**   -Z|--ignore-trailing-space Ignore whitespace at line end
-=======
-**   -w|--ignore-all-space      Ignore changes to start-of-line and end-of-line
-**                              whitespace
-**   -W|--width                 Width of lines in side-by-side diff
 **   -Z|--ignore-trailing-space Ignore changes to end-of-line whitespace
->>>>>>> 778ddd3d
 */
 void diff_cmd(void){
   int isGDiff;               /* True for gdiff.  False for normal diff */
