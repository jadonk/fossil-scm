/*
** Copyright (c) 2006 D. Richard Hipp
**
** This program is free software; you can redistribute it and/or
** modify it under the terms of the Simplified BSD License (also
** known as the "2-Clause License" or "FreeBSD License".)

** This program is distributed in the hope that it will be useful,
** but without any warranty; without even the implied warranty of
** merchantability or fitness for a particular purpose.
**
** Author contact information:
**   drh@hwaci.com
**   http://www.hwaci.com/drh/
**
*******************************************************************************
**
** Commands and procedures used for creating, processing, editing, and
** querying information about users.
*/
#include "config.h"
#include "user.h"


/*
** Strip leading and trailing space from a string and add the string
** onto the end of a blob.
*/
static void strip_string(Blob *pBlob, char *z){
  int i;
  blob_reset(pBlob);
  while( fossil_isspace(*z) ){ z++; }
  for(i=0; z[i]; i++){
    if( z[i]=='\r' || z[i]=='\n' ){
       while( i>0 && fossil_isspace(z[i-1]) ){ i--; }
       z[i] = 0;
       break;
    }
    if( z[i]>0 && z[i]<' ' ) z[i] = ' ';
  }
  blob_append(pBlob, z, -1);
}

#if defined(_WIN32) || defined(__BIONIC__)
#ifdef __MINGW32__
#include <conio.h>
#endif
/*
** getpass for Windows and Android
*/
static char *getpass(const char *prompt){
  static char pwd[64];
  size_t i;

  fputs(prompt,stderr);
  fflush(stderr);
  for(i=0; i<sizeof(pwd)-1; ++i){
#if defined(_WIN32)
    pwd[i] = _getch();
#else
    pwd[i] = getc(stdin);
#endif
    if(pwd[i]=='\r' || pwd[i]=='\n'){
      break;
    }
    /* BS or DEL */
    else if(i>0 && (pwd[i]==8 || pwd[i]==127)){
      i -= 2;
      continue;
    }
    /* CTRL-C */
    else if(pwd[i]==3) {
      i=0;
      break;
    }
    /* ESC */
    else if(pwd[i]==27){
      i=0;
      break;
    }
    else{
      fputc('*',stderr);
    }
  }
  pwd[i]='\0';
  fputs("\n", stderr);
  return pwd;
}
#endif

/*
** Do a single prompt for a passphrase.  Store the results in the blob.
*/
static void prompt_for_passphrase(const char *zPrompt, Blob *pPassphrase){
  char *z = getpass(zPrompt);
  strip_string(pPassphrase, z);
}

/*
** Prompt the user for a password.  Store the result in the pPassphrase
** blob.
**
** Behavior is controlled by the verify parameter:
**
**     0     Just ask once.
**
**     1     If the first answer is a non-empty string, ask for
**           verification.  Repeat if the two strings do not match.
**
**     2     Ask twice, repeat if the strings do not match.
*/
void prompt_for_password(
  const char *zPrompt,
  Blob *pPassphrase,
  int verify
){
  Blob secondTry;
  blob_zero(pPassphrase);
  blob_zero(&secondTry);
  while(1){
    prompt_for_passphrase(zPrompt, pPassphrase);
    if( verify==0 ) break;
    if( verify==1 && blob_size(pPassphrase)==0 ) break;
    prompt_for_passphrase("Retype new password: ", &secondTry);
    if( blob_compare(pPassphrase, &secondTry) ){
      fossil_print("Passphrases do not match.  Try again...\n");
    }else{
      break;
    }
  }
  blob_reset(&secondTry);
}

/*
** Prompt to save Fossil user password
*/
int save_password_prompt(const char *passwd){
  Blob x;
  char c;
  const char *old = db_get("last-sync-pw", 0);
  if( (old!=0) && fossil_strcmp(unobscure(old), passwd)==0 ){
     return 0;
  }
  prompt_user("remember password (Y/n)? ", &x);
  c = blob_str(&x)[0];
  blob_reset(&x);
  return ( c!='n' && c!='N' );
}

/*
** Prompt for Fossil user password
*/
char *prompt_for_user_password(const char *zUser){
  char *zPrompt = mprintf("\rpassword for %s: ", zUser);
  char *zPw;
  Blob x;
  fossil_force_newline();
  prompt_for_password(zPrompt, &x, 0);
  free(zPrompt);
  zPw = mprintf("%b", &x);
  blob_reset(&x);
  return zPw;
}

/*
** Prompt the user to enter a single line of text.
*/
void prompt_user(const char *zPrompt, Blob *pIn){
  char *z;
  char zLine[1000];
  blob_zero(pIn);
  fossil_force_newline();
  fossil_print("%s", zPrompt);
  fflush(stdout);
  z = fgets(zLine, sizeof(zLine), stdin);
  if( z ){
    int n = (int)strlen(z);
    if( n>0 && z[n-1]=='\n' ) fossil_new_line_started();
    strip_string(pIn, z);
  }
}

/*
** COMMAND: user*
**
** Usage: %fossil user SUBCOMMAND ...  ?-R|--repository FILE?
**
** Run various subcommands on users of the open repository or of
** the repository identified by the -R or --repository option.
**
**    %fossil user capabilities USERNAME ?STRING?
**
**        Query or set the capabilities for user USERNAME
**
**    %fossil user default ?USERNAME?
**
**        Query or set the default user.  The default user is the
**        user for command-line interaction.
**
**    %fossil user list
**    %fossil user ls
**
**        List all users known to the repository
**
**    %fossil user new ?USERNAME? ?CONTACT-INFO? ?PASSWORD?
**
**        Create a new user in the repository.  Users can never be
**        deleted.  They can be denied all access but they must continue
**        to exist in the database.
**
**    %fossil user password USERNAME ?PASSWORD?
**
**        Change the web access password for a user.
*/
void user_cmd(void){
  int n;
  db_find_and_open_repository(0, 0);
  if( g.argc<3 ){
    usage("capabilities|default|list|new|password ...");
  }
  n = strlen(g.argv[2]);
  if( n>=2 && strncmp(g.argv[2],"new",n)==0 ){
    Blob passwd, login, caps, contact;
    char *zPw;
    blob_init(&caps, db_get("default-perms", "u"), -1);

    if( g.argc>=4 ){
      blob_init(&login, g.argv[3], -1);
    }else{
      prompt_user("login: ", &login);
    }
    if( db_exists("SELECT 1 FROM user WHERE login=%B", &login) ){
      fossil_fatal("user %b already exists", &login);
    }
    if( g.argc>=5 ){
      blob_init(&contact, g.argv[4], -1);
    }else{
      prompt_user("contact-info: ", &contact);
    }
    if( g.argc>=6 ){
      blob_init(&passwd, g.argv[5], -1);
    }else{
      prompt_for_password("password: ", &passwd, 1);
    }
    zPw = sha1_shared_secret(blob_str(&passwd), blob_str(&login), 0);
    db_multi_exec(
      "INSERT INTO user(login,pw,cap,info,mtime)"
      "VALUES(%B,%Q,%B,%B,now())",
      &login, zPw, &caps, &contact
    );
    free(zPw);
  }else if( n>=2 && strncmp(g.argv[2],"default",n)==0 ){
    if( g.argc==3 ){
      user_select();
      fossil_print("%s\n", g.zLogin);
    }else{
      if( !db_exists("SELECT 1 FROM user WHERE login=%Q", g.argv[3]) ){
        fossil_fatal("no such user: %s", g.argv[3]);
      }
      if( g.localOpen ){
        db_lset("default-user", g.argv[3]);
      }else{
        db_set("default-user", g.argv[3], 0);
      }
    }
  }else if(( n>=2 && strncmp(g.argv[2],"list",n)==0 ) || ( n>=2 && strncmp(g.argv[2],"ls",n)==0 )){
    Stmt q;
    db_prepare(&q, "SELECT login, info FROM user ORDER BY login");
    while( db_step(&q)==SQLITE_ROW ){
      fossil_print("%-12s %s\n", db_column_text(&q, 0), db_column_text(&q, 1));
    }
    db_finalize(&q);
  }else if( n>=2 && strncmp(g.argv[2],"password",2)==0 ){
    char *zPrompt;
    int uid;
    Blob pw;
    if( g.argc!=4 && g.argc!=5 ) usage("password USERNAME ?NEW-PASSWORD?");
    uid = db_int(0, "SELECT uid FROM user WHERE login=%Q", g.argv[3]);
    if( uid==0 ){
      fossil_fatal("no such user: %s", g.argv[3]);
    }
    if( g.argc==5 ){
      blob_init(&pw, g.argv[4], -1);
    }else{
      zPrompt = mprintf("New password for %s: ", g.argv[3]);
      prompt_for_password(zPrompt, &pw, 1);
    }
    if( blob_size(&pw)==0 ){
      fossil_print("password unchanged\n");
    }else{
      char *zSecret = sha1_shared_secret(blob_str(&pw), g.argv[3], 0);
      db_multi_exec("UPDATE user SET pw=%Q, mtime=now() WHERE uid=%d",
                    zSecret, uid);
      free(zSecret);
    }
  }else if( n>=2 && strncmp(g.argv[2],"capabilities",2)==0 ){
    int uid;
    if( g.argc!=4 && g.argc!=5 ){
      usage("capabilities USERNAME ?PERMISSIONS?");
    }
    uid = db_int(0, "SELECT uid FROM user WHERE login=%Q", g.argv[3]);
    if( uid==0 ){
      fossil_fatal("no such user: %s", g.argv[3]);
    }
    if( g.argc==5 ){
      db_multi_exec(
        "UPDATE user SET cap=%Q, mtime=now() WHERE uid=%d",
        g.argv[4], uid
      );
    }
    fossil_print("%s\n", db_text(0, "SELECT cap FROM user WHERE uid=%d", uid));
  }else{
    fossil_fatal("user subcommand should be one of: "
                 "capabilities default list new password");
  }
}

/*
** Attempt to set the user to zLogin
*/
static int attempt_user(const char *zLogin){
  int uid;

  if( zLogin==0 ){
    return 0;
  }
  uid = db_int(0, "SELECT uid FROM user WHERE login=%Q", zLogin);
  if( uid ){
    g.userUid = uid;
    g.zLogin = mprintf("%s", zLogin);
    return 1;
  }
  return 0;
}

/*
** Figure out what user is at the controls.
**
**   (1)  Use the --user and -U command-line options.
**
**   (2)  If the local database is open, check in VVAR.
**
**   (3)  Check the default user in the repository
**
**   (4)  Try the FOSSIL_USER environment variable.
**
**   (5)  Try the USER environment variable.
<<<<<<< HEAD
**
**   (6)  Try the LOGNAME environment variable.
**
=======
**
**   (6)  Try the LOGNAME environment variable.
**
>>>>>>> ab7508a2
**   (7)  Try the USERNAME environment variable.
**
**   (8)  Check if the user can be extracted from the remote URL.
**
** The user name is stored in g.zLogin.  The uid is in g.userUid.
*/
void user_select(void){
  if( g.userUid ) return;
  if( g.zLogin ){
    if( attempt_user(g.zLogin)==0 ){
      fossil_fatal("no such user: %s", g.zLogin);
    }else{
      return;
    }
  }

  if( g.localOpen && attempt_user(db_lget("default-user",0)) ) return;

  if( attempt_user(db_get("default-user", 0)) ) return;

  if( attempt_user(fossil_getenv("FOSSIL_USER")) ) return;

  if( attempt_user(fossil_getenv("USER")) ) return;

  if( attempt_user(fossil_getenv("LOGNAME")) ) return;

  if( attempt_user(fossil_getenv("USERNAME")) ) return;
<<<<<<< HEAD

  url_parse(0, 0);
  if( g.url.user && attempt_user(g.url.user) ) return;

  fossil_print(
    "Cannot figure out who you are!  Consider using the --user\n"
    "command line option, setting your USER environment variable,\n"
    "or setting a default user with \"fossil user default USER\".\n"
  );
  fossil_fatal("cannot determine user");
=======

  url_parse(0, 0);
  if( g.url.user && attempt_user(g.url.user) ) return;

  fossil_print(
    "Cannot figure out who you are!  Consider using the --user\n"
    "command line option, setting your USER environment variable,\n"
    "or setting a default user with \"fossil user default USER\".\n"
  );
  fossil_fatal("cannot determine user");
}

/*
** COMMAND: test-usernames
** 
** Usage: %fossil test-usernames 
**
** Print details about sources of fossil usernames.
*/
void test_usernames_cmd(void){
  db_find_and_open_repository(0, 0);
  
  fossil_print("Initial g.zLogin: %s\n", g.zLogin);
  fossil_print("Initial g.userUid: %d\n", g.userUid);
  fossil_print("checkout default-user: %s\n", g.localOpen ?
               db_lget("default-user","") : "<<no open checkout>>");
  fossil_print("default-user: %s\n", db_get("default-user",""));
  fossil_print("FOSSIL_USER: %s\n", fossil_getenv("FOSSIL_USER"));
  fossil_print("USER: %s\n", fossil_getenv("USER"));
  fossil_print("LOGNAME: %s\n", fossil_getenv("LOGNAME"));
  fossil_print("USERNAME: %s\n", fossil_getenv("USERNAME"));
  url_parse(0, 0);
  fossil_print("URL user: %s\n", g.url.user);
  user_select();
  fossil_print("Final g.zLogin: %s\n", g.zLogin);
  fossil_print("Final g.userUid: %d\n", g.userUid);
>>>>>>> ab7508a2
}


/*
** COMMAND: test-hash-passwords
**
** Usage: %fossil test-hash-passwords REPOSITORY
**
** Convert all local password storage to use a SHA1 hash of the password
** rather than cleartext.  Passwords that are already stored as the SHA1
** has are unchanged.
*/
void user_hash_passwords_cmd(void){
  if( g.argc!=3 ) usage("REPOSITORY");
  db_open_repository(g.argv[2]);
  sqlite3_create_function(g.db, "shared_secret", 2, SQLITE_UTF8, 0,
                          sha1_shared_secret_sql_function, 0, 0);
  db_multi_exec(
    "UPDATE user SET pw=shared_secret(pw,login), mtime=now()"
    " WHERE length(pw)>0 AND length(pw)!=40"
  );
}

/*
** WEBPAGE: access_log
**
** Show login attempts, including timestamp and IP address.
** Requires Admin privileges.
**
** Query parameters:
**
**    y=N      1: success only.  2: failure only.  3: both (default: 3)
**    n=N      Number of entries to show (default: 200)
**    o=N      Skip this many entries (default: 0)
*/
void access_log_page(void){
  int y = atoi(PD("y","3"));
  int n = atoi(PD("n","200"));
  int skip = atoi(PD("o","0"));
  Blob sql;
  Stmt q;
  int cnt = 0;
  int rc;
  int fLogEnabled;

  login_check_credentials();
  if( !g.perm.Admin ){ login_needed(0); return; }
  create_accesslog_table();


  if( P("delall") && P("delallbtn") ){
    db_multi_exec("DELETE FROM accesslog");
    cgi_redirectf("%s/access_log?y=%d&n=%d&o=%o", g.zTop, y, n, skip);
    return;
  }
  if( P("delanon") && P("delanonbtn") ){
    db_multi_exec("DELETE FROM accesslog WHERE uname='anonymous'");
    cgi_redirectf("%s/access_log?y=%d&n=%d&o=%o", g.zTop, y, n, skip);
    return;
  }
  if( P("delfail") && P("delfailbtn") ){
    db_multi_exec("DELETE FROM accesslog WHERE NOT success");
    cgi_redirectf("%s/access_log?y=%d&n=%d&o=%o", g.zTop, y, n, skip);
    return;
  }
  if( P("delold") && P("deloldbtn") ){
    db_multi_exec("DELETE FROM accesslog WHERE rowid in"
                  "(SELECT rowid FROM accesslog ORDER BY rowid DESC"
                  " LIMIT -1 OFFSET 200)");
    cgi_redirectf("%s/access_log?y=%d&n=%d", g.zTop, y, n);
    return;
  }
  style_header("Access Log");
  blob_zero(&sql);
  blob_append_sql(&sql,
    "SELECT uname, ipaddr, datetime(mtime,toLocal()), success"
    "  FROM accesslog"
  );
  if( y==1 ){
    blob_append(&sql, "  WHERE success", -1);
  }else if( y==2 ){
    blob_append(&sql, "  WHERE NOT success", -1);
  }
  blob_append_sql(&sql,"  ORDER BY rowid DESC LIMIT %d OFFSET %d", n+1, skip);
  if( skip ){
    style_submenu_element("Newer", "Newer entries",
              "%s/access_log?o=%d&n=%d&y=%d", g.zTop, skip>=n ? skip-n : 0,
              n, y);
  }
  rc = db_prepare_ignore_error(&q, "%s", blob_sql_text(&sql));
  @ <center>
  fLogEnabled = db_get_boolean("access-log", 0);
  @ <div>Access logging is %s(fLogEnabled?"on":"off").
  @ (Change this on the <a href="setup_settings">settings</a> page.)</div>
  @ <table border="1" cellpadding="5" id='logtable'>
  @ <thead><tr><th width="33%%">Date</th><th width="34%%">User</th>
  @ <th width="33%%">IP Address</th></tr></thead><tbody>
  while( rc==SQLITE_OK && db_step(&q)==SQLITE_ROW ){
    const char *zName = db_column_text(&q, 0);
    const char *zIP = db_column_text(&q, 1);
    const char *zDate = db_column_text(&q, 2);
    int bSuccess = db_column_int(&q, 3);
    cnt++;
    if( cnt>n ){
      style_submenu_element("Older", "Older entries",
                  "%s/access_log?o=%d&n=%d&y=%d", g.zTop, skip+n, n, y);
      break;
    }
    if( bSuccess ){
      @ <tr>
    }else{
      @ <tr bgcolor="#ffacc0">
    }
    @ <td>%s(zDate)</td><td>%h(zName)</td><td>%h(zIP)</td></tr>
  }
  if( skip>0 || cnt>n ){
    style_submenu_element("All", "All entries",
          "%s/access_log?n=10000000", g.zTop);
  }
  @ </tbody></table></center>
  db_finalize(&q);
  @ <hr>
  @ <form method="post" action="%s(g.zTop)/access_log">
  @ <label><input type="checkbox" name="delold">
  @ Delete all but the most recent 200 entries</input></label>
  @ <input type="submit" name="deloldbtn" value="Delete"></input>
  @ </form>
  @ <form method="post" action="%s(g.zTop)/access_log">
  @ <label><input type="checkbox" name="delanon">
  @ Delete all entries for user "anonymous"</input></label>
  @ <input type="submit" name="delanonbtn" value="Delete"></input>
  @ </form>
  @ <form method="post" action="%s(g.zTop)/access_log">
  @ <label><input type="checkbox" name="delfail">
  @ Delete all failed login attempts</input></label>
  @ <input type="submit" name="delfailbtn" value="Delete"></input>
  @ </form>
  @ <form method="post" action="%s(g.zTop)/access_log">
  @ <label><input type="checkbox" name="delall">
  @ Delete all entries</input></label>
  @ <input type="submit" name="delallbtn" value="Delete"></input>
  @ </form>
  output_table_sorting_javascript("logtable", "Ttt", 1);
  style_footer();
}<|MERGE_RESOLUTION|>--- conflicted
+++ resolved
@@ -345,15 +345,9 @@
 **   (4)  Try the FOSSIL_USER environment variable.
 **
 **   (5)  Try the USER environment variable.
-<<<<<<< HEAD
 **
 **   (6)  Try the LOGNAME environment variable.
 **
-=======
-**
-**   (6)  Try the LOGNAME environment variable.
-**
->>>>>>> ab7508a2
 **   (7)  Try the USERNAME environment variable.
 **
 **   (8)  Check if the user can be extracted from the remote URL.
@@ -381,18 +375,6 @@
   if( attempt_user(fossil_getenv("LOGNAME")) ) return;
 
   if( attempt_user(fossil_getenv("USERNAME")) ) return;
-<<<<<<< HEAD
-
-  url_parse(0, 0);
-  if( g.url.user && attempt_user(g.url.user) ) return;
-
-  fossil_print(
-    "Cannot figure out who you are!  Consider using the --user\n"
-    "command line option, setting your USER environment variable,\n"
-    "or setting a default user with \"fossil user default USER\".\n"
-  );
-  fossil_fatal("cannot determine user");
-=======
 
   url_parse(0, 0);
   if( g.url.user && attempt_user(g.url.user) ) return;
@@ -429,7 +411,6 @@
   user_select();
   fossil_print("Final g.zLogin: %s\n", g.zLogin);
   fossil_print("Final g.userUid: %d\n", g.userUid);
->>>>>>> ab7508a2
 }
 
 
