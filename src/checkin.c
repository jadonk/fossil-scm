/*
** Copyright (c) 2007 D. Richard Hipp
**
** This program is free software; you can redistribute it and/or
** modify it under the terms of the Simplified BSD License (also
** known as the "2-Clause License" or "FreeBSD License".)

** This program is distributed in the hope that it will be useful,
** but without any warranty; without even the implied warranty of
** merchantability or fitness for a particular purpose.
**
** Author contact information:
**   drh@hwaci.com
**   http://www.hwaci.com/drh/
**
*******************************************************************************
**
** This file contains code used to check-in versions of the project
** from the local repository.
*/
#include "config.h"
#include "checkin.h"
#include <assert.h>

/*
** Generate text describing all changes.  Prepend zPrefix to each line
** of output.
**
** We assume that vfile_check_signature has been run.
**
** If missingIsFatal is true, then any files that are missing or which
** are not true files results in a fatal error.
*/
static void status_report(
  Blob *report,          /* Append the status report here */
  const char *zPrefix,   /* Prefix on each line of the report */
  int missingIsFatal,    /* MISSING and NOT_A_FILE are fatal errors */
  int cwdRelative        /* Report relative to the current working dir */
){
  Stmt q;
  int nPrefix = strlen(zPrefix);
  int nErr = 0;
  Blob rewrittenPathname;
  Blob where;
  const char *zName;
  int i;

  blob_zero(&where);
  for(i=2; i<g.argc; i++) {
    Blob fname;
    file_tree_name(g.argv[i], &fname, 1);
    zName = blob_str(&fname);
    if( fossil_strcmp(zName, ".")==0 ) {
      blob_reset(&where);
      break;
    }
    blob_appendf(&where, " %s (pathname=%Q %s) "
                 "OR (pathname>'%q/' %s AND pathname<'%q0' %s)",
                 (blob_size(&where)>0) ? "OR" : "AND", zName,
                 filename_collation(), zName, filename_collation(),
                 zName, filename_collation());
  }

  db_prepare(&q,
    "SELECT pathname, deleted, chnged, rid, coalesce(origname!=pathname,0)"
    "  FROM vfile "
    " WHERE is_selected(id) %s"
    "   AND (chnged OR deleted OR rid=0 OR pathname!=origname) ORDER BY 1",
    blob_str(&where)
  );
  blob_zero(&rewrittenPathname);
  while( db_step(&q)==SQLITE_ROW ){
    const char *zPathname = db_column_text(&q,0);
    const char *zDisplayName = zPathname;
    int isDeleted = db_column_int(&q, 1);
    int isChnged = db_column_int(&q,2);
    int isNew = db_column_int(&q,3)==0;
    int isRenamed = db_column_int(&q,4);
    char *zFullName = mprintf("%s%s", g.zLocalRoot, zPathname);
    if( cwdRelative ){
      file_relative_name(zFullName, &rewrittenPathname, 0);
      zDisplayName = blob_str(&rewrittenPathname);
      if( zDisplayName[0]=='.' && zDisplayName[1]=='/' ){
        zDisplayName += 2;  /* no unnecessary ./ prefix */
      }
    }
    blob_append(report, zPrefix, nPrefix);
    if( isDeleted ){
      blob_appendf(report, "DELETED    %s\n", zDisplayName);
    }else if( !file_wd_isfile_or_link(zFullName) ){
      if( file_access(zFullName, 0)==0 ){
        blob_appendf(report, "NOT_A_FILE %s\n", zDisplayName);
        if( missingIsFatal ){
          fossil_warning("not a file: %s", zDisplayName);
          nErr++;
        }
      }else{
        blob_appendf(report, "MISSING    %s\n", zDisplayName);
        if( missingIsFatal ){
          fossil_warning("missing file: %s", zDisplayName);
          nErr++;
        }
      }
    }else if( isNew ){
      blob_appendf(report, "ADDED      %s\n", zDisplayName);
    }else if( isDeleted ){
      blob_appendf(report, "DELETED    %s\n", zDisplayName);
    }else if( isChnged ){
      if( isChnged==2 ){
        blob_appendf(report, "UPDATED_BY_MERGE %s\n", zDisplayName);
      }else if( isChnged==3 ){
<<<<<<< HEAD
        blob_appendf(report, "ADDED_BY_MERGE %s\n", zDisplayName);
=======
        blob_appendf(report, "ADD_BY_MERGE  %s\n", zDisplayName);
      }else if( isChnged==4 ){
        blob_appendf(report, "UPD_BY_INTEGR %s\n", zDisplayName);
      }else if( isChnged==5 ){
        blob_appendf(report, "ADD_BY_INTEGR %s\n", zDisplayName);
>>>>>>> 773ec646
      }else if( file_contains_merge_marker(zFullName) ){
        blob_appendf(report, "CONFLICT   %s\n", zDisplayName);
      }else{
        blob_appendf(report, "EDITED     %s\n", zDisplayName);
      }
    }else if( isRenamed ){
      blob_appendf(report, "RENAMED    %s\n", zDisplayName);
    }else{
      report->nUsed -= nPrefix;
    }
    free(zFullName);
  }
  blob_reset(&rewrittenPathname);
  db_finalize(&q);
  db_prepare(&q, "SELECT uuid, id FROM vmerge JOIN blob ON merge=rid"
                 " WHERE id<=0");
  while( db_step(&q)==SQLITE_ROW ){
    const char *zLabel = "MERGED_WITH";
    switch( db_column_int(&q, 1) ){
      case -1:  zLabel = "CHERRYPICK ";  break;
      case -2:  zLabel = "BACKOUT    ";  break;
      case -4:  zLabel = "INTEGRATE ";  break;
    }
    blob_append(report, zPrefix, nPrefix);
    blob_appendf(report, "%s %s\n", zLabel, db_column_text(&q, 0));
  }
  db_finalize(&q);
  if( nErr ){
    fossil_fatal("aborting due to prior errors");
  }
}

/*
** Use the "relative-paths" setting and the --abs-paths and
** --rel-paths command line options to determine whether the
** status report should be shown relative to the current
** working directory.
*/
static int determine_cwd_relative_option()
{
  int relativePaths = db_get_boolean("relative-paths", 1);
  int absPathOption = find_option("abs-paths", 0, 0)!=0;
  int relPathOption = find_option("rel-paths", 0, 0)!=0;
  if( absPathOption ){ relativePaths = 0; }
  if( relPathOption ){ relativePaths = 1; }
  return relativePaths;
}

/*
** COMMAND: changes
**
** Usage: %fossil changes ?OPTIONS?
**
** Report on the edit status of all files in the current checkout.
**
** Pathnames are displayed according to the "relative-paths" setting,
** unless overridden by the --abs-paths or --rel-paths options.
**
** Options:
**    --abs-paths       Display absolute pathnames.
**    --rel-paths       Display pathnames relative to the current working
**                      directory.
**    --sha1sum         Verify file status using SHA1 hashing rather
**                      than relying on file mtimes.
**    --header          Identify the repository if there are changes
**    -v|--verbose      Say "(none)" if there are no changes
**
** See also: extra, ls, status
*/
void changes_cmd(void){
  Blob report;
  int vid;
  int useSha1sum = find_option("sha1sum", 0, 0)!=0;
  int showHdr = find_option("header",0,0)!=0;
  int verboseFlag = find_option("verbose","v",0)!=0;
  int cwdRelative = 0;
  db_must_be_within_tree();
  cwdRelative = determine_cwd_relative_option();
  blob_zero(&report);
  vid = db_lget_int("checkout", 0);
  vfile_check_signature(vid, useSha1sum ? CKSIG_SHA1 : 0);
  status_report(&report, "", 0, cwdRelative);
  if( verboseFlag && blob_size(&report)==0 ){
    blob_append(&report, "  (none)\n", -1);
  }
  if( showHdr && blob_size(&report)>0 ){
    fossil_print("Changes for %s at %s:\n", db_get("project-name","???"),
                 g.zLocalRoot);
  }
  blob_write_to_file(&report, "-");
  blob_reset(&report);
}

/*
** COMMAND: status
**
** Usage: %fossil status ?OPTIONS?
**
** Report on the status of the current checkout.
**
** Pathnames are displayed according to the "relative-paths" setting,
** unless overridden by the --abs-paths or --rel-paths options.
**
** Options:
**
**    --abs-paths       Display absolute pathnames.
**    --rel-paths       Display pathnames relative to the current working
**                      directory.
**    --sha1sum         Verify file status using SHA1 hashing rather
**                      than relying on file mtimes.
**
** See also: changes, extra, ls
*/
void status_cmd(void){
  int vid;
  db_must_be_within_tree();
       /* 012345678901234 */
  fossil_print("repository:   %s\n", db_repository_filename());
  fossil_print("local-root:   %s\n", g.zLocalRoot);
  if( g.zConfigDbName ){
    fossil_print("config-db:    %s\n", g.zConfigDbName);
  }
  vid = db_lget_int("checkout", 0);
  if( vid ){
    show_common_info(vid, "checkout:", 1, 1);
  }
  db_record_repository_filename(0);
  changes_cmd();
}

/*
** COMMAND: ls
**
** Usage: %fossil ls ?OPTIONS? ?VERSION? ?FILENAMES?
**
** Show the names of all files in the current checkout.  The -v provides
** extra information about each file.  If FILENAMES are included, the only
** the files listed (or their children if they are directories) are shown.
**
** Options:
**   --age           Show when each file was committed
**   -v|--verbose    Provide extra information about each file.
**
** See also: changes, extra, status
*/
void ls_cmd(void){
  int vid;
  Stmt q;
  int verboseFlag;
  int showAge;
  char *zOrderBy = "pathname";
  Blob where;
  int i;
  const char *zName;

  verboseFlag = find_option("verbose","v", 0)!=0;
  if( !verboseFlag ){
    verboseFlag = find_option("l","l", 0)!=0; /* deprecated */
  }
  showAge = find_option("age",0,0)!=0;
  db_must_be_within_tree();
  vid = db_lget_int("checkout", 0);
  if( find_option("t","t",0)!=0 ){
    if( showAge ){
      zOrderBy = mprintf("checkin_mtime(%d,rid) DESC", vid);
    }else{
      zOrderBy = "mtime DESC";
    }
  }
  verify_all_options();
  blob_zero(&where);
  for(i=2; i<g.argc; i++){
    Blob fname;
    file_tree_name(g.argv[i], &fname, 1);
    zName = blob_str(&fname);
    if( fossil_strcmp(zName, ".")==0 ) {
      blob_reset(&where);
      break;
    }
    blob_appendf(&where, " %s (pathname=%Q %s) "
                 "OR (pathname>'%q/' %s AND pathname<'%q0' %s)",
                 (blob_size(&where)>0) ? "OR" : "WHERE", zName,
                 filename_collation(), zName, filename_collation(),
                 zName, filename_collation());
  }
  vfile_check_signature(vid, 0);
  if( showAge ){
    db_prepare(&q,
       "SELECT pathname, deleted, rid, chnged, coalesce(origname!=pathname,0),"
       "       datetime(checkin_mtime(%d,rid),'unixepoch','localtime')"
       "  FROM vfile %s"
       " ORDER BY %s", vid, blob_str(&where), zOrderBy
    );
  }else{
    db_prepare(&q,
       "SELECT pathname, deleted, rid, chnged, coalesce(origname!=pathname,0)"
       "  FROM vfile %s"
       " ORDER BY %s", blob_str(&where), zOrderBy
    );
  }
  blob_reset(&where);
  while( db_step(&q)==SQLITE_ROW ){
    const char *zPathname = db_column_text(&q,0);
    int isDeleted = db_column_int(&q, 1);
    int isNew = db_column_int(&q,2)==0;
    int chnged = db_column_int(&q,3);
    int renamed = db_column_int(&q,4);
    char *zFullName = mprintf("%s%s", g.zLocalRoot, zPathname);
    const char *type = "";
    if( verboseFlag ){
      if( isNew ){
        type = "ADDED      ";
      }else if( isDeleted ){
        type = "DELETED    ";
      }else if( !file_wd_isfile_or_link(zFullName) ){
        if( file_access(zFullName, 0)==0 ){
          type = "NOT_A_FILE ";
        }else{
          type = "MISSING    ";
        }
      }else if( chnged ){
        if( chnged==2 ){
          type = "UPDATED_BY_MERGE ";
        }else if( chnged==3 ){
<<<<<<< HEAD
          type = "ADDED_BY_MERGE ";
=======
          type = "ADD_BY_MERGE  ";
        }else if( chnged==4 ){
          type = "UPD_BY_INTEGR ";
        }else if( chnged==5 ){
          type = "ADD_BY_INTEGR ";
>>>>>>> 773ec646
        }else if( file_contains_merge_marker(zFullName) ){
          type = "CONFLICT   ";
        }else{
          type = "EDITED     ";
        }
      }else if( renamed ){
        type = "RENAMED    ";
      }else{
        type = "UNCHANGED  ";
      }
    }
    if( showAge ){
      fossil_print("%s%s  %s\n", type, db_column_text(&q, 5), zPathname);
    }else{
      fossil_print("%s%s\n", type, zPathname);
    }
    free(zFullName);
  }
  db_finalize(&q);
}

/*
** Create a TEMP table named SFILE and add all unmanaged files named on the command-line
** to that table.  If directories are named, then add all unmanaged files contained
** underneath those directories.  If there are no files or directories named on the
** command-line, then add all unmanaged files anywhere in the checkout.
*/
static void locate_unmanaged_files(
  int argc,              /* Number of command-line arguments to examine */
  char **argv,           /* values of command-line arguments */
  unsigned scanFlags,    /* Zero or more SCAN_xxx flags */
  Glob *pIgnore1,        /* Do not add files that match this GLOB */
  Glob *pIgnore2         /* Omit files matching this GLOB too */
){
  Blob name;      /* Name of a candidate file or directory */
  char *zName;    /* Name of a candidate file or directory */
  int isDir;      /* 1 for a directory, 0 if doesn't exist, 2 for anything else */
  int i;          /* Loop counter */
  int nRoot;      /* length of g.zLocalRoot */

  db_multi_exec("CREATE TEMP TABLE sfile(x TEXT PRIMARY KEY %s)",
                filename_collation());
  nRoot = (int)strlen(g.zLocalRoot);
  if( argc==0 ){
    blob_init(&name, g.zLocalRoot, nRoot - 1);
    vfile_scan(&name, blob_size(&name), scanFlags, pIgnore1, pIgnore2);
    blob_reset(&name);
  }else{
    for(i=0; i<argc; i++){
      file_canonical_name(argv[i], &name, 0);
      zName = blob_str(&name);
      isDir = file_wd_isdir(zName);
      if( isDir==1 ){
        vfile_scan(&name, nRoot-1, scanFlags, pIgnore1, pIgnore2);
      }else if( isDir==0 ){
        fossil_warning("not found: %s", &zName[nRoot]);
      }else if( file_access(zName, R_OK) ){
        fossil_fatal("cannot open %s", &zName[nRoot]);
      }else{
        db_multi_exec(
           "INSERT OR IGNORE INTO sfile(x) VALUES(%Q)",
           &zName[nRoot]
        );
      }
      blob_reset(&name);
    }
  }
}

/*
** COMMAND: extras
** Usage: %fossil extras ?OPTIONS? ?PATH1 ...?
**
** Print a list of all files in the source tree that are not part of
** the current checkout.  See also the "clean" command. If paths are
** specified, only files in the given directories will be listed.
**
** Files and subdirectories whose names begin with "." are normally
** ignored but can be included by adding the --dotfiles option.
**
** The GLOBPATTERN is a comma-separated list of GLOB expressions for
** files that are ignored.  The GLOBPATTERN specified by the "ignore-glob"
** is used if the --ignore option is omitted.
**
** Pathnames are displayed according to the "relative-paths" setting,
** unless overridden by the --abs-paths or --rel-paths options.
**
** Options:
**    --abs-paths      Display absolute pathnames.
**    --case-sensitive <BOOL> override case-sensitive setting
**    --dotfiles       include files beginning with a dot (".")
**    --ignore <CSG>   ignore files matching patterns from the argument
**    --rel-paths      Display pathnames relative to the current working
**                     directory.
**
** See also: changes, clean, status
*/
void extra_cmd(void){
  Stmt q;
  const char *zIgnoreFlag = find_option("ignore",0,1);
  unsigned scanFlags = find_option("dotfiles",0,0)!=0 ? SCAN_ALL : 0;
  int cwdRelative = 0;
  Glob *pIgnore;
  Blob rewrittenPathname;
  const char *zPathname, *zDisplayName;

  if( find_option("temp",0,0)!=0 ) scanFlags |= SCAN_TEMP;
  capture_case_sensitive_option();
  db_must_be_within_tree();
  cwdRelative = determine_cwd_relative_option();
  if( zIgnoreFlag==0 ){
    zIgnoreFlag = db_get("ignore-glob", 0);
  }
  pIgnore = glob_create(zIgnoreFlag);
  locate_unmanaged_files(g.argc-2, g.argv+2, scanFlags, pIgnore, 0);
  glob_free(pIgnore);
  db_prepare(&q,
      "SELECT x FROM sfile"
      " WHERE x NOT IN (%s)"
      " ORDER BY 1",
      fossil_all_reserved_names(0)
  );
  db_multi_exec("DELETE FROM sfile WHERE x IN (SELECT pathname FROM vfile)");
  blob_zero(&rewrittenPathname);
  while( db_step(&q)==SQLITE_ROW ){
    zDisplayName = zPathname = db_column_text(&q, 0);
    if( cwdRelative ) {
      char *zFullName = mprintf("%s%s", g.zLocalRoot, zPathname);
      file_relative_name(zFullName, &rewrittenPathname, 0);
      free(zFullName);
      zDisplayName = blob_str(&rewrittenPathname);
      if( zDisplayName[0]=='.' && zDisplayName[1]=='/' ){
        zDisplayName += 2;  /* no unnecessary ./ prefix */
      }
    }
    fossil_print("%s\n", zDisplayName);
  }
  blob_reset(&rewrittenPathname);
  db_finalize(&q);
}

/*
** COMMAND: clean
** Usage: %fossil clean ?OPTIONS? ?PATH1 ...?
**
** Delete all "extra" files in the source tree.  "Extra" files are
** files that are not officially part of the checkout. This operation
** cannot be undone. If paths are specified, only the directories or
** files specified will be considered for cleaning.
**
** You will be prompted before removing each eligible file unless the
** --force flag is in use or it matches the --clean option.  The
** GLOBPATTERN specified by the "ignore-glob" setting is used if the
** --ignore option is omitted, the same with "clean-glob" and --clean
** as well as "keep-glob" and --keep.  If you are sure you wish to
** remove all "extra" files except the ones specified with --ignore
** and --keep, you can specify the optional -f|--force flag and no
** prompts will be issued.  If a file matches both --keep and --clean,
** --keep takes precedence.
**
** Files and subdirectories whose names begin with "." are
** normally kept.  They are handled if the "--dotfiles" option
** is used.
**
** Options:
**    --case-sensitive <BOOL> override case-sensitive setting
**    --dotfiles       Include files beginning with a dot (".").
**    -f|--force       Remove files without prompting.
**    --clean <CSG>    Never prompt for files matching this
**                     comma separated list of glob patterns.
**    --ignore <CSG>   Ignore files matching patterns from the
**                     comma separated list of glob patterns.
**    --keep <CSG>     Keep files matching this comma separated
**                     list of glob patterns.
**    -n|--dry-run     If given, display instead of run actions.
**    --temp           Remove only Fossil-generated temporary files.
**    -v|--verbose     Show all files as they are removed.
**
** See also: addremove, extra, status
*/
void clean_cmd(void){
  int allFlag, dryRunFlag, verboseFlag;
  unsigned scanFlags = 0;
  const char *zIgnoreFlag, *zKeepFlag, *zCleanFlag;
  Blob repo;
  Stmt q;
  Glob *pIgnore, *pKeep, *pClean;
  int nRoot;

  dryRunFlag = find_option("dry-run","n",0)!=0;
  if( !dryRunFlag ){
    dryRunFlag = find_option("test",0,0)!=0; /* deprecated */
  }
  allFlag = find_option("force","f",0)!=0;
  if( find_option("dotfiles",0,0)!=0 ) scanFlags |= SCAN_ALL;
  if( find_option("temp",0,0)!=0 ) scanFlags |= SCAN_TEMP;
  zIgnoreFlag = find_option("ignore",0,1);
  verboseFlag = find_option("verbose","v",0)!=0;
  zKeepFlag = find_option("keep",0,1);
  zCleanFlag = find_option("clean",0,1);
  capture_case_sensitive_option();
  db_must_be_within_tree();
  if( zIgnoreFlag==0 ){
    zIgnoreFlag = db_get("ignore-glob", 0);
  }
  if( zKeepFlag==0 ){
    zKeepFlag = db_get("keep-glob", 0);
  }
  if( zCleanFlag==0 ){
    zCleanFlag = db_get("clean-glob", 0);
  }
  verify_all_options();
  pIgnore = glob_create(zIgnoreFlag);
  pKeep = glob_create(zKeepFlag);
  pClean = glob_create(zCleanFlag);
  locate_unmanaged_files(g.argc-2, g.argv+2, scanFlags, pIgnore, pKeep);
  glob_free(pKeep);
  glob_free(pIgnore);
  db_prepare(&q,
      "SELECT %Q || x FROM sfile"
      " WHERE x NOT IN (%s)"
      " ORDER BY 1",
      g.zLocalRoot, fossil_all_reserved_names(0)
  );
  if( file_tree_name(g.zRepositoryName, &repo, 0) ){
    db_multi_exec("DELETE FROM sfile WHERE x=%B", &repo);
  }
  db_multi_exec("DELETE FROM sfile WHERE x IN (SELECT pathname FROM vfile)");
  nRoot = (int)strlen(g.zLocalRoot);
  while( db_step(&q)==SQLITE_ROW ){
    const char *zName = db_column_text(&q, 0);
    if( !allFlag && !dryRunFlag && !glob_match(pClean, zName+nRoot) ){
      Blob ans;
      char cReply;
      char *prompt = mprintf("Remove unmanaged file \"%s\" (a=all/y/N)? ",
                             zName+nRoot);
      blob_zero(&ans);
      prompt_user(prompt, &ans);
      cReply = blob_str(&ans)[0];
      if( cReply=='a' || cReply=='A' ){
        allFlag = 1;
      }else if( cReply!='y' && cReply!='Y' ){
        blob_reset(&ans);
        continue;
      }
      blob_reset(&ans);
    }
    if( verboseFlag || dryRunFlag ){
      fossil_print("Removed unmanaged file: %s\n", zName+nRoot);
    }
    if( !dryRunFlag ){
      file_delete(zName);
    }
  }
  glob_free(pClean);
  db_finalize(&q);
}

/*
** Prompt the user for a check-in or stash comment (given in pPrompt),
** gather the response, then return the response in pComment.
**
** Lines of the prompt that begin with # are discarded.  Excess whitespace
** is removed from the reply.
**
** Appropriate encoding translations are made on windows.
*/
void prompt_for_user_comment(Blob *pComment, Blob *pPrompt){
  const char *zEditor;
  char *zCmd;
  char *zFile;
  Blob reply, line;
  char *zComment;
  int i;

  zEditor = db_get("editor", 0);
  if( zEditor==0 ){
    zEditor = fossil_getenv("VISUAL");
  }
  if( zEditor==0 ){
    zEditor = fossil_getenv("EDITOR");
  }
#ifdef _WIN32
  if( zEditor==0 ){
    zEditor = mprintf("%s\\notepad.exe", fossil_getenv("SystemRoot"));
  }
#endif
  if( zEditor==0 ){
    blob_append(pPrompt,
       "#\n"
       "# Since no default text editor is set using EDITOR or VISUAL\n"
       "# environment variables or the \"fossil set editor\" command,\n"
       "# and because no comment was specified using the \"-m\" or \"-M\"\n"
       "# command-line options, you will need to enter the comment below.\n"
       "# Type \".\" on a line by itself when you are done:\n", -1);
    zFile = mprintf("-");
  }else{
    zFile = db_text(0, "SELECT '%qci-comment-' || hex(randomblob(6)) || '.txt'",
                    g.zLocalRoot);
  }
#if defined(_WIN32)
  blob_add_cr(pPrompt);
#endif
  blob_write_to_file(pPrompt, zFile);
  if( zEditor ){
    zCmd = mprintf("%s \"%s\"", zEditor, zFile);
    fossil_print("%s\n", zCmd);
    if( fossil_system(zCmd) ){
      fossil_fatal("editor aborted: \"%s\"", zCmd);
    }

    blob_read_from_file(&reply, zFile);
  }else{
    char zIn[300];
    blob_zero(&reply);
    while( fgets(zIn, sizeof(zIn), stdin)!=0 ){
      if( zIn[0]=='.' && (zIn[1]==0 || zIn[1]=='\r' || zIn[1]=='\n') ){
        break;
      }
      blob_append(&reply, zIn, -1);
    }
  }
  blob_to_utf8_no_bom(&reply, 1);
  blob_to_lf_only(&reply);
  file_delete(zFile);
  free(zFile);
  blob_zero(pComment);
  while( blob_line(&reply, &line) ){
    int i, n;
    char *z;
    n = blob_size(&line);
    z = blob_buffer(&line);
    for(i=0; i<n && fossil_isspace(z[i]);  i++){}
    if( i<n && z[i]=='#' ) continue;
    if( i<n || blob_size(pComment)>0 ){
      blob_appendf(pComment, "%b", &line);
    }
  }
  blob_reset(&reply);
  zComment = blob_str(pComment);
  i = strlen(zComment);
  while( i>0 && fossil_isspace(zComment[i-1]) ){ i--; }
  blob_resize(pComment, i);
}

/*
** Prepare a commit comment.  Let the user modify it using the
** editor specified in the global_config table or either
** the VISUAL or EDITOR environment variable.
**
** Store the final commit comment in pComment.  pComment is assumed
** to be uninitialized - any prior content is overwritten.
**
** zInit is the text of the most recent failed attempt to check in
** this same change.  Use zInit to reinitialize the check-in comment
** so that the user does not have to retype.
**
** zBranch is the name of a new branch that this check-in is forced into.
** zBranch might be NULL or an empty string if no forcing occurs.
**
** parent_rid is the recordid of the parent check-in.
*/
static void prepare_commit_comment(
  Blob *pComment,
  char *zInit,
  CheckinInfo *p,
  int parent_rid
){
  Blob prompt;
#ifdef _WIN32
  int bomSize;
  const unsigned char *bom = get_utf8_bom(&bomSize);
  blob_init(&prompt, (const char *) bom, bomSize);
  if( zInit && zInit[0]) {
    blob_append(&prompt, zInit, -1);
  }
#else
  blob_init(&prompt, zInit, -1);
#endif
  blob_append(&prompt,
    "\n"
    "# Enter comments on this check-in.  Lines beginning with # are ignored.\n"
    "#\n", -1
  );
  blob_appendf(&prompt, "# user: %s\n", p->zUserOvrd ? p->zUserOvrd : g.zLogin);
  if( p->zBranch && p->zBranch[0] ){
    blob_appendf(&prompt, "# tags: %s\n#\n", p->zBranch);
  }else{
    char *zTags = info_tags_of_checkin(parent_rid, 1);
    if( zTags )  blob_appendf(&prompt, "# tags: %z\n#\n", zTags);
  }
  status_report(&prompt, "# ", 1, 0);
  if( g.markPrivate ){
    blob_append(&prompt,
      "# PRIVATE BRANCH: This check-in will be private and will not sync to\n"
      "# repositories.\n"
      "#\n", -1
    );
  }
  prompt_for_user_comment(pComment, &prompt);
  blob_reset(&prompt);
}

/*
** Populate the Global.aCommitFile[] based on the command line arguments
** to a [commit] command. Global.aCommitFile is an array of integers
** sized at (N+1), where N is the number of arguments passed to [commit].
** The contents are the [id] values from the vfile table corresponding
** to the filenames passed as arguments.
**
** The last element of aCommitFile[] is always 0 - indicating the end
** of the array.
**
** If there were no arguments passed to [commit], aCommitFile is not
** allocated and remains NULL. Other parts of the code interpret this
** to mean "all files".
**
** Returns 1 if there was a warning, 0 otherwise.
*/
int select_commit_files(void){
  int result = 0;
  assert( g.aCommitFile==0 );
  if( g.argc>2 ){
    int ii, jj=0;
    Blob fname;
    Stmt q;
    const char *zCollate;
    Bag toCommit;

    zCollate = filename_collation();
    blob_zero(&fname);
    bag_init(&toCommit);
    for(ii=2; ii<g.argc; ii++){
      int cnt = 0;
      file_tree_name(g.argv[ii], &fname, 1);
      if( fossil_strcmp(blob_str(&fname),".")==0 ){
        bag_clear(&toCommit);
        return result;
      }
      db_prepare(&q,
        "SELECT id FROM vfile WHERE pathname=%Q %s"
        " OR (pathname>'%q/' %s AND pathname<'%q0' %s)",
        blob_str(&fname), zCollate, blob_str(&fname),
        zCollate, blob_str(&fname), zCollate);
      while( db_step(&q)==SQLITE_ROW ){
        cnt++;
        bag_insert(&toCommit, db_column_int(&q, 0));
      }
      db_finalize(&q);
      if( cnt==0 ){
        fossil_warning("fossil knows nothing about: %s", g.argv[ii]);
        result = 1;
      }
      blob_reset(&fname);
    }
    g.aCommitFile = fossil_malloc( (bag_count(&toCommit)+1) * sizeof(g.aCommitFile[0]) );
    for(ii=bag_first(&toCommit); ii>0; ii=bag_next(&toCommit, ii)){
      g.aCommitFile[jj++] = ii;
    }
    g.aCommitFile[jj] = 0;
    bag_clear(&toCommit);
  }
  return result;
}

/*
** Make sure the current check-in with timestamp zDate is younger than its
** ancestor identified rid and zUuid.  Throw a fatal error if not.
*/
static void checkin_verify_younger(
  int rid,              /* The record ID of the ancestor */
  const char *zUuid,    /* The artifact ID of the ancestor */
  const char *zDate     /* Date & time of the current check-in */
){
#ifndef FOSSIL_ALLOW_OUT_OF_ORDER_DATES
  int b;
  b = db_exists(
    "SELECT 1 FROM event"
    " WHERE datetime(mtime)>=%Q"
    "   AND type='ci' AND objid=%d",
    zDate, rid
  );
  if( b ){
    fossil_fatal("ancestor check-in [%.10s] (%s) is not older (clock skew?)"
                 " Use --allow-older to override.", zUuid, zDate);
  }
#endif
}

/*
** zDate should be a valid date string.  Convert this string into the
** format YYYY-MM-DDTHH:MM:SS.  If the string is not a valid date,
** print a fatal error and quit.
*/
char *date_in_standard_format(const char *zInputDate){
  char *zDate;
  if( g.perm.Setup && fossil_strcmp(zInputDate,"now")==0 ){
    zInputDate = PD("date_override","now");
  }
  zDate = db_text(0, "SELECT strftime('%%Y-%%m-%%dT%%H:%%M:%%f',%Q)",
                  zInputDate);
  if( zDate[0]==0 ){
    fossil_fatal(
      "unrecognized date format (%s): use \"YYYY-MM-DD HH:MM:SS.SSS\"",
      zInputDate
    );
  }
  return zDate;
}

/*
** COMMAND: test-date-format
**
** Usage: %fossil test-date-format DATE-STRING...
**
** Convert the DATE-STRING into the standard format used in artifacts
** and display the result.
*/
void test_date_format(void){
  int i;
  db_find_and_open_repository(OPEN_ANY_SCHEMA, 0);
  for(i=2; i<g.argc; i++){
    fossil_print("%s -> %s\n", g.argv[i], date_in_standard_format(g.argv[i]));
  }
}

#if INTERFACE
/*
** The following structure holds some of the information needed to construct a
** check-in manifest.
*/
struct CheckinInfo {
  Blob *pComment;             /* Check-in comment text */
  const char *zMimetype;      /* Mimetype of check-in command.  May be NULL */
  int verifyDate;             /* Verify that child is younger */
  Blob *pCksum;               /* Repository checksum.  May be 0 */
  const char *zDateOvrd;      /* Date override.  If 0 then use 'now' */
  const char *zUserOvrd;      /* User override.  If 0 then use g.zLogin */
  const char *zBranch;        /* Branch name.  May be 0 */
  const char *zColor;         /* One-time background color.  May be 0 */
  const char *zBrClr;         /* Persistent branch color.  May be 0 */
  const char **azTag;         /* Tags to apply to this check-in */
};
#endif /* INTERFACE */

/*
** Create a manifest.
*/
static void create_manifest(
  Blob *pOut,                 /* Write the manifest here */
  const char *zBaselineUuid,  /* UUID of baseline, or zero */
  Manifest *pBaseline,        /* Make it a delta manifest if not zero */
  int vid,                    /* BLOB.id for the parent check-in */
  CheckinInfo *p,             /* Information about the check-in */
  int *pnFBcard               /* OUT: Number of generated B- and F-cards */
){
  char *zDate;                /* Date of the check-in */
  char *zParentUuid;          /* UUID of parent check-in */
  Blob filename;              /* A single filename */
  int nBasename;              /* Size of base filename */
  Stmt q;                     /* Query of files changed */
  Stmt q2;                    /* Query of merge parents */
  Blob mcksum;                /* Manifest checksum */
  ManifestFile *pFile;        /* File from the baseline */
  int nFBcard = 0;            /* Number of B-cards and F-cards */
  int i;                      /* Loop counter */
  const char *zColor;         /* Modified value of p->zColor */

  assert( pBaseline==0 || pBaseline->zBaseline==0 );
  assert( pBaseline==0 || zBaselineUuid!=0 );
  blob_zero(pOut);
  zParentUuid = db_text(0, "SELECT uuid FROM blob WHERE rid=%d", vid);
  if( pBaseline ){
    blob_appendf(pOut, "B %s\n", zBaselineUuid);
    manifest_file_rewind(pBaseline);
    pFile = manifest_file_next(pBaseline, 0);
    nFBcard++;
  }else{
    pFile = 0;
  }
  blob_appendf(pOut, "C %F\n", blob_str(p->pComment));
  zDate = date_in_standard_format(p->zDateOvrd ? p->zDateOvrd : "now");
  blob_appendf(pOut, "D %s\n", zDate);
  zDate[10] = ' ';
  db_prepare(&q,
    "SELECT pathname, uuid, origname, blob.rid, isexe, islink,"
    "       is_selected(vfile.id)"
    "  FROM vfile JOIN blob ON vfile.mrid=blob.rid"
    " WHERE (NOT deleted OR NOT is_selected(vfile.id))"
    "   AND vfile.vid=%d"
    " ORDER BY if_selected(vfile.id, pathname, origname)",
    vid);
  blob_zero(&filename);
  blob_appendf(&filename, "%s", g.zLocalRoot);
  nBasename = blob_size(&filename);
  while( db_step(&q)==SQLITE_ROW ){
    const char *zName = db_column_text(&q, 0);
    const char *zUuid = db_column_text(&q, 1);
    const char *zOrig = db_column_text(&q, 2);
    int frid = db_column_int(&q, 3);
    int isExe = db_column_int(&q, 4);
    int isLink = db_column_int(&q, 5);
    int isSelected = db_column_int(&q, 6);
    const char *zPerm;
    int cmp;

    blob_resize(&filename, nBasename);
    blob_append(&filename, zName, -1);

#if !defined(_WIN32)
    /* For unix, extract the "executable" and "symlink" permissions
    ** directly from the filesystem.  On windows, permissions are
    ** unchanged from the original.  However, only do this if the file
    ** itself is actually selected to be part of this check-in.
    */
    if( isSelected ){
      int mPerm;

      mPerm = file_wd_perm(blob_str(&filename));
      isExe = ( mPerm==PERM_EXE );
      isLink = ( mPerm==PERM_LNK );
    }
#endif
    if( isExe ){
      zPerm = " x";
    }else if( isLink ){
      zPerm = " l"; /* note: symlinks don't have executable bit on unix */
    }else{
      zPerm = "";
    }
    if( !g.markPrivate ) content_make_public(frid);
    while( pFile && fossil_strcmp(pFile->zName,zName)<0 ){
      blob_appendf(pOut, "F %F\n", pFile->zName);
      pFile = manifest_file_next(pBaseline, 0);
      nFBcard++;
    }
    cmp = 1;
    if( pFile==0
      || (cmp = fossil_strcmp(pFile->zName,zName))!=0
      || fossil_strcmp(pFile->zUuid, zUuid)!=0
    ){
      if( zOrig && !isSelected ){ zName = zOrig; zOrig = 0; }
      if( zOrig==0 || fossil_strcmp(zOrig,zName)==0 ){
        blob_appendf(pOut, "F %F %s%s\n", zName, zUuid, zPerm);
      }else{
        if( zPerm[0]==0 ){ zPerm = " w"; }
        blob_appendf(pOut, "F %F %s%s %F\n", zName, zUuid, zPerm, zOrig);
      }
      nFBcard++;
    }
    if( cmp==0 ) pFile = manifest_file_next(pBaseline,0);
  }
  blob_reset(&filename);
  db_finalize(&q);
  while( pFile ){
    blob_appendf(pOut, "F %F\n", pFile->zName);
    pFile = manifest_file_next(pBaseline, 0);
    nFBcard++;
  }
  if( p->zMimetype && p->zMimetype[0] ){
    blob_appendf(pOut, "N %F\n", p->zMimetype);
  }
  blob_appendf(pOut, "P %s", zParentUuid);
  if( p->verifyDate ) checkin_verify_younger(vid, zParentUuid, zDate);
  free(zParentUuid);
  db_prepare(&q2, "SELECT merge FROM vmerge WHERE id=0 OR id<-2");
  while( db_step(&q2)==SQLITE_ROW ){
    char *zMergeUuid;
    int mid = db_column_int(&q2, 0);
    if( !g.markPrivate && content_is_private(mid) ) continue;
    zMergeUuid = db_text(0, "SELECT uuid FROM blob WHERE rid=%d", mid);
    if( zMergeUuid ){
      blob_appendf(pOut, " %s", zMergeUuid);
      if( p->verifyDate ) checkin_verify_younger(mid, zMergeUuid, zDate);
      free(zMergeUuid);
    }
  }
  db_finalize(&q2);
  free(zDate);
  blob_appendf(pOut, "\n");

  db_prepare(&q2,
    "SELECT CASE vmerge.id WHEN -1 THEN '+' ELSE '-' END || blob.uuid"
    "  FROM vmerge, blob"
    " WHERE (vmerge.id=-1 OR vmerge.id=-2)"
    "   AND blob.rid=vmerge.merge"
    " ORDER BY 1");
  while( db_step(&q2)==SQLITE_ROW ){
    const char *zCherrypickUuid = db_column_text(&q2, 0);
    blob_appendf(pOut, "Q %s\n", zCherrypickUuid);
  }
  db_finalize(&q2);

  if( p->pCksum ) blob_appendf(pOut, "R %b\n", p->pCksum);
  zColor = p->zColor;
  if( p->zBranch && p->zBranch[0] ){
    /* Set tags for the new branch */
    if( p->zBrClr && p->zBrClr[0] ){
      zColor = 0;
      blob_appendf(pOut, "T *bgcolor * %F\n", p->zBrClr);
    }
    blob_appendf(pOut, "T *branch * %F\n", p->zBranch);
    blob_appendf(pOut, "T *sym-%F *\n", p->zBranch);
  }
  if( zColor && zColor[0] ){
    /* One-time background color */
    blob_appendf(pOut, "T +bgcolor * %F\n", zColor);
  }
  if( p->azTag ){
    for(i=0; p->azTag[i]; i++){
      /* Add a symbolic tag to this check-in.  The tag names have already
      ** been sorted and converted using the %F format */
      assert( i==0 || strcmp(p->azTag[i-1], p->azTag[i])<=0 );
      blob_appendf(pOut, "T +sym-%s *\n", p->azTag[i]);
    }
  }
  if( p->zBranch && p->zBranch[0] ){
    /* For a new branch, cancel all prior propagating tags */
    Stmt q;
    db_prepare(&q,
        "SELECT tagname FROM tagxref, tag"
        " WHERE tagxref.rid=%d AND tagxref.tagid=tag.tagid"
        "   AND tagtype==2 AND tagname GLOB 'sym-*'"
        "   AND tagname!='sym-'||%Q"
        " ORDER BY tagname",
        vid, p->zBranch);
    while( db_step(&q)==SQLITE_ROW ){
      const char *zBrTag = db_column_text(&q, 0);
      blob_appendf(pOut, "T -%F *\n", zBrTag);
    }
    db_finalize(&q);
  }
  blob_appendf(pOut, "U %F\n", p->zUserOvrd ? p->zUserOvrd : g.zLogin);
  md5sum_blob(pOut, &mcksum);
  blob_appendf(pOut, "Z %b\n", &mcksum);
  if( pnFBcard ) *pnFBcard = nFBcard;
}

/*
** Issue a warning and give the user an opportunity to abandon out
** if a Unicode (UTF-16) byte-order-mark (BOM) or a \r\n line ending
** is seen in a text file.
**
** Return 1 if the user pressed 'c'. In that case, the file will have
** been converted to UTF-8 (if it was UTF-16) with NL line-endings,
** and the original file will have been renamed to "<filename>-original".
*/
static int commit_warning(
  Blob *p,              /* The content of the file being committed. */
  int crnlOk,           /* Non-zero if CR/NL warnings should be disabled. */
  int binOk,            /* Non-zero if binary warnings should be disabled. */
  int encodingOk,       /* Non-zero if encoding warnings should be disabled. */
  const char *zFilename /* The full name of the file being committed. */
){
  int bReverse;           /* UTF-16 byte order is reversed? */
  int fUnicode;           /* return value of could_be_utf16() */
  int fBinary;            /* does the blob content appear to be binary? */
  int lookFlags;          /* output flags from looks_like_utf8/utf16() */
  int fHasAnyCr;          /* the blob contains one or more CR chars */
  int fHasLoneCrOnly;     /* all detected line endings are CR only */
  int fHasCrLfOnly;       /* all detected line endings are CR/LF pairs */
  char *zMsg;             /* Warning message */
  Blob fname;             /* Relative pathname of the file */
  static int allOk = 0;   /* Set to true to disable this routine */

  if( allOk ) return 0;
  fUnicode = could_be_utf16(p, &bReverse);
  if( fUnicode ){
    lookFlags = looks_like_utf16(p, bReverse, LOOK_NUL);
  }else{
    lookFlags = looks_like_utf8(p, LOOK_NUL);
  }
  fHasAnyCr = (lookFlags & LOOK_CR);
  fBinary = (lookFlags & LOOK_BINARY);
  fHasLoneCrOnly = ((lookFlags & LOOK_EOL) == LOOK_LONE_CR);
  fHasCrLfOnly = ((lookFlags & LOOK_EOL) == LOOK_CRLF);
  if( fUnicode || fHasAnyCr || fBinary ){
    const char *zWarning;
    const char *zDisable;
    const char *zConvert = "c=convert/";
    Blob ans;
    char cReply;

    if( fBinary ){
      int fHasNul = (lookFlags & LOOK_NUL); /* contains NUL chars? */
      int fHasLong = (lookFlags & LOOK_LONG); /* overly long line? */
      if( binOk ){
        return 0; /* We don't want binary warnings for this file. */
      }
      if( !fHasNul && fHasLong ){
        zWarning = "long lines";
        zConvert = ""; /* We cannot convert binary files. */
      }else{
        zWarning = "binary data";
        zConvert = ""; /* We cannot convert binary files. */
      }
      zDisable = "\"binary-glob\" setting";
    }else if( fUnicode && fHasAnyCr ){
      if( crnlOk && encodingOk ){
        return 0; /* We don't want CR/NL and Unicode warnings for this file. */
      }
      if( fHasLoneCrOnly ){
        zWarning = "CR line endings and Unicode";
      }else if( fHasCrLfOnly ){
        zWarning = "CR/NL line endings and Unicode";
      }else{
        zWarning = "mixed line endings and Unicode";
      }
      zDisable = "\"crnl-glob\" and \"encoding-glob\" settings";
    }else if( fHasAnyCr ){
      if( crnlOk ){
        return 0; /* We don't want CR/NL warnings for this file. */
      }
      if( fHasLoneCrOnly ){
        zWarning = "CR line endings";
      }else if( fHasCrLfOnly ){
        zWarning = "CR/NL line endings";
      }else{
        zWarning = "mixed line endings";
      }
      zDisable = "\"crnl-glob\" setting";
    }else{
      if( encodingOk ){
        return 0; /* We don't want encoding warnings for this file. */
      }
      zWarning = "Unicode";
#if !defined(_WIN32) && !defined(__CYGWIN__)
      zConvert = ""; /* On Unix, we cannot easily convert Unicode files. */
#endif
      zDisable = "\"encoding-glob\" setting";
    }
    file_relative_name(zFilename, &fname, 0);
    blob_zero(&ans);
    zMsg = mprintf(
         "%s contains %s. Use --no-warnings or the %s to disable this warning.\n"
         "Commit anyhow (a=all/%sy/N)? ",
         blob_str(&fname), zWarning, zDisable, zConvert);
    prompt_user(zMsg, &ans);
    fossil_free(zMsg);
    cReply = blob_str(&ans)[0];
    if( cReply=='a' || cReply=='A' ){
      allOk = 1;
    }else if( *zConvert && (cReply=='c' || cReply=='C') ){
      char *zOrig = file_newname(zFilename, "original", 1);
      FILE *f;
      blob_write_to_file(p, zOrig);
      fossil_free(zOrig);
      f = fossil_fopen(zFilename, "wb");
      if( fUnicode ) {
        int bomSize;
        const unsigned char *bom = get_utf8_bom(&bomSize);
        fwrite(bom, 1, bomSize, f);
        blob_to_utf8_no_bom(p, 0);
      }
      if( fHasAnyCr ){
        blob_to_lf_only(p);
      }
      fwrite(blob_buffer(p), 1, blob_size(p), f);
      fclose(f);
      return 1;
    }else if( cReply!='y' && cReply!='Y' ){
      fossil_fatal("Abandoning commit due to %s in %s",
                   zWarning, blob_str(&fname));
    }
    blob_reset(&ans);
    blob_reset(&fname);
  }
  return 0;
}

/*
** qsort() comparison routine for an array of pointers to strings.
*/
static int tagCmp(const void *a, const void *b){
  char **pA = (char**)a;
  char **pB = (char**)b;
  return fossil_strcmp(pA[0], pB[0]);
}

/*
** COMMAND: ci*
** COMMAND: commit
**
** Usage: %fossil commit ?OPTIONS? ?FILE...?
**
** Create a new version containing all of the changes in the current
** checkout.  You will be prompted to enter a check-in comment unless
** the comment has been specified on the command-line using "-m" or a
** file containing the comment using -M.  The editor defined in the
** "editor" fossil option (see %fossil help set) will be used, or from
** the "VISUAL" or "EDITOR" environment variables (in that order) if
** no editor is set.
**
** All files that have changed will be committed unless some subset of
** files is specified on the command line.
**
** The --branch option followed by a branch name causes the new
** check-in to be placed in a newly-created branch with the name
** passed to the --branch option.
**
** Use the --branchcolor option followed by a color name (ex:
** '#ffc0c0') to specify the background color of entries in the new
** branch when shown in the web timeline interface.  The use of
** the --branchcolor option is not recommend.  Instead, let Fossil
** choose the branch color automatically.
**
** The --bgcolor option works like --branchcolor but only sets the
** background color for a single check-in.  Subsequent check-ins revert
** to the default color.
**
** A check-in is not permitted to fork unless the --allow-fork option
** appears.  An empty check-in (i.e. with nothing changed) is not
** allowed unless the --allow-empty option appears.  A check-in may not
** be older than its ancestor unless the --allow-older option appears.
** If any of files in the check-in appear to contain unresolved merge
** conflicts, the check-in will not be allowed unless the
** --allow-conflict option is present.  In addition, the entire
** check-in process may be aborted if a file contains content that
** appears to be binary, Unicode text, or text with CR/NL line endings
** unless the interactive user chooses to proceed.  If there is no
** interactive user or these warnings should be skipped for some other
** reason, the --no-warnings option may be used.  A check-in is not
** allowed against a closed leaf.
**
** The --private option creates a private check-in that is never synced.
** Children of private check-ins are automatically private.
**
** the --tag option applies the symbolic tag name to the check-in.
**
** Options:
**    --allow-conflict           allow unresolved merge conflicts
**    --allow-empty              allow a commit with no changes
**    --allow-fork               allow the commit to fork
**    --allow-older              allow a commit older than its ancestor
**    --baseline                 use a baseline manifest in the commit process
**    --bgcolor COLOR            apply COLOR to this one check-in only
**    --branch NEW-BRANCH-NAME   check in to this new branch
**    --branchcolor COLOR        apply given COLOR to the branch
**    --delta                    use a delta manifest in the commit process
**    -m|--comment COMMENT-TEXT  use COMMENT-TEXT as commit comment
**    -M|--message-file FILE     read the commit comment from given file
**    --mimetype MIMETYPE        mimetype of check-in comment
**    -n|--dry-run               If given, display instead of run actions
**    --no-warnings              omit all warnings about file contents
**    --nosign                   do not attempt to sign this commit with gpg
**    --private                  do not sync changes and their descendants
**    --tag TAG-NAME             assign given tag TAG-NAME to the checkin
**
** See also: branch, changes, checkout, extra, sync
*/
void commit_cmd(void){
  int hasChanges;        /* True if unsaved changes exist */
  int vid;               /* blob-id of parent version */
  int nrid;              /* blob-id of a modified file */
  int nvid;              /* Blob-id of the new check-in */
  Blob comment;          /* Check-in comment */
  const char *zComment;  /* Check-in comment */
  Stmt q;                /* Query to find files that have been modified */
  char *zUuid;           /* UUID of the new check-in */
  int noSign = 0;        /* True to omit signing the manifest using GPG */
  int isAMerge = 0;      /* True if checking in a merge */
  int noWarningFlag = 0; /* True if skipping all warnings */
  int forceFlag = 0;     /* Undocumented: Disables all checks */
  int forceDelta = 0;    /* Force a delta-manifest */
  int forceBaseline = 0; /* Force a baseline-manifest */
  int allowConflict = 0; /* Allow unresolve merge conflicts */
  int allowEmpty = 0;    /* Allow a commit with no changes */
  int allowFork = 0;     /* Allow the commit to fork */
  int allowOlder = 0;    /* Allow a commit older than its ancestor */
  char *zManifestFile;   /* Name of the manifest file */
  int useCksum;          /* True if checksums should be computed and verified */
  int outputManifest;    /* True to output "manifest" and "manifest.uuid" */
  int dryRunFlag;        /* True for a test run.  Debugging only */
  CheckinInfo sCiInfo;   /* Information about this check-in */
  const char *zComFile;  /* Read commit message from this file */
  int nTag = 0;          /* Number of --tag arguments */
  const char *zTag;      /* A single --tag argument */
  Blob manifest;         /* Manifest in baseline form */
  Blob muuid;            /* Manifest uuid */
  Blob cksum1, cksum2;   /* Before and after commit checksums */
  Blob cksum1b;          /* Checksum recorded in the manifest */
  int szD;               /* Size of the delta manifest */
  int szB;               /* Size of the baseline manifest */
  int nConflict = 0;     /* Number of unresolved merge conflicts */
  int abortCommit = 0;
  Blob ans;
  char cReply;

  memset(&sCiInfo, 0, sizeof(sCiInfo));
  url_proxy_options();
  noSign = find_option("nosign",0,0)!=0;
  forceDelta = find_option("delta",0,0)!=0;
  forceBaseline = find_option("baseline",0,0)!=0;
  if( forceDelta && forceBaseline ){
    fossil_fatal("cannot use --delta and --baseline together");
  }
  dryRunFlag = find_option("dry-run","n",0)!=0;
  if( !dryRunFlag ){
    dryRunFlag = find_option("test",0,0)!=0; /* deprecated */
  }
  zComment = find_option("comment","m",1);
  forceFlag = find_option("force", "f", 0)!=0;
  allowConflict = find_option("allow-conflict",0,0)!=0;
  allowEmpty = find_option("allow-empty",0,0)!=0;
  allowFork = find_option("allow-fork",0,0)!=0;
  allowOlder = find_option("allow-older",0,0)!=0;
  noWarningFlag = find_option("no-warnings", 0, 0)!=0;
  sCiInfo.zBranch = find_option("branch","b",1);
  sCiInfo.zColor = find_option("bgcolor",0,1);
  sCiInfo.zBrClr = find_option("branchcolor",0,1);
  sCiInfo.zMimetype = find_option("mimetype",0,1);
  while( (zTag = find_option("tag",0,1))!=0 ){
    if( zTag[0]==0 ) continue;
    sCiInfo.azTag = fossil_realloc((void*)sCiInfo.azTag, sizeof(char*)*(nTag+2));
    sCiInfo.azTag[nTag++] = zTag;
    sCiInfo.azTag[nTag] = 0;
  }
  zComFile = find_option("message-file", "M", 1);
  if( find_option("private",0,0) ){
    g.markPrivate = 1;
    if( sCiInfo.zBranch==0 ) sCiInfo.zBranch = "private";
    if( sCiInfo.zBrClr==0 && sCiInfo.zColor==0 ){
      sCiInfo.zBrClr = "#fec084";  /* Orange */
    }
  }
  sCiInfo.zDateOvrd = find_option("date-override",0,1);
  sCiInfo.zUserOvrd = find_option("user-override",0,1);
  db_must_be_within_tree();
  noSign = db_get_boolean("omitsign", 0)|noSign;
  if( db_get_boolean("clearsign", 0)==0 ){ noSign = 1; }
  useCksum = db_get_boolean("repo-cksum", 1);
  outputManifest = db_get_boolean("manifest", 0);
  verify_all_options();

  /* Escape special characters in tags and put all tags in sorted order */
  if( nTag ){
    int i;
    for(i=0; i<nTag; i++) sCiInfo.azTag[i] = mprintf("%F", sCiInfo.azTag[i]);
    qsort((void*)sCiInfo.azTag, nTag, sizeof(sCiInfo.azTag[0]), tagCmp);
  }

  /* So that older versions of Fossil (that do not understand delta-
  ** manifest) can continue to use this repository, do not create a new
  ** delta-manifest unless this repository already contains one or more
  ** delta-manifests, or unless the delta-manifest is explicitly requested
  ** by the --delta option.
  */
  if( !forceDelta && !db_get_boolean("seen-delta-manifest",0) ){
    forceBaseline = 1;
  }

  /* Get the ID of the parent manifest artifact */
  vid = db_lget_int("checkout", 0);
  if( content_is_private(vid) ){
    g.markPrivate = 1;
  }

  /*
  ** Autosync if autosync is enabled and this is not a private check-in.
  */
  if( !g.markPrivate ){
    if( autosync(SYNC_PULL) ){
      blob_zero(&ans);
      prompt_user("continue in spite of sync failure (y/N)? ", &ans);
      cReply = blob_str(&ans)[0];
      if( cReply!='y' && cReply!='Y' ){
        fossil_exit(1);
      }
    }
  }

  /* Require confirmation to continue with the check-in if there is
  ** clock skew
  */
  if( g.clockSkewSeen ){
    blob_zero(&ans);
    prompt_user("continue in spite of time skew (y/N)? ", &ans);
    cReply = blob_str(&ans)[0];
    if( cReply!='y' && cReply!='Y' ){
      fossil_exit(1);
    }
  }

  /* There are two ways this command may be executed. If there are
  ** no arguments following the word "commit", then all modified files
  ** in the checked out directory are committed. If one or more arguments
  ** follows "commit", then only those files are committed.
  **
  ** After the following function call has returned, the Global.aCommitFile[]
  ** array is allocated to contain the "id" field from the vfile table
  ** for each file to be committed. Or, if aCommitFile is NULL, all files
  ** should be committed.
  */
  if( select_commit_files() ){
    blob_zero(&ans);
    prompt_user("continue (y/N)? ", &ans);
    cReply = blob_str(&ans)[0];
    if( cReply!='y' && cReply!='Y' ) fossil_exit(1);;
  }
  isAMerge = db_exists("SELECT 1 FROM vmerge WHERE id=0 OR id<-2");
  if( g.aCommitFile && isAMerge ){
    fossil_fatal("cannot do a partial commit of a merge");
  }

  /* Doing "fossil mv fileA fileB; fossil add fileA; fossil commit fileA"
  ** will generate a manifest that has two fileA entries, which is illegal.
  ** When you think about it, the sequence above makes no sense.  So detect
  ** it and disallow it.  Ticket [0ff64b0a5fc8].
  */
  if( g.aCommitFile ){
    Stmt qRename;
    db_prepare(&qRename,
       "SELECT v1.pathname, v2.pathname"
       "  FROM vfile AS v1, vfile AS v2"
       " WHERE is_selected(v1.id)"
       "   AND v2.origname IS NOT NULL"
       "   AND v2.origname=v1.pathname"
       "   AND NOT is_selected(v2.id)");
    if( db_step(&qRename)==SQLITE_ROW ){
      const char *zFrom = db_column_text(&qRename, 0);
      const char *zTo = db_column_text(&qRename, 1);
      fossil_fatal("cannot do a partial commit of '%s' without '%s' because "
                   "'%s' was renamed to '%s'", zFrom, zTo, zFrom, zTo);
    }
    db_finalize(&qRename);
  }

  user_select();
  /*
  ** Check that the user exists.
  */
  if( !db_exists("SELECT 1 FROM user WHERE login=%Q", g.zLogin) ){
    fossil_fatal("no such user: %s", g.zLogin);
  }

  hasChanges = unsaved_changes();
  db_begin_transaction();
  db_record_repository_filename(0);
  if( hasChanges==0 && !isAMerge && !allowEmpty && !forceFlag ){
    fossil_fatal("nothing has changed; use --allow-empty to override");
  }

  /* If none of the files that were named on the command line have
  ** been modified, bail out now unless the --allow-empty or --force
  ** flags is used.
  */
  if( g.aCommitFile
   && !allowEmpty
   && !forceFlag
   && !db_exists(
        "SELECT 1 FROM vfile "
        " WHERE is_selected(id)"
        "   AND (chnged OR deleted OR rid=0 OR pathname!=origname)")
  ){
    fossil_fatal("none of the selected files have changed; use "
                 "--allow-empty to override.");
  }

  /*
  ** Do not allow a commit that will cause a fork unless the --allow-fork
  ** or --force flags is used, or unless this is a private check-in.
  */
  if( sCiInfo.zBranch==0 && allowFork==0 && forceFlag==0
    && g.markPrivate==0 && !is_a_leaf(vid)
  ){
    fossil_fatal("would fork.  \"update\" first or use --allow-fork.");
  }

  /*
  ** Do not allow a commit against a closed leaf
  */
  if( db_exists("SELECT 1 FROM tagxref"
                " WHERE tagid=%d AND rid=%d AND tagtype>0",
                TAG_CLOSED, vid) ){
    fossil_fatal("cannot commit against a closed leaf");
  }

  if( useCksum ) vfile_aggregate_checksum_disk(vid, &cksum1);
  if( zComment ){
    blob_zero(&comment);
    blob_append(&comment, zComment, -1);
  }else if( zComFile ){
    blob_zero(&comment);
    blob_read_from_file(&comment, zComFile);
    blob_to_utf8_no_bom(&comment, 1);
  }else{
    char *zInit = db_text(0, "SELECT value FROM vvar WHERE name='ci-comment'");
    prepare_commit_comment(&comment, zInit, &sCiInfo, vid);
    if( zInit && zInit[0] && fossil_strcmp(zInit, blob_str(&comment))==0 ){
      blob_zero(&ans);
      prompt_user("unchanged check-in comment.  continue (y/N)? ", &ans);
      cReply = blob_str(&ans)[0];
      if( cReply!='y' && cReply!='Y' ) fossil_exit(1);;
    }
    free(zInit);
  }
  if( blob_size(&comment)==0 ){
    blob_zero(&ans);
    prompt_user("empty check-in comment.  continue (y/N)? ", &ans);
    cReply = blob_str(&ans)[0];
    if( cReply!='y' && cReply!='Y' ){
      fossil_exit(1);
    }
  }else{
    db_multi_exec("REPLACE INTO vvar VALUES('ci-comment',%B)", &comment);
    db_end_transaction(0);
    db_begin_transaction();
  }

  /* Step 1: Insert records for all modified files into the blob
  ** table. If there were arguments passed to this command, only
  ** the identified files are inserted (if they have been modified).
  */
  db_prepare(&q,
    "SELECT id, %Q || pathname, mrid, %s, chnged, %s, %s FROM vfile "
    "WHERE chnged==1 AND NOT deleted AND is_selected(id)",
    g.zLocalRoot,
    glob_expr("pathname", db_get("crnl-glob","")),
    glob_expr("pathname", db_get("binary-glob","")),
    glob_expr("pathname", db_get("encoding-glob",""))
  );
  while( db_step(&q)==SQLITE_ROW ){
    int id, rid;
    const char *zFullname;
    Blob content;
    int crnlOk, binOk, encodingOk, chnged;

    id = db_column_int(&q, 0);
    zFullname = db_column_text(&q, 1);
    rid = db_column_int(&q, 2);
    crnlOk = db_column_int(&q, 3);
    chnged = db_column_int(&q, 4);
    binOk = db_column_int(&q, 5);
    encodingOk = db_column_int(&q, 6);

    blob_zero(&content);
    if( file_wd_islink(zFullname) ){
      /* Instead of file content, put link destination path */
      blob_read_link(&content, zFullname);
    }else{
      blob_read_from_file(&content, zFullname);
    }
    /* Do not emit any warnings when they are disabled. */
    if( !noWarningFlag ){
      abortCommit |= commit_warning(&content, crnlOk, binOk,
                                    encodingOk, zFullname);
    }
    if( chnged==1 && contains_merge_marker(&content) ){
      Blob fname; /* Relative pathname of the file */

      nConflict++;
      file_relative_name(zFullname, &fname, 0);
      fossil_print("possible unresolved merge conflict in %s\n",
                   blob_str(&fname));
      blob_reset(&fname);
    }
    nrid = content_put(&content);
    blob_reset(&content);
    if( rid>0 ){
      content_deltify(rid, nrid, 0);
    }
    db_multi_exec("UPDATE vfile SET mrid=%d, rid=%d WHERE id=%d", nrid,nrid,id);
    db_multi_exec("INSERT OR IGNORE INTO unsent VALUES(%d)", nrid);
  }
  db_finalize(&q);
  if( nConflict && !allowConflict ){
    fossil_fatal("abort due to unresolved merge conflicts; "
                 "use --allow-conflict to override");
  }else if( abortCommit ){
    fossil_fatal("one or more files were converted on your request; "
                 "please re-test before committing");
  }

  /* Create the new manifest */
  if( blob_size(&comment)==0 ){
    blob_append(&comment, "(no comment)", -1);
  }
  sCiInfo.pComment = &comment;
  sCiInfo.pCksum =  useCksum ? &cksum1 : 0;
  sCiInfo.verifyDate = !allowOlder && !forceFlag;
  if( forceDelta ){
    blob_zero(&manifest);
  }else{
    create_manifest(&manifest, 0, 0, vid, &sCiInfo, &szB);
  }

  /* See if a delta-manifest would be more appropriate */
  if( !forceBaseline ){
    const char *zBaselineUuid;
    Manifest *pParent;
    Manifest *pBaseline;
    pParent = manifest_get(vid, CFTYPE_MANIFEST);
    if( pParent && pParent->zBaseline ){
      zBaselineUuid = pParent->zBaseline;
      pBaseline = manifest_get_by_name(zBaselineUuid, 0);
    }else{
      zBaselineUuid = db_text(0, "SELECT uuid FROM blob WHERE rid=%d", vid);
      pBaseline = pParent;
    }
    if( pBaseline ){
      Blob delta;
      create_manifest(&delta, zBaselineUuid, pBaseline, vid, &sCiInfo, &szD);
      /*
      ** At this point, two manifests have been constructed, either of
      ** which would work for this checkin.  The first manifest (held
      ** in the "manifest" variable) is a baseline manifest and the second
      ** (held in variable named "delta") is a delta manifest.  The
      ** question now is: which manifest should we use?
      **
      ** Let B be the number of F-cards in the baseline manifest and
      ** let D be the number of F-cards in the delta manifest, plus one for
      ** the B-card.  (B is held in the szB variable and D is held in the
      ** szD variable.)  Assume that all delta manifests adds X new F-cards.
      ** Then to minimize the total number of F- and B-cards in the repository,
      ** we should use the delta manifest if and only if:
      **
      **      D*D < B*X - X*X
      **
      ** X is an unknown here, but for most repositories, we will not be
      ** far wrong if we assume X=3.
      */
      if( forceDelta || (szD*szD)<(szB*3-9) ){
        blob_reset(&manifest);
        manifest = delta;
      }else{
        blob_reset(&delta);
      }
    }else if( forceDelta ){
      fossil_panic("unable to find a baseline-manifest for the delta");
    }
  }
  if( !noSign && !g.markPrivate && clearsign(&manifest, &manifest) ){
    blob_zero(&ans);
    prompt_user("unable to sign manifest.  continue (y/N)? ", &ans);
    cReply = blob_str(&ans)[0];
    if( cReply!='y' && cReply!='Y' ){
      fossil_exit(1);
    }
  }

  /* If the -n|--dry-run option is specified, output the manifest file
  ** and rollback the transaction.
  */
  if( dryRunFlag ){
    blob_write_to_file(&manifest, "");
  }

  db_prepare(&q, "SELECT uuid,merge FROM vmerge JOIN blob ON merge=rid"
                 " WHERE id=-4");
  while( db_step(&q)==SQLITE_ROW ){
    const char *zIntegrateUuid = db_column_text(&q, 0);
    int rid = db_column_int(&q, 1);
    if( !is_a_leaf(rid) ){
      fossil_print("Not_Closed: %s (not a leaf any more)\n", zIntegrateUuid);
    }else{
      if (!db_exists("SELECT 1 FROM tagxref "
                   " WHERE tagid=%d AND rid=%d AND tagtype>0",
                   TAG_CLOSED, rid)
      ){
        Blob ctrl;
        Blob cksum;
        char *zNow;
        int nrid;

        blob_zero(&ctrl);
        zNow = date_in_standard_format("now");
        blob_appendf(&ctrl, "D %s\n", zNow);
        blob_appendf(&ctrl, "T +closed %s\n", zIntegrateUuid);
        blob_appendf(&ctrl, "U %F\n", g.zLogin);
        md5sum_blob(&ctrl, &cksum);
        blob_appendf(&ctrl, "Z %b\n", &cksum);
        nrid = content_put(&ctrl);
        manifest_crosslink(nrid, &ctrl);
        assert( blob_is_reset(&ctrl) );
      }
      fossil_print("Closed: %s\n", zIntegrateUuid);
    }
  }
  db_finalize(&q);

  if( outputManifest ){
    zManifestFile = mprintf("%smanifest", g.zLocalRoot);
    blob_write_to_file(&manifest, zManifestFile);
    blob_reset(&manifest);
    blob_read_from_file(&manifest, zManifestFile);
    free(zManifestFile);
  }
  nvid = content_put(&manifest);
  if( nvid==0 ){
    fossil_panic("trouble committing manifest: %s", g.zErrMsg);
  }
  db_multi_exec("INSERT OR IGNORE INTO unsent VALUES(%d)", nvid);
  manifest_crosslink(nvid, &manifest);
  assert( blob_is_reset(&manifest) );
  content_deltify(vid, nvid, 0);
  zUuid = db_text(0, "SELECT uuid FROM blob WHERE rid=%d", nvid);
  fossil_print("New_Version: %s\n", zUuid);
  if( outputManifest ){
    zManifestFile = mprintf("%smanifest.uuid", g.zLocalRoot);
    blob_zero(&muuid);
    blob_appendf(&muuid, "%s\n", zUuid);
    blob_write_to_file(&muuid, zManifestFile);
    free(zManifestFile);
    blob_reset(&muuid);
  }


  /* Update the vfile and vmerge tables */
  db_multi_exec(
    "DELETE FROM vfile WHERE (vid!=%d OR deleted) AND is_selected(id);"
    "DELETE FROM vmerge;"
    "UPDATE vfile SET vid=%d;"
    "UPDATE vfile SET rid=mrid, chnged=0, deleted=0, origname=NULL"
    " WHERE is_selected(id);"
    , vid, nvid
  );
  db_lset_int("checkout", nvid);

  if( useCksum ){
    /* Verify that the repository checksum matches the expected checksum
    ** calculated before the checkin started (and stored as the R record
    ** of the manifest file).
    */
    vfile_aggregate_checksum_repository(nvid, &cksum2);
    if( blob_compare(&cksum1, &cksum2) ){
      vfile_compare_repository_to_disk(nvid);
      fossil_fatal("working checkout does not match what would have ended "
                   "up in the repository:  %b versus %b",
                   &cksum1, &cksum2);
    }

    /* Verify that the manifest checksum matches the expected checksum */
    vfile_aggregate_checksum_manifest(nvid, &cksum2, &cksum1b);
    if( blob_compare(&cksum1, &cksum1b) ){
      fossil_fatal("manifest checksum self-test failed: "
                   "%b versus %b", &cksum1, &cksum1b);
    }
    if( blob_compare(&cksum1, &cksum2) ){
      fossil_fatal(
         "working checkout does not match manifest after commit: "
         "%b versus %b", &cksum1, &cksum2);
    }

    /* Verify that the commit did not modify any disk images. */
    vfile_aggregate_checksum_disk(nvid, &cksum2);
    if( blob_compare(&cksum1, &cksum2) ){
      fossil_fatal("working checkout before and after commit does not match");
    }
  }

  /* Clear the undo/redo stack */
  undo_reset();

  /* Commit */
  db_multi_exec("DELETE FROM vvar WHERE name='ci-comment'");
  db_multi_exec("PRAGMA %s.application_id=252006673;", db_name("repository"));
  db_multi_exec("PRAGMA %s.application_id=252006674;", db_name("localdb"));
  if( dryRunFlag ){
    db_end_transaction(1);
    exit(1);
  }
  db_end_transaction(0);

  if( !g.markPrivate ){
    autosync(SYNC_PUSH|SYNC_PULL);
  }
  if( count_nonbranch_children(vid)>1 ){
    fossil_print("**** warning: a fork has occurred *****\n");
  }
}<|MERGE_RESOLUTION|>--- conflicted
+++ resolved
@@ -109,15 +109,11 @@
       if( isChnged==2 ){
         blob_appendf(report, "UPDATED_BY_MERGE %s\n", zDisplayName);
       }else if( isChnged==3 ){
-<<<<<<< HEAD
         blob_appendf(report, "ADDED_BY_MERGE %s\n", zDisplayName);
-=======
-        blob_appendf(report, "ADD_BY_MERGE  %s\n", zDisplayName);
       }else if( isChnged==4 ){
-        blob_appendf(report, "UPD_BY_INTEGR %s\n", zDisplayName);
+        blob_appendf(report, "UPDATED_BY_INTEGR %s\n", zDisplayName);
       }else if( isChnged==5 ){
-        blob_appendf(report, "ADD_BY_INTEGR %s\n", zDisplayName);
->>>>>>> 773ec646
+        blob_appendf(report, "ADDED_BY_INTEGR %s\n", zDisplayName);
       }else if( file_contains_merge_marker(zFullName) ){
         blob_appendf(report, "CONFLICT   %s\n", zDisplayName);
       }else{
@@ -342,15 +338,11 @@
         if( chnged==2 ){
           type = "UPDATED_BY_MERGE ";
         }else if( chnged==3 ){
-<<<<<<< HEAD
           type = "ADDED_BY_MERGE ";
-=======
-          type = "ADD_BY_MERGE  ";
         }else if( chnged==4 ){
-          type = "UPD_BY_INTEGR ";
+          type = "UPDATED_BY_INTEGR ";
         }else if( chnged==5 ){
-          type = "ADD_BY_INTEGR ";
->>>>>>> 773ec646
+          type = "ADDED_BY_INTEGR ";
         }else if( file_contains_merge_marker(zFullName) ){
           type = "CONFLICT   ";
         }else{
