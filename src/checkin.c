--- conflicted
+++ resolved
@@ -482,14 +482,10 @@
   pIgnore = glob_create(zIgnoreFlag);
   pKeep = glob_create(zKeepFlag);
   pClean = glob_create(zCleanFlag);
-<<<<<<< HEAD
-  vfile_scan2(&path, blob_size(&path), scanFlags, pIgnore, pKeep);
-  glob_free(pKeep);
-=======
 
   /* Load the names of all files that are candidates to be cleaned into sfile temp table */
   if( g.argc < 3 ){
-    vfile_scan(&path, blob_size(&path), scanFlags, pIgnore);
+    vfile_scan2(&path, blob_size(&path), scanFlags, pIgnore, pKeep);
   }
   for( i=2; i<g.argc; i++ ){
     char *zName;
@@ -500,7 +496,7 @@
     zName = blob_str(&fullName);
     isDir = file_wd_isdir(zName);
     if( isDir==1 ){
-      vfile_scan(&fullName, n-1, scanFlags, pIgnore);
+      vfile_scan2(&fullName, n-1, scanFlags, pIgnore, pKeep);
     }else if( isDir==0 ){
       fossil_warning("not found: %s", zName);
     }else if( file_access(zName, R_OK) ){
@@ -513,7 +509,7 @@
     }
     blob_reset(&fullName);
   }
->>>>>>> 06f71b88
+  glob_free(pKeep);
   glob_free(pIgnore);
   db_prepare(&q,
       "SELECT %Q || x FROM sfile"
