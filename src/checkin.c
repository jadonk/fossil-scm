--- conflicted
+++ resolved
@@ -902,13 +902,8 @@
     file_relative_name(zFilename, &fname, 0);
     blob_zero(&ans);
     zMsg = mprintf(
-<<<<<<< HEAD
-         "%s contains %s; commit anyhow (yes/no/all)?",
+         "%s contains %s; commit anyhow (a=all/y/N)?",
          blob_str(&fname), type);
-=======
-         "%s contains CR/NL line endings; commit anyhow (a=all/y/N)?",
-         blob_str(&fname));
->>>>>>> 0b54dfc9
     prompt_user(zMsg, &ans);
     fossil_free(zMsg);
     cReply = blob_str(&ans)[0];
