--- conflicted
+++ resolved
@@ -381,14 +381,16 @@
 ** cannot be undone.
 **
 ** You will be prompted before removing each file, except for files
-** matching the pattern specified with --ignore.  The GLOBPATTERN
+** matching the patterns specified with --ignore and --keep.  The GLOBPATTERN
 ** specified by the "ignore-glob" setting is used if the --ignore
-** option is omitted.  If you are sure you wish to remove all "extra"
-** files you can specify the optional --force flag and no prompts will
-** be issued.
+** option is omitted, the same with "keep-glob" and --keep.  If you are
+** sure you wish to remove all "extra" files except the ones specified
+** with --keep, you can specify the optional --force flag and no prompts
+** will be issued. If any file matches both --keep and --ignore, --keep
+** takes precedence.
 **
 ** Files and subdirectories whose names begin with "." are
-** normally skipped.  They are included if the "--dotfiles" option
+** normally kept.  They are handled if the "--dotfiles" option
 ** is used.
 **
 ** Options:
@@ -396,6 +398,8 @@
 **    --force          Remove files without prompting
 **    --ignore <CSG>   don't prompt for files matching this
 **                     comma separated list of glob patterns.
+**    --keep <CSG>     keep files matching this comma separated
+**                     list of glob patterns.
 **    --temp           Remove only Fossil-generated temporary files
 **
 ** See also: addremove, extra, status
@@ -403,33 +407,34 @@
 void clean_cmd(void){
   int allFlag;
   unsigned scanFlags = 0;
-  const char *zIgnoreFlag;
+  const char *zIgnoreFlag, *zKeepFlag;
   Blob path, repo;
   Stmt q;
   int n;
-  Glob *pIgnore;
+  Glob *pIgnore, *pKeep;
   int testFlag = 0;
 
   allFlag = find_option("force","f",0)!=0;
   if( find_option("dotfiles",0,0)!=0 ) scanFlags |= SCAN_ALL;
   if( find_option("temp",0,0)!=0 ) scanFlags |= SCAN_TEMP;
   zIgnoreFlag = find_option("ignore",0,1);
+  zKeepFlag = find_option("keep",0,1);
   testFlag = find_option("test",0,0)!=0;
   db_must_be_within_tree();
   if( zIgnoreFlag==0 ){
     zIgnoreFlag = db_get("ignore-glob", 0);
+  }
+  if( zKeepFlag==0 ){
+    zKeepFlag = db_get("keep-glob", 0);
   }
   db_multi_exec("CREATE TEMP TABLE sfile(x TEXT PRIMARY KEY %s)",
                 filename_collation());
   n = strlen(g.zLocalRoot);
   blob_init(&path, g.zLocalRoot, n-1);
   pIgnore = glob_create(zIgnoreFlag);
-<<<<<<< HEAD
-  vfile_scan(&path, blob_size(&path), scanFlags, NULL);
-=======
-  vfile_scan(&path, blob_size(&path), scanFlags, pIgnore);
-  glob_free(pIgnore);
->>>>>>> 4a144e10
+  pKeep = glob_create(zKeepFlag);
+  vfile_scan(&path, blob_size(&path), scanFlags, pKeep);
+  glob_free(pKeep);
   db_prepare(&q,
       "SELECT %Q || x FROM sfile"
       " WHERE x NOT IN (%s)"
@@ -443,12 +448,7 @@
   while( db_step(&q)==SQLITE_ROW ){
     if( testFlag ){
       fossil_print("%s\n", db_column_text(&q,0));
-<<<<<<< HEAD
     }else if( !allFlag && !glob_match(pIgnore, db_column_text(&q, 0)+n) ){
-=======
-      continue;
-    }else if( !allFlag ){
->>>>>>> 4a144e10
       Blob ans;
       char cReply;
       char *prompt = mprintf("remove unmanaged file \"%s\" (a=all/y/N)? ",
@@ -465,6 +465,7 @@
     file_delete(db_column_text(&q, 0));
     fossil_print("removed unmanaged file \"%s\"\n", db_column_text(&q,0));
   }
+  glob_free(pIgnore);
   db_finalize(&q);
 }
 
