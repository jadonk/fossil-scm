/*
** Copyright (c) 2007 D. Richard Hipp
**
** This program is free software; you can redistribute it and/or
** modify it under the terms of the Simplified BSD License (also
** known as the "2-Clause License" or "FreeBSD License".)

** This program is distributed in the hope that it will be useful,
** but without any warranty; without even the implied warranty of
** merchantability or fitness for a particular purpose.
**
** Author contact information:
**   drh@hwaci.com
**   http://www.hwaci.com/drh/
**
*******************************************************************************
**
** This file contains code used to check-in versions of the project
** from the local repository.
*/
#include "config.h"
#include "checkin.h"
#include <assert.h>

/*
** Generate text describing all changes.  Prepend zPrefix to each line
** of output.
**
** We assume that vfile_check_signature has been run.
**
** If missingIsFatal is true, then any files that are missing or which
** are not true files results in a fatal error.
*/
static void status_report(
  Blob *report,          /* Append the status report here */
  const char *zPrefix,   /* Prefix on each line of the report */
  int missingIsFatal,    /* MISSING and NOT_A_FILE are fatal errors */
  int cwdRelative        /* Report relative to the current working dir */
){
  Stmt q;
  int nPrefix = strlen(zPrefix);
  int nErr = 0;
  Blob rewrittenPathname;
  db_prepare(&q,
    "SELECT pathname, deleted, chnged, rid, coalesce(origname!=pathname,0)"
    "  FROM vfile "
    " WHERE is_selected(id)"
    "   AND (chnged OR deleted OR rid=0 OR pathname!=origname) ORDER BY 1"
  );
  blob_zero(&rewrittenPathname);
  while( db_step(&q)==SQLITE_ROW ){
    const char *zPathname = db_column_text(&q,0);
    const char *zDisplayName = zPathname;
    int isDeleted = db_column_int(&q, 1);
    int isChnged = db_column_int(&q,2);
    int isNew = db_column_int(&q,3)==0;
    int isRenamed = db_column_int(&q,4);
    char *zFullName = mprintf("%s%s", g.zLocalRoot, zPathname);
    if( cwdRelative ){
      file_relative_name(zFullName, &rewrittenPathname, 0);
      zDisplayName = blob_str(&rewrittenPathname);
      if( zDisplayName[0]=='.' && zDisplayName[1]=='/' ){
        zDisplayName += 2;  /* no unnecessary ./ prefix */
      }
    }
    blob_append(report, zPrefix, nPrefix);
    if( isDeleted ){
      blob_appendf(report, "DELETED    %s\n", zDisplayName);
    }else if( !file_wd_isfile_or_link(zFullName) ){
      if( file_access(zFullName, 0)==0 ){
        blob_appendf(report, "NOT_A_FILE %s\n", zDisplayName);
        if( missingIsFatal ){
          fossil_warning("not a file: %s", zDisplayName);
          nErr++;
        }
      }else{
        blob_appendf(report, "MISSING    %s\n", zDisplayName);
        if( missingIsFatal ){
          fossil_warning("missing file: %s", zDisplayName);
          nErr++;
        }
      }
    }else if( isNew ){
      blob_appendf(report, "ADDED      %s\n", zDisplayName);
    }else if( isDeleted ){
      blob_appendf(report, "DELETED    %s\n", zDisplayName);
    }else if( isChnged==2 ){
      blob_appendf(report, "UPDATED_BY_MERGE %s\n", zDisplayName);
    }else if( isChnged==3 ){
      blob_appendf(report, "ADDED_BY_MERGE %s\n", zDisplayName);
    }else if( isChnged==1 ){
      if( file_contains_merge_marker(zFullName) ){
        blob_appendf(report, "CONFLICT   %s\n", zDisplayName);
      }else{
        blob_appendf(report, "EDITED     %s\n", zDisplayName);
      }
    }else if( isRenamed ){
      blob_appendf(report, "RENAMED    %s\n", zDisplayName);
    }
    free(zFullName);
  }
  blob_reset(&rewrittenPathname);
  db_finalize(&q);
  db_prepare(&q, "SELECT uuid, id FROM vmerge JOIN blob ON merge=rid"
                 " WHERE id<=0");
  while( db_step(&q)==SQLITE_ROW ){
    const char *zLabel = "MERGED_WITH";
    switch( db_column_int(&q, 1) ){
      case -1:  zLabel = "CHERRYPICK ";  break;
      case -2:  zLabel = "BACKOUT    ";  break;
    }
    blob_append(report, zPrefix, nPrefix);
    blob_appendf(report, "%s %s\n", zLabel, db_column_text(&q, 0));
  }
  db_finalize(&q);
  if( nErr ){
    fossil_fatal("aborting due to prior errors");
  }
}

/*
** Use the "relative-paths" setting and the --abs-paths and
** --rel-paths command line options to determine whether the
** status report should be shown relative to the current
** working directory.
*/
static int determine_cwd_relative_option()
{
  int relativePaths = db_get_boolean("relative-paths", 1);
  int absPathOption = find_option("abs-paths", 0, 0)!=0;
  int relPathOption = find_option("rel-paths", 0, 0)!=0;
  if( absPathOption ){ relativePaths = 0; }
  if( relPathOption ){ relativePaths = 1; }
  return relativePaths;
}

/*
** COMMAND: changes
**
** Usage: %fossil changes ?OPTIONS?
**
** Report on the edit status of all files in the current checkout.
**
** Pathnames are displayed according to the "relative-paths" setting,
** unless overridden by the --abs-paths or --rel-paths options.
**
** Options:
**    --abs-paths       Display absolute pathnames.
**    --rel-paths       Display pathnames relative to the current working
**                      directory.
**    --sha1sum         Verify file status using SHA1 hashing rather
**                      than relying on file mtimes.
**    --header          Identify the repository if there are changes
**    -v                Say "no changes" if there are none
**
** See also: extra, ls, status
*/
void changes_cmd(void){
  Blob report;
  int vid;
  int useSha1sum = find_option("sha1sum", 0, 0)!=0;
  int showHdr = find_option("header",0,0)!=0;
  int verbose = find_option("verbose","v",0)!=0;
  int cwdRelative = 0;
  db_must_be_within_tree();
  cwdRelative = determine_cwd_relative_option();
  blob_zero(&report);
  vid = db_lget_int("checkout", 0);
  vfile_check_signature(vid, useSha1sum ? CKSIG_SHA1 : 0);
  status_report(&report, "", 0, cwdRelative);
  if( verbose && blob_size(&report)==0 ){
    blob_append(&report, "  (none)\n", -1);
  }
  if( showHdr && blob_size(&report)>0 ){
    fossil_print("Changes for %s at %s:\n", db_get("project-name","???"),
                 g.zLocalRoot);
  }
  blob_write_to_file(&report, "-");
}

/*
** COMMAND: status
**
** Usage: %fossil status ?OPTIONS?
**
** Report on the status of the current checkout.
**
** Pathnames are displayed according to the "relative-paths" setting,
** unless overridden by the --abs-paths or --rel-paths options.
**
** Options:
**
**    --abs-paths       Display absolute pathnames.
**    --rel-paths       Display pathnames relative to the current working
**                      directory.
**    --sha1sum         Verify file status using SHA1 hashing rather
**                      than relying on file mtimes.
**
** See also: changes, extra, ls
*/
void status_cmd(void){
  int vid;
  db_must_be_within_tree();
       /* 012345678901234 */
  fossil_print("repository:   %s\n", db_repository_filename());
  fossil_print("local-root:   %s\n", g.zLocalRoot);
  vid = db_lget_int("checkout", 0);
  if( vid ){
    show_common_info(vid, "checkout:", 1, 1);
  }
  db_record_repository_filename(0);
  changes_cmd();
}

/*
** Implementation of the checkin_mtime SQL function
*/


/*
** COMMAND: ls
**
** Usage: %fossil ls ?OPTIONS? ?VERSION?
**
** Show the names of all files in the current checkout.  The -l provides
** extra information about each file.
**
** Options:
**   -l              Provide extra information about each file.
**   --age           Show when each file was committed
**
** See also: changes, extra, status
*/
void ls_cmd(void){
  int vid;
  Stmt q;
  int isBrief;
  int showAge;
  char *zOrderBy = "pathname";

  isBrief = find_option("l","l", 0)==0;
  showAge = find_option("age",0,0)!=0;
  db_must_be_within_tree();
  vid = db_lget_int("checkout", 0);
  if( find_option("t","t",0)!=0 ){
    if( showAge ){
      zOrderBy = mprintf("checkin_mtime(%d,rid) DESC", vid);
    }else{
      zOrderBy = "mtime DESC";
    }
  }
  verify_all_options();
  vfile_check_signature(vid, 0);
  if( showAge ){
    db_prepare(&q,
       "SELECT pathname, deleted, rid, chnged, coalesce(origname!=pathname,0),"
       "       datetime(checkin_mtime(%d,rid),'unixepoch','localtime')"
       "  FROM vfile"
       " ORDER BY %s", vid, zOrderBy
    );
  }else{
    db_prepare(&q,
       "SELECT pathname, deleted, rid, chnged, coalesce(origname!=pathname,0)"
       "  FROM vfile"
       " ORDER BY %s", zOrderBy
    );
  }
  while( db_step(&q)==SQLITE_ROW ){
    const char *zPathname = db_column_text(&q,0);
    int isDeleted = db_column_int(&q, 1);
    int isNew = db_column_int(&q,2)==0;
    int chnged = db_column_int(&q,3);
    int renamed = db_column_int(&q,4);
    char *zFullName = mprintf("%s%s", g.zLocalRoot, zPathname);
    if( showAge ){
      fossil_print("%s  %s\n", db_column_text(&q, 5), zPathname);
    }else if( isBrief ){
      fossil_print("%s\n", zPathname);
    }else if( isNew ){
      fossil_print("ADDED      %s\n", zPathname);
    }else if( isDeleted ){
      fossil_print("DELETED    %s\n", zPathname);
    }else if( !file_wd_isfile_or_link(zFullName) ){
      if( file_access(zFullName, 0)==0 ){
        fossil_print("NOT_A_FILE %s\n", zPathname);
      }else{
        fossil_print("MISSING    %s\n", zPathname);
      }
    }else if( chnged ){
      fossil_print("EDITED     %s\n", zPathname);
    }else if( renamed ){
      fossil_print("RENAMED    %s\n", zPathname);
    }else{
      fossil_print("UNCHANGED  %s\n", zPathname);
    }
    free(zFullName);
  }
  db_finalize(&q);
}

/*
** COMMAND: extras
** Usage: %fossil extras ?OPTIONS?
**
** Print a list of all files in the source tree that are not part of
** the current checkout.  See also the "clean" command.
**
** Files and subdirectories whose names begin with "." are normally
** ignored but can be included by adding the --dotfiles option.
**
** The GLOBPATTERN is a comma-separated list of GLOB expressions for
** files that are ignored.  The GLOBPATTERN specified by the "ignore-glob"
** is used if the --ignore option is omitted.
**
** Pathnames are displayed according to the "relative-paths" setting,
** unless overridden by the --abs-paths or --rel-paths options.
**
** Options:
**    --abs-paths      Display absolute pathnames.
**    --dotfiles       include files beginning with a dot (".")
**    --ignore <CSG>   ignore files matching patterns from the
**    --rel-paths      Display pathnames relative to the current working
**                     directory.
**
** See also: changes, clean, status
*/
void extra_cmd(void){
  Blob path;
  Blob repo;
  Stmt q;
  int n;
  const char *zIgnoreFlag = find_option("ignore",0,1);
  unsigned scanFlags = find_option("dotfiles",0,0)!=0 ? SCAN_ALL : 0;
  int cwdRelative = 0;
  Glob *pIgnore;
  Blob rewrittenPathname;
  const char *zPathname, *zDisplayName;

  if( find_option("temp",0,0)!=0 ) scanFlags |= SCAN_TEMP;
  db_must_be_within_tree();
  cwdRelative = determine_cwd_relative_option();
  db_multi_exec("CREATE TEMP TABLE sfile(x TEXT PRIMARY KEY %s)",
                filename_collation());
  n = strlen(g.zLocalRoot);
  blob_init(&path, g.zLocalRoot, n-1);
  if( zIgnoreFlag==0 ){
    zIgnoreFlag = db_get("ignore-glob", 0);
  }
  pIgnore = glob_create(zIgnoreFlag);
  vfile_scan(&path, blob_size(&path), scanFlags, pIgnore);
  glob_free(pIgnore);
  db_prepare(&q,
      "SELECT x FROM sfile"
      " WHERE x NOT IN (%s)"
      " ORDER BY 1",
      fossil_all_reserved_names()
  );
  if( file_tree_name(g.zRepositoryName, &repo, 0) ){
    db_multi_exec("DELETE FROM sfile WHERE x=%B", &repo);
  }
  db_multi_exec("DELETE FROM sfile WHERE x IN (SELECT pathname FROM vfile)");
  blob_zero(&rewrittenPathname);
  while( db_step(&q)==SQLITE_ROW ){
    zDisplayName = zPathname = db_column_text(&q, 0);
    if( cwdRelative ) {
      char *zFullName = mprintf("%s%s", g.zLocalRoot, zPathname);
      file_relative_name(zFullName, &rewrittenPathname, 0);
      free(zFullName);
      zDisplayName = blob_str(&rewrittenPathname);
      if( zDisplayName[0]=='.' && zDisplayName[1]=='/' ){
        zDisplayName += 2;  /* no unnecessary ./ prefix */
      }
    }
    fossil_print("%s\n", zDisplayName);
  }
  blob_reset(&rewrittenPathname);
  db_finalize(&q);
}

/*
** COMMAND: clean
** Usage: %fossil clean ?OPTIONS?
**
** Delete all "extra" files in the source tree.  "Extra" files are
** files that are not officially part of the checkout. This operation
** cannot be undone.
**
** You will be prompted before removing each file. If you are
** sure you wish to remove all "extra" files you can specify the
** optional --force flag and no prompts will be issued.
**
** Files and subdirectories whose names begin with "." are
** normally ignored.  They are included if the "--dotfiles" option
** is used.
**
** The GLOBPATTERN is a comma-separated list of GLOB expressions for
** files that are ignored.  The GLOBPATTERN specified by the "ignore-glob"
** is used if the --ignore option is omitted.
**
** Options:
**    --dotfiles       include files beginning with a dot (".")
**    --force          Remove files without prompting
**    --ignore <CSG>   ignore files matching patterns from the
**                     comma separated list of glob patterns.
**    --temp           Remove only Fossil-generated temporary files
**
** See also: addremove, extra, status
*/
void clean_cmd(void){
  int allFlag;
  unsigned scanFlags = 0;
  const char *zIgnoreFlag;
  Blob path, repo;
  Stmt q;
  int n;
  Glob *pIgnore;

  allFlag = find_option("force","f",0)!=0;
  if( find_option("dotfiles",0,0)!=0 ) scanFlags |= SCAN_ALL;
  if( find_option("temp",0,0)!=0 ) scanFlags |= SCAN_TEMP;
  zIgnoreFlag = find_option("ignore",0,1);
  db_must_be_within_tree();
  if( zIgnoreFlag==0 ){
    zIgnoreFlag = db_get("ignore-glob", 0);
  }
  db_multi_exec("CREATE TEMP TABLE sfile(x TEXT PRIMARY KEY)");
  n = strlen(g.zLocalRoot);
  blob_init(&path, g.zLocalRoot, n-1);
  pIgnore = glob_create(zIgnoreFlag);
  vfile_scan(&path, blob_size(&path), scanFlags, pIgnore);
  glob_free(pIgnore);
  db_prepare(&q,
      "SELECT %Q || x FROM sfile"
      " WHERE x NOT IN (%s)"
      " ORDER BY 1",
      g.zLocalRoot, fossil_all_reserved_names()
  );
  if( file_tree_name(g.zRepositoryName, &repo, 0) ){
    db_multi_exec("DELETE FROM sfile WHERE x=%B", &repo);
  }
  while( db_step(&q)==SQLITE_ROW ){
    if( allFlag ){
      file_delete(db_column_text(&q, 0));
    }else{
      Blob ans;
      char cReply;
      char *prompt = mprintf("remove unmanaged file \"%s\" (y/N)? ",
                              db_column_text(&q, 0));
      blob_zero(&ans);
      prompt_user(prompt, &ans);
      cReply = blob_str(&ans)[0];
      if( cReply=='y' || cReply=='Y' ){
        file_delete(db_column_text(&q, 0));
      }
    }
  }
  db_finalize(&q);
}

/*
** Prompt the user for a check-in or stash comment (given in pPrompt),
** gather the response, then return the response in pComment.
**
** Lines of the prompt that begin with # are discarded.  Excess whitespace
** is removed from the reply.
**
** Appropriate encoding translations are made on windows.
*/
void prompt_for_user_comment(Blob *pComment, Blob *pPrompt){
  const char *zEditor;
  char *zCmd;
  char *zFile;
  Blob reply, line;
  char *zComment;
  int i;

  zEditor = db_get("editor", 0);
  if( zEditor==0 ){
    zEditor = fossil_getenv("VISUAL");
  }
  if( zEditor==0 ){
    zEditor = fossil_getenv("EDITOR");
  }
#ifdef _WIN32
  if( zEditor==0 ){
    zEditor = mprintf("%s\\notepad.exe", fossil_getenv("SystemRoot"));
  }
#endif
  if( zEditor==0 ){
    blob_append(pPrompt,
       "#\n"
       "# Since no default text editor is set using EDITOR or VISUAL\n"
       "# environment variables or the \"fossil set editor\" command,\n"
       "# and because no comment was specified using the \"-m\" or \"-M\"\n"
       "# command-line options, you will need to enter the comment below.\n"
       "# Type \".\" on a line by itself when you are done:\n", -1);
    zFile = mprintf("-");
  }else{
    zFile = db_text(0, "SELECT '%qci-comment-' || hex(randomblob(6)) || '.txt'",
                    g.zLocalRoot);
  }
#if defined(_WIN32)
  blob_add_cr(pPrompt);
#endif
  blob_write_to_file(pPrompt, zFile);
  if( zEditor ){
    zCmd = mprintf("%s \"%s\"", zEditor, zFile);
    fossil_print("%s\n", zCmd);
    if( fossil_system(zCmd) ){
      fossil_fatal("editor aborted: \"%s\"", zCmd);
    }

    blob_read_from_file(&reply, zFile);
  }else{
    char zIn[300];
    blob_zero(&reply);
    while( fgets(zIn, sizeof(zIn), stdin)!=0 ){
      if( zIn[0]=='.' && (zIn[1]==0 || zIn[1]=='\r' || zIn[1]=='\n') ){
        break;
      }
      blob_append(&reply, zIn, -1);
    }
  }
  blob_strip_bom(&reply, 1);
  blob_remove_cr(&reply);
  file_delete(zFile);
  free(zFile);
  blob_zero(pComment);
  while( blob_line(&reply, &line) ){
    int i, n;
    char *z;
    n = blob_size(&line);
    z = blob_buffer(&line);
    for(i=0; i<n && fossil_isspace(z[i]);  i++){}
    if( i<n && z[i]=='#' ) continue;
    if( i<n || blob_size(pComment)>0 ){
      blob_appendf(pComment, "%b", &line);
    }
  }
  blob_reset(&reply);
  zComment = blob_str(pComment);
  i = strlen(zComment);
  while( i>0 && fossil_isspace(zComment[i-1]) ){ i--; }
  blob_resize(pComment, i);
}

/*
** Prepare a commit comment.  Let the user modify it using the
** editor specified in the global_config table or either
** the VISUAL or EDITOR environment variable.
**
** Store the final commit comment in pComment.  pComment is assumed
** to be uninitialized - any prior content is overwritten.
**
** zInit is the text of the most recent failed attempt to check in
** this same change.  Use zInit to reinitialize the check-in comment
** so that the user does not have to retype.
**
** zBranch is the name of a new branch that this check-in is forced into.
** zBranch might be NULL or an empty string if no forcing occurs.
**
** parent_rid is the recordid of the parent check-in.
*/
static void prepare_commit_comment(
  Blob *pComment,
  char *zInit,
  const char *zBranch,
  int parent_rid,
  const char *zUserOvrd
){
  Blob prompt;
#ifdef _WIN32
  static const unsigned char bom[] = { 0xEF, 0xBB, 0xBF };
  blob_init(&prompt, (const char *) bom, 3);
  if( zInit && zInit[0]) {
    blob_append(&prompt, zInit, -1);
  }
#else
  blob_init(&prompt, zInit, -1);
#endif
  blob_append(&prompt,
    "\n"
    "# Enter comments on this check-in.  Lines beginning with # are ignored.\n"
    "# The check-in comment follows wiki formatting rules.\n"
    "#\n", -1
  );
  blob_appendf(&prompt, "# user: %s\n", zUserOvrd ? zUserOvrd : g.zLogin);
  if( zBranch && zBranch[0] ){
    blob_appendf(&prompt, "# tags: %s\n#\n", zBranch);
  }else{
    char *zTags = info_tags_of_checkin(parent_rid, 1);
    if( zTags )  blob_appendf(&prompt, "# tags: %z\n#\n", zTags);
  }
  status_report(&prompt, "# ", 1, 0);
  if( g.markPrivate ){
    blob_append(&prompt,
      "# PRIVATE BRANCH: This check-in will be private and will not sync to\n"
      "# repositories.\n"
      "#\n", -1
    );
  }
  prompt_for_user_comment(pComment, &prompt);
  blob_reset(&prompt);
}

/*
** Populate the Global.aCommitFile[] based on the command line arguments
** to a [commit] command. Global.aCommitFile is an array of integers
** sized at (N+1), where N is the number of arguments passed to [commit].
** The contents are the [id] values from the vfile table corresponding
** to the filenames passed as arguments.
**
** The last element of aCommitFile[] is always 0 - indicating the end
** of the array.
**
** If there were no arguments passed to [commit], aCommitFile is not
** allocated and remains NULL. Other parts of the code interpret this
** to mean "all files".
*/
void select_commit_files(void){
  if( g.argc>2 ){
    int ii;
    Blob b;
    blob_zero(&b);
    g.aCommitFile = fossil_malloc(sizeof(int)*(g.argc-1));

    for(ii=2; ii<g.argc; ii++){
      int iId;
      file_tree_name(g.argv[ii], &b, 1);
      iId = db_int(-1, "SELECT id FROM vfile WHERE pathname=%Q", blob_str(&b));
      if( iId<0 ){
        fossil_fatal("fossil knows nothing about: %s", g.argv[ii]);
      }
      g.aCommitFile[ii-2] = iId;
      blob_reset(&b);
    }
    g.aCommitFile[ii-2] = 0;
  }
}

/*
** Make sure the current check-in with timestamp zDate is younger than its
** ancestor identified rid and zUuid.  Throw a fatal error if not.
*/
static void checkin_verify_younger(
  int rid,              /* The record ID of the ancestor */
  const char *zUuid,    /* The artifact ID of the ancestor */
  const char *zDate     /* Date & time of the current check-in */
){
#ifndef FOSSIL_ALLOW_OUT_OF_ORDER_DATES
  int b;
  b = db_exists(
    "SELECT 1 FROM event"
    " WHERE datetime(mtime)>=%Q"
    "   AND type='ci' AND objid=%d",
    zDate, rid
  );
  if( b ){
    fossil_fatal("ancestor check-in [%.10s] (%s) is not older (clock skew?)"
                 " Use -f to override.", zUuid, zDate);
  }
#endif
}

/*
** zDate should be a valid date string.  Convert this string into the
** format YYYY-MM-DDTHH:MM:SS.  If the string is not a valid date,
** print a fatal error and quit.
*/
char *date_in_standard_format(const char *zInputDate){
  char *zDate;
  if( g.perm.Setup && fossil_strcmp(zInputDate,"now")==0 ){
    zInputDate = PD("date_override","now");
  }
  zDate = db_text(0, "SELECT strftime('%%Y-%%m-%%dT%%H:%%M:%%f',%Q)",
                  zInputDate);
  if( zDate[0]==0 ){
    fossil_fatal(
      "unrecognized date format (%s): use \"YYYY-MM-DD HH:MM:SS.SSS\"",
      zInputDate
    );
  }
  return zDate;
}

/*
** COMMAND: test-date-format
**
** Usage: %fossil test-date-format DATE-STRING...
**
** Convert the DATE-STRING into the standard format used in artifacts
** and display the result.
*/
void test_date_format(void){
  int i;
  db_find_and_open_repository(OPEN_ANY_SCHEMA, 0);
  for(i=2; i<g.argc; i++){
    fossil_print("%s -> %s\n", g.argv[i], date_in_standard_format(g.argv[i]));
  }
}

/*
** Create a manifest.
*/
static void create_manifest(
  Blob *pOut,                 /* Write the manifest here */
  const char *zBaselineUuid,  /* UUID of baseline, or zero */
  Manifest *pBaseline,        /* Make it a delta manifest if not zero */
  Blob *pComment,             /* Check-in comment text */
  int vid,                    /* blob-id of the parent manifest */
  int verifyDate,             /* Verify that child is younger */
  Blob *pCksum,               /* Repository checksum.  May be 0 */
  const char *zDateOvrd,      /* Date override.  If 0 then use 'now' */
  const char *zUserOvrd,      /* User override.  If 0 then use g.zLogin */
  const char *zBranch,        /* Branch name.  May be 0 */
  const char *zColor,         /* One-time gackground color.  May be 0 */
  const char *zBrClr,         /* Persistent branch color.  May be 0 */
  const char **azTag,         /* Tags to apply to this check-in */
  int *pnFBcard               /* Number of generated B- and F-cards */
){
  char *zDate;                /* Date of the check-in */
  char *zParentUuid;          /* UUID of parent check-in */
  Blob filename;              /* A single filename */
  int nBasename;              /* Size of base filename */
  Stmt q;                     /* Query of files changed */
  Stmt q2;                    /* Query of merge parents */
  Blob mcksum;                /* Manifest checksum */
  ManifestFile *pFile;        /* File from the baseline */
  int nFBcard = 0;            /* Number of B-cards and F-cards */
  int i;                      /* Loop counter */

  assert( pBaseline==0 || pBaseline->zBaseline==0 );
  assert( pBaseline==0 || zBaselineUuid!=0 );
  blob_zero(pOut);
  zParentUuid = db_text(0, "SELECT uuid FROM blob WHERE rid=%d", vid);
  if( pBaseline ){
    blob_appendf(pOut, "B %s\n", zBaselineUuid);
    manifest_file_rewind(pBaseline);
    pFile = manifest_file_next(pBaseline, 0);
    nFBcard++;
  }else{
    pFile = 0;
  }
  blob_appendf(pOut, "C %F\n", blob_str(pComment));
  zDate = date_in_standard_format(zDateOvrd ? zDateOvrd : "now");
  blob_appendf(pOut, "D %s\n", zDate);
  zDate[10] = ' ';
  db_prepare(&q,
    "SELECT pathname, uuid, origname, blob.rid, isexe, islink,"
    "       is_selected(vfile.id)"
    "  FROM vfile JOIN blob ON vfile.mrid=blob.rid"
    " WHERE (NOT deleted OR NOT is_selected(vfile.id))"
    "   AND vfile.vid=%d"
    " ORDER BY if_selected(vfile.id, pathname, origname)",
    vid);
  blob_zero(&filename);
  blob_appendf(&filename, "%s", g.zLocalRoot);
  nBasename = blob_size(&filename);
  while( db_step(&q)==SQLITE_ROW ){
    const char *zName = db_column_text(&q, 0);
    const char *zUuid = db_column_text(&q, 1);
    const char *zOrig = db_column_text(&q, 2);
    int frid = db_column_int(&q, 3);
    int isExe = db_column_int(&q, 4);
    int isLink = db_column_int(&q, 5);
    int isSelected = db_column_int(&q, 6);
    const char *zPerm;
    int cmp;

    blob_resize(&filename, nBasename);
    blob_append(&filename, zName, -1);

#if !defined(_WIN32)
    /* For unix, extract the "executable" and "symlink" permissions
    ** directly from the filesystem.  On windows, permissions are
    ** unchanged from the original.  However, only do this if the file
    ** itself is actually selected to be part of this check-in.
    */
    if( isSelected ){
      int mPerm;

      mPerm = file_wd_perm(blob_str(&filename));
      isExe = ( mPerm==PERM_EXE );
      isLink = ( mPerm==PERM_LNK );
    }
#endif
    if( isExe ){
      zPerm = " x";
    }else if( isLink ){
      zPerm = " l"; /* note: symlinks don't have executable bit on unix */
    }else{
      zPerm = "";
    }
    if( !g.markPrivate ) content_make_public(frid);
    while( pFile && fossil_strcmp(pFile->zName,zName)<0 ){
      blob_appendf(pOut, "F %F\n", pFile->zName);
      pFile = manifest_file_next(pBaseline, 0);
      nFBcard++;
    }
    cmp = 1;
    if( pFile==0
      || (cmp = fossil_strcmp(pFile->zName,zName))!=0
      || fossil_strcmp(pFile->zUuid, zUuid)!=0
    ){
      if( zOrig && !isSelected ){ zName = zOrig; zOrig = 0; }
      if( zOrig==0 || fossil_strcmp(zOrig,zName)==0 ){
        blob_appendf(pOut, "F %F %s%s\n", zName, zUuid, zPerm);
      }else{
        if( zPerm[0]==0 ){ zPerm = " w"; }
        blob_appendf(pOut, "F %F %s%s %F\n", zName, zUuid, zPerm, zOrig);
      }
      nFBcard++;
    }
    if( cmp==0 ) pFile = manifest_file_next(pBaseline,0);
  }
  blob_reset(&filename);
  db_finalize(&q);
  while( pFile ){
    blob_appendf(pOut, "F %F\n", pFile->zName);
    pFile = manifest_file_next(pBaseline, 0);
    nFBcard++;
  }
  blob_appendf(pOut, "P %s", zParentUuid);
  if( verifyDate ) checkin_verify_younger(vid, zParentUuid, zDate);
  free(zParentUuid);
  db_prepare(&q2, "SELECT merge FROM vmerge WHERE id=0");
  while( db_step(&q2)==SQLITE_ROW ){
    char *zMergeUuid;
    int mid = db_column_int(&q2, 0);
    if( !g.markPrivate && content_is_private(mid) ) continue;
    zMergeUuid = db_text(0, "SELECT uuid FROM blob WHERE rid=%d", mid);
    if( zMergeUuid ){
      blob_appendf(pOut, " %s", zMergeUuid);
      if( verifyDate ) checkin_verify_younger(mid, zMergeUuid, zDate);
      free(zMergeUuid);
    }
  }
  db_finalize(&q2);
  free(zDate);

  blob_appendf(pOut, "\n");
  if( pCksum ) blob_appendf(pOut, "R %b\n", pCksum);
  if( zBranch && zBranch[0] ){
    /* Set tags for the new branch */
    if( zBrClr && zBrClr[0] ){
      zColor = 0;
      blob_appendf(pOut, "T *bgcolor * %F\n", zBrClr);
    }
    blob_appendf(pOut, "T *branch * %F\n", zBranch);
    blob_appendf(pOut, "T *sym-%F *\n", zBranch);
  }
  if( zColor && zColor[0] ){
    /* One-time background color */
    blob_appendf(pOut, "T +bgcolor * %F\n", zColor);
  }
  if( azTag ){
    for(i=0; azTag[i]; i++){
      /* Add a symbolic tag to this check-in.  The tag names have already
      ** been sorted and converted using the %F format */
      blob_appendf(pOut, "T +sym-%s *\n", azTag[i]);
    }
  }
  if( zBranch && zBranch[0] ){
    /* For a new branch, cancel all prior propagating tags */
    Stmt q;
    db_prepare(&q,
        "SELECT tagname FROM tagxref, tag"
        " WHERE tagxref.rid=%d AND tagxref.tagid=tag.tagid"
        "   AND tagtype==2 AND tagname GLOB 'sym-*'"
        "   AND tagname!='sym-'||%Q"
        " ORDER BY tagname",
        vid, zBranch);
    while( db_step(&q)==SQLITE_ROW ){
      const char *zBrTag = db_column_text(&q, 0);
      blob_appendf(pOut, "T -%F *\n", zBrTag);
    }
    db_finalize(&q);
  }
  blob_appendf(pOut, "U %F\n", zUserOvrd ? zUserOvrd : g.zLogin);
  md5sum_blob(pOut, &mcksum);
  blob_appendf(pOut, "Z %b\n", &mcksum);
  if( pnFBcard ) *pnFBcard = nFBcard;
}

/*
** Issue a warning and give the user an opportunity to abandon out
** if unicode or a \r\n line ending is seen in a text file.
*/
static void cr_warning(const Blob *p, const char *zFilename){
<<<<<<< HEAD
  int looksLike;          /* return value of looks_like_text() */
=======
>>>>>>> c25c6b20
  char *zMsg;             /* Warning message */
  Blob fname;             /* Relative pathname of the file */
  static int allOk = 0;   /* Set to true to disable this routine */

  if( allOk ) return;
<<<<<<< HEAD
  looksLike = looks_like_text(p);
  if( looksLike<0 ){
    const char *type = (looksLike&1)?"CR/NL line endings":"unicode";
=======
  if( looks_like_text(p)<0 ){
>>>>>>> c25c6b20
    Blob ans;
    char cReply;

    file_relative_name(zFilename, &fname, 0);
    blob_zero(&ans);
    zMsg = mprintf(
<<<<<<< HEAD
         "%s contains %s; commit anyhow (yes/no/all)?",
         blob_str(&fname), type);
=======
         "%s contains CR/NL line endings; commit anyhow (yes/no/all)?",
         blob_str(&fname));
>>>>>>> c25c6b20
    prompt_user(zMsg, &ans);
    fossil_free(zMsg);
    cReply = blob_str(&ans)[0];
    if( cReply=='a' || cReply=='A' ){
      allOk = 1;
<<<<<<< HEAD
    }else if( cReply=='y' || cReply=='Y' ){
      fossil_fatal("Abandoning commit due to %s in %s",
                   type, blob_str(&fname));
=======
    }else if( cReply!='y' && cReply!='Y' ){
      fossil_fatal("Abandoning commit due to CR/NL line endings in %s",
                   blob_str(&fname));
>>>>>>> c25c6b20
    }
    blob_reset(&ans);
    blob_reset(&fname);
  }
}

/*
** qsort() comparison routine for an array of pointers to strings.
*/
static int tagCmp(const void *a, const void *b){
  char **pA = (char**)a;
  char **pB = (char**)b;
  return fossil_strcmp(pA[0], pB[0]);
}

/*
** COMMAND: ci*
** COMMAND: commit
**
** Usage: %fossil commit ?OPTIONS? ?FILE...?
**
** Create a new version containing all of the changes in the current
** checkout.  You will be prompted to enter a check-in comment unless
** the comment has been specified on the command-line using "-m" or a
** file containing the comment using -M.  The editor defined in the
** "editor" fossil option (see %fossil help set) will be used, or from
** the "VISUAL" or "EDITOR" environment variables (in that order) if
** no editor is set.
**
** All files that have changed will be committed unless some subset of
** files is specified on the command line.
**
** The --branch option followed by a branch name causes the new
** check-in to be placed in a newly-created branch with the name
** passed to the --branch option.
**
** Use the --branchcolor option followed by a color name (ex:
** '#ffc0c0') to specify the background color of entries in the new
** branch when shown in the web timeline interface.  The use of
** the --branchcolor option is not recommend.  Instead, let Fossil
** choose the branch color automatically.
**
** The --bgcolor option works like --branchcolor but only sets the
** background color for a single check-in.  Subsequent check-ins revert
** to the default color.
**
** A check-in is not permitted to fork unless the --force or -f
** option appears.  A check-in is not allowed against a closed leaf.
**
** The --private option creates a private check-in that is never synced.
** Children of private check-ins are automatically private.
**
** the --tag option applies the symbolic tag name to the check-in.
**
** Options:
**    --baseline                 use a baseline manifest in the commit process
**    --bgcolor COLOR            apply COLOR to this one check-in only
**    --branch NEW-BRANCH-NAME   check in to this new branch
**    --branchcolor COLOR        apply given COLOR to the branch
**    --comment|-m COMMENT-TEXT  use COMMENT-TEXT as commit comment
**    --delta                    use a delta manifest in the commit process
**    --force|-f                 allow forking with this commit
**    --message-file|-M FILE     read the commit comment from given file
**    --nosign                   do not attempt to sign this commit with gpg
**    --private                  do not sync changes and their descendants
**    --tag TAG-NAME             assign given tag TAG-NAME to the checkin
**    --conflict                 allow unresolved merge conflicts
**
** See also: branch, changes, checkout, extra, sync
*/
void commit_cmd(void){
  int hasChanges;        /* True if unsaved changes exist */
  int vid;               /* blob-id of parent version */
  int nrid;              /* blob-id of a modified file */
  int nvid;              /* Blob-id of the new check-in */
  Blob comment;          /* Check-in comment */
  const char *zComment;  /* Check-in comment */
  Stmt q;                /* Query to find files that have been modified */
  char *zUuid;           /* UUID of the new check-in */
  int noSign = 0;        /* True to omit signing the manifest using GPG */
  int isAMerge = 0;      /* True if checking in a merge */
  int forceFlag = 0;     /* Force a fork */
  int forceDelta = 0;    /* Force a delta-manifest */
  int forceBaseline = 0; /* Force a baseline-manifest */
  int allowConflict = 0; /* Allow unresolve merge conflicts */
  char *zManifestFile;   /* Name of the manifest file */
  int useCksum;          /* True if checksums should be computed and verified */
  int outputManifest;    /* True to output "manifest" and "manifest.uuid" */
  int testRun;           /* True for a test run.  Debugging only */
  const char *zBranch;   /* Create a new branch with this name */
  const char *zBrClr;    /* Set background color when branching */
  const char *zColor;    /* One-time check-in color */
  const char *zDateOvrd; /* Override date string */
  const char *zUserOvrd; /* Override user name */
  const char *zComFile;  /* Read commit message from this file */
  int nTag = 0;          /* Number of --tag arguments */
  const char *zTag;      /* A single --tag argument */
  const char **azTag = 0;/* Array of all --tag arguments */
  Blob manifest;         /* Manifest in baseline form */
  Blob muuid;            /* Manifest uuid */
  Blob cksum1, cksum2;   /* Before and after commit checksums */
  Blob cksum1b;          /* Checksum recorded in the manifest */
  int szD;               /* Size of the delta manifest */
  int szB;               /* Size of the baseline manifest */
  int nConflict = 0;     /* Number of unresolved merge conflicts */
  Blob ans;
  char cReply;

  url_proxy_options();
  noSign = find_option("nosign",0,0)!=0;
  forceDelta = find_option("delta",0,0)!=0;
  forceBaseline = find_option("baseline",0,0)!=0;
  if( forceDelta && forceBaseline ){
    fossil_fatal("cannot use --delta and --baseline together");
  }
  testRun = find_option("test",0,0)!=0;
  zComment = find_option("comment","m",1);
  forceFlag = find_option("force", "f", 0)!=0;
  zBranch = find_option("branch","b",1);
  zColor = find_option("bgcolor",0,1);
  zBrClr = find_option("branchcolor",0,1);
  while( (zTag = find_option("tag",0,1))!=0 ){
    if( zTag[0]==0 ) continue;
    azTag = fossil_realloc((void *)azTag, sizeof(char*)*(nTag+2));
    azTag[nTag++] = zTag;
    azTag[nTag] = 0;
  }
  zComFile = find_option("message-file", "M", 1);
  if( find_option("private",0,0) ){
    g.markPrivate = 1;
    if( zBranch==0 ) zBranch = "private";
    if( zBrClr==0 && zColor==0 ) zBrClr = "#fec084";  /* Orange */
  }
  zDateOvrd = find_option("date-override",0,1);
  zUserOvrd = find_option("user-override",0,1);
  allowConflict = find_option("conflict",0,0)!=0;
  db_must_be_within_tree();
  noSign = db_get_boolean("omitsign", 0)|noSign;
  if( db_get_boolean("clearsign", 0)==0 ){ noSign = 1; }
  useCksum = db_get_boolean("repo-cksum", 1);
  outputManifest = db_get_boolean("manifest", 0);
  verify_all_options();

  /* Escape special characters in tags and put all tags in sorted order */
  if( nTag ){
    int i;
    for(i=0; i<nTag; i++) azTag[i] = mprintf("%F", azTag[i]);
    qsort((void*)azTag, nTag, sizeof(azTag[0]), tagCmp);
  }

  /* So that older versions of Fossil (that do not understand delta-
  ** manifest) can continue to use this repository, do not create a new
  ** delta-manifest unless this repository already contains one or more
  ** delta-manifets, or unless the delta-manifest is explicitly requested
  ** by the --delta option.
  */
  if( !forceDelta && !db_get_boolean("seen-delta-manifest",0) ){
    forceBaseline = 1;
  }

  /* Get the ID of the parent manifest artifact */
  vid = db_lget_int("checkout", 0);
  if( content_is_private(vid) ){
    g.markPrivate = 1;
  }

  /*
  ** Autosync if autosync is enabled and this is not a private check-in.
  */
  if( !g.markPrivate ){
    if( autosync(AUTOSYNC_PULL) ){
      blob_zero(&ans);
      prompt_user("continue in spite of sync failure (y/N)? ", &ans);
      if( blob_str(&ans)[0]!='y' ){
        fossil_exit(1);
      }
    }
  }

  /* Require confirmation to continue with the check-in if there is
  ** clock skew
  */
  if( g.clockSkewSeen ){
    blob_zero(&ans);
    prompt_user("continue in spite of time skew (y/N)? ", &ans);
    cReply = blob_str(&ans)[0];
    if( cReply!='y' && cReply!='Y' ){
      fossil_exit(1);
    }
  }

  /* There are two ways this command may be executed. If there are
  ** no arguments following the word "commit", then all modified files
  ** in the checked out directory are committed. If one or more arguments
  ** follows "commit", then only those files are committed.
  **
  ** After the following function call has returned, the Global.aCommitFile[]
  ** array is allocated to contain the "id" field from the vfile table
  ** for each file to be committed. Or, if aCommitFile is NULL, all files
  ** should be committed.
  */
  select_commit_files();
  isAMerge = db_exists("SELECT 1 FROM vmerge WHERE id=0");
  if( g.aCommitFile && isAMerge ){
    fossil_fatal("cannot do a partial commit of a merge");
  }

  user_select();
  /*
  ** Check that the user exists.
  */
  if( !db_exists("SELECT 1 FROM user WHERE login=%Q", g.zLogin) ){
    fossil_fatal("no such user: %s", g.zLogin);
  }

  hasChanges = unsaved_changes();
  db_begin_transaction();
  db_record_repository_filename(0);
  if( hasChanges==0 && !isAMerge && !forceFlag ){
    fossil_fatal("nothing has changed");
  }

  /* If none of the files that were named on the command line have
  ** been modified, bail out now unless the --force flag is used.
  */
  if( g.aCommitFile
   && !forceFlag
   && !db_exists(
        "SELECT 1 FROM vfile "
        " WHERE is_selected(id)"
        "   AND (chnged OR deleted OR rid=0 OR pathname!=origname)")
  ){
    fossil_fatal("none of the selected files have changed; use -f"
                 " or --force.");
  }

  /*
  ** Do not allow a commit that will cause a fork unless the --force flag
  ** is used or unless this is a private check-in.
  */
  if( zBranch==0 && forceFlag==0 && g.markPrivate==0 && !is_a_leaf(vid) ){
    fossil_fatal("would fork.  \"update\" first or use -f or --force.");
  }

  /*
  ** Do not allow a commit against a closed leaf
  */
  if( db_exists("SELECT 1 FROM tagxref"
                " WHERE tagid=%d AND rid=%d AND tagtype>0",
                TAG_CLOSED, vid) ){
    fossil_fatal("cannot commit against a closed leaf");
  }

  if( useCksum ) vfile_aggregate_checksum_disk(vid, &cksum1);
  if( zComment ){
    blob_zero(&comment);
    blob_append(&comment, zComment, -1);
  }else if( zComFile ){
    blob_zero(&comment);
    blob_read_from_file(&comment, zComFile);
    blob_strip_bom(&comment, 1);
  }else{
    char *zInit = db_text(0, "SELECT value FROM vvar WHERE name='ci-comment'");
    prepare_commit_comment(&comment, zInit, zBranch, vid, zUserOvrd);
    if( zInit && zInit[0] && fossil_strcmp(zInit, blob_str(&comment))==0 ){
      blob_zero(&ans);
      prompt_user("unchanged check-in comment.  continue (y/N)? ", &ans);
      cReply = blob_str(&ans)[0];
      if( cReply!='y' && cReply!='Y' ) fossil_exit(1);;
    }
    free(zInit);
  }
  if( blob_size(&comment)==0 ){
    blob_zero(&ans);
    prompt_user("empty check-in comment.  continue (y/N)? ", &ans);
    cReply = blob_str(&ans)[0];
    if( cReply!='y' && cReply!='Y' ){
      fossil_exit(1);
    }
  }else{
    db_multi_exec("REPLACE INTO vvar VALUES('ci-comment',%B)", &comment);
    db_end_transaction(0);
    db_begin_transaction();
  }

  /* Step 1: Insert records for all modified files into the blob
  ** table. If there were arguments passed to this command, only
  ** the identified fils are inserted (if they have been modified).
  */
  db_prepare(&q,
    "SELECT id, %Q || pathname, mrid, %s, chnged FROM vfile "
    "WHERE chnged==1 AND NOT deleted AND is_selected(id)",
    g.zLocalRoot, glob_expr("pathname", db_get("crnl-glob",""))
  );
  while( db_step(&q)==SQLITE_ROW ){
    int id, rid;
    const char *zFullname;
    Blob content;
    int crnlOk, chnged;

    id = db_column_int(&q, 0);
    zFullname = db_column_text(&q, 1);
    rid = db_column_int(&q, 2);
    crnlOk = db_column_int(&q, 3);
    chnged = db_column_int(&q, 4);

    blob_zero(&content);
    if( file_wd_islink(zFullname) ){
      /* Instead of file content, put link destination path */
      blob_read_link(&content, zFullname);
    }else{
      blob_read_from_file(&content, zFullname);
    }
    if( !crnlOk ) cr_warning(&content, zFullname);
    if( chnged==1 && contains_merge_marker(&content) ){
      nConflict++;
      fossil_print("possible unresolved merge conflict in %s\n",
                   zFullname+strlen(g.zLocalRoot));
    }
    nrid = content_put(&content);
    blob_reset(&content);
    if( rid>0 ){
      content_deltify(rid, nrid, 0);
    }
    db_multi_exec("UPDATE vfile SET mrid=%d, rid=%d WHERE id=%d", nrid,nrid,id);
    db_multi_exec("INSERT OR IGNORE INTO unsent VALUES(%d)", nrid);
  }
  db_finalize(&q);
  if( nConflict && !allowConflict ){
    fossil_fatal("abort due to unresolve merge conflicts");
  }

  /* Create the new manifest */
  if( blob_size(&comment)==0 ){
    blob_append(&comment, "(no comment)", -1);
  }
  if( forceDelta ){
    blob_zero(&manifest);
  }else{
    create_manifest(&manifest, 0, 0, &comment, vid,
                    !forceFlag, useCksum ? &cksum1 : 0,
                    zDateOvrd, zUserOvrd, zBranch, zColor, zBrClr,
                    azTag, &szB);
  }

  /* See if a delta-manifest would be more appropriate */
  if( !forceBaseline ){
    const char *zBaselineUuid;
    Manifest *pParent;
    Manifest *pBaseline;
    pParent = manifest_get(vid, CFTYPE_MANIFEST);
    if( pParent && pParent->zBaseline ){
      zBaselineUuid = pParent->zBaseline;
      pBaseline = manifest_get_by_name(zBaselineUuid, 0);
    }else{
      zBaselineUuid = db_text(0, "SELECT uuid FROM blob WHERE rid=%d", vid);
      pBaseline = pParent;
    }
    if( pBaseline ){
      Blob delta;
      create_manifest(&delta, zBaselineUuid, pBaseline, &comment, vid,
                      !forceFlag, useCksum ? &cksum1 : 0,
                      zDateOvrd, zUserOvrd, zBranch, zColor, zBrClr,
                      azTag, &szD);
      /*
      ** At this point, two manifests have been constructed, either of
      ** which would work for this checkin.  The first manifest (held
      ** in the "manifest" variable) is a baseline manifest and the second
      ** (held in variable named "delta") is a delta manifest.  The
      ** question now is: which manifest should we use?
      **
      ** Let B be the number of F-cards in the baseline manifest and
      ** let D be the number of F-cards in the delta manifest, plus one for
      ** the B-card.  (B is held in the szB variable and D is held in the
      ** szD variable.)  Assume that all delta manifests adds X new F-cards.
      ** Then to minimize the total number of F- and B-cards in the repository,
      ** we should use the delta manifest if and only if:
      **
      **      D*D < B*X - X*X
      **
      ** X is an unknown here, but for most repositories, we will not be
      ** far wrong if we assume X=3.
      */
      if( forceDelta || (szD*szD)<(szB*3-9) ){
        blob_reset(&manifest);
        manifest = delta;
      }else{
        blob_reset(&delta);
      }
    }else if( forceDelta ){
      fossil_panic("unable to find a baseline-manifest for the delta");
    }
  }
  if( !noSign && !g.markPrivate && clearsign(&manifest, &manifest) ){
    blob_zero(&ans);
    prompt_user("unable to sign manifest.  continue (y/N)? ", &ans);
    cReply = blob_str(&ans)[0];
    if( cReply!='y' && cReply!='Y' ){
      fossil_exit(1);
    }
  }

  /* If the --test option is specified, output the manifest file
  ** and rollback the transaction.
  */
  if( testRun ){
    blob_write_to_file(&manifest, "");
  }

  if( outputManifest ){
    zManifestFile = mprintf("%smanifest", g.zLocalRoot);
    blob_write_to_file(&manifest, zManifestFile);
    blob_reset(&manifest);
    blob_read_from_file(&manifest, zManifestFile);
    free(zManifestFile);
  }
  nvid = content_put(&manifest);
  if( nvid==0 ){
    fossil_panic("trouble committing manifest: %s", g.zErrMsg);
  }
  db_multi_exec("INSERT OR IGNORE INTO unsent VALUES(%d)", nvid);
  manifest_crosslink(nvid, &manifest);
  assert( blob_is_reset(&manifest) );
  content_deltify(vid, nvid, 0);
  zUuid = db_text(0, "SELECT uuid FROM blob WHERE rid=%d", nvid);
  fossil_print("New_Version: %s\n", zUuid);
  if( outputManifest ){
    zManifestFile = mprintf("%smanifest.uuid", g.zLocalRoot);
    blob_zero(&muuid);
    blob_appendf(&muuid, "%s\n", zUuid);
    blob_write_to_file(&muuid, zManifestFile);
    free(zManifestFile);
    blob_reset(&muuid);
  }


  /* Update the vfile and vmerge tables */
  db_multi_exec(
    "DELETE FROM vfile WHERE (vid!=%d OR deleted) AND is_selected(id);"
    "DELETE FROM vmerge;"
    "UPDATE vfile SET vid=%d;"
    "UPDATE vfile SET rid=mrid, chnged=0, deleted=0, origname=NULL"
    " WHERE is_selected(id);"
    , vid, nvid
  );
  db_lset_int("checkout", nvid);

  if( useCksum ){
    /* Verify that the repository checksum matches the expected checksum
    ** calculated before the checkin started (and stored as the R record
    ** of the manifest file).
    */
    vfile_aggregate_checksum_repository(nvid, &cksum2);
    if( blob_compare(&cksum1, &cksum2) ){
      vfile_compare_repository_to_disk(nvid);
      fossil_fatal("working checkout does not match what would have ended "
                   "up in the repository:  %b versus %b",
                   &cksum1, &cksum2);
    }

    /* Verify that the manifest checksum matches the expected checksum */
    vfile_aggregate_checksum_manifest(nvid, &cksum2, &cksum1b);
    if( blob_compare(&cksum1, &cksum1b) ){
      fossil_fatal("manifest checksum self-test failed: "
                   "%b versus %b", &cksum1, &cksum1b);
    }
    if( blob_compare(&cksum1, &cksum2) ){
      fossil_fatal(
         "working checkout does not match manifest after commit: "
         "%b versus %b", &cksum1, &cksum2);
    }

    /* Verify that the commit did not modify any disk images. */
    vfile_aggregate_checksum_disk(nvid, &cksum2);
    if( blob_compare(&cksum1, &cksum2) ){
      fossil_fatal("working checkout before and after commit does not match");
    }
  }

  /* Clear the undo/redo stack */
  undo_reset();

  /* Commit */
  db_multi_exec("DELETE FROM vvar WHERE name='ci-comment'");
  if( testRun ){
    db_end_transaction(1);
    exit(1);
  }
  db_end_transaction(0);

  if( !g.markPrivate ){
    autosync(AUTOSYNC_PUSH);
  }
  if( count_nonbranch_children(vid)>1 ){
    fossil_print("**** warning: a fork has occurred *****\n");
  }
}<|MERGE_RESOLUTION|>--- conflicted
+++ resolved
@@ -887,49 +887,31 @@
 ** if unicode or a \r\n line ending is seen in a text file.
 */
 static void cr_warning(const Blob *p, const char *zFilename){
-<<<<<<< HEAD
   int looksLike;          /* return value of looks_like_text() */
-=======
->>>>>>> c25c6b20
   char *zMsg;             /* Warning message */
   Blob fname;             /* Relative pathname of the file */
   static int allOk = 0;   /* Set to true to disable this routine */
 
   if( allOk ) return;
-<<<<<<< HEAD
   looksLike = looks_like_text(p);
   if( looksLike<0 ){
     const char *type = (looksLike&1)?"CR/NL line endings":"unicode";
-=======
-  if( looks_like_text(p)<0 ){
->>>>>>> c25c6b20
     Blob ans;
     char cReply;
 
     file_relative_name(zFilename, &fname, 0);
     blob_zero(&ans);
     zMsg = mprintf(
-<<<<<<< HEAD
          "%s contains %s; commit anyhow (yes/no/all)?",
          blob_str(&fname), type);
-=======
-         "%s contains CR/NL line endings; commit anyhow (yes/no/all)?",
-         blob_str(&fname));
->>>>>>> c25c6b20
     prompt_user(zMsg, &ans);
     fossil_free(zMsg);
     cReply = blob_str(&ans)[0];
     if( cReply=='a' || cReply=='A' ){
       allOk = 1;
-<<<<<<< HEAD
-    }else if( cReply=='y' || cReply=='Y' ){
-      fossil_fatal("Abandoning commit due to %s in %s",
-                   type, blob_str(&fname));
-=======
     }else if( cReply!='y' && cReply!='Y' ){
       fossil_fatal("Abandoning commit due to CR/NL line endings in %s",
                    blob_str(&fname));
->>>>>>> c25c6b20
     }
     blob_reset(&ans);
     blob_reset(&fname);
