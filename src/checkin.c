/*
** Copyright (c) 2007 D. Richard Hipp
**
** This program is free software; you can redistribute it and/or
** modify it under the terms of the Simplified BSD License (also
** known as the "2-Clause License" or "FreeBSD License".)

** This program is distributed in the hope that it will be useful,
** but without any warranty; without even the implied warranty of
** merchantability or fitness for a particular purpose.
**
** Author contact information:
**   drh@hwaci.com
**   http://www.hwaci.com/drh/
**
*******************************************************************************
**
** This file contains code used to check-in versions of the project
** from the local repository.
*/
#include "config.h"
#include "checkin.h"
#include <assert.h>

/*
** Generate text describing all changes.  Prepend zPrefix to each line
** of output.
**
** We assume that vfile_check_signature has been run.
**
** If missingIsFatal is true, then any files that are missing or which
** are not true files results in a fatal error.
*/
static void status_report(
  Blob *report,          /* Append the status report here */
  const char *zPrefix,   /* Prefix on each line of the report */
  int missingIsFatal,    /* MISSING and NOT_A_FILE are fatal errors */
  int cwdRelative        /* Report relative to the current working dir */
){
  Stmt q;
  int nPrefix = strlen(zPrefix);
  int nErr = 0;
  Blob rewrittenPathname;
  db_prepare(&q,
    "SELECT pathname, deleted, chnged, rid, coalesce(origname!=pathname,0)"
    "  FROM vfile "
    " WHERE is_selected(id)"
    "   AND (chnged OR deleted OR rid=0 OR pathname!=origname) ORDER BY 1"
  );
  blob_zero(&rewrittenPathname);
  while( db_step(&q)==SQLITE_ROW ){
    const char *zPathname = db_column_text(&q,0);
    const char *zDisplayName = zPathname;
    int isDeleted = db_column_int(&q, 1);
    int isChnged = db_column_int(&q,2);
    int isNew = db_column_int(&q,3)==0;
    int isRenamed = db_column_int(&q,4);
    char *zFullName = mprintf("%s%s", g.zLocalRoot, zPathname);
    if( cwdRelative ){
      file_relative_name(zFullName, &rewrittenPathname, 0);
      zDisplayName = blob_str(&rewrittenPathname);
      if( zDisplayName[0]=='.' && zDisplayName[1]=='/' ){
        zDisplayName += 2;  /* no unnecessary ./ prefix */
      }
    }
    blob_append(report, zPrefix, nPrefix);
    if( isDeleted ){
      blob_appendf(report, "DELETED    %s\n", zDisplayName);
    }else if( !file_wd_isfile_or_link(zFullName) ){
      if( file_access(zFullName, 0)==0 ){
        blob_appendf(report, "NOT_A_FILE %s\n", zDisplayName);
        if( missingIsFatal ){
          fossil_warning("not a file: %s", zDisplayName);
          nErr++;
        }
      }else{
        blob_appendf(report, "MISSING    %s\n", zDisplayName);
        if( missingIsFatal ){
          fossil_warning("missing file: %s", zDisplayName);
          nErr++;
        }
      }
    }else if( isNew ){
      blob_appendf(report, "ADDED      %s\n", zDisplayName);
    }else if( isDeleted ){
      blob_appendf(report, "DELETED    %s\n", zDisplayName);
    }else if( isChnged==2 ){
      blob_appendf(report, "UPDATED_BY_MERGE %s\n", zDisplayName);
    }else if( isChnged==3 ){
      blob_appendf(report, "ADDED_BY_MERGE %s\n", zDisplayName);
    }else if( isChnged==1 ){
      if( file_contains_merge_marker(zFullName) ){
        blob_appendf(report, "CONFLICT   %s\n", zDisplayName);
      }else{
        blob_appendf(report, "EDITED     %s\n", zDisplayName);
      }
    }else if( isRenamed ){
      blob_appendf(report, "RENAMED    %s\n", zDisplayName);
    }
    free(zFullName);
  }
  blob_reset(&rewrittenPathname);
  db_finalize(&q);
  db_prepare(&q, "SELECT uuid, id FROM vmerge JOIN blob ON merge=rid"
                 " WHERE id<=0");
  while( db_step(&q)==SQLITE_ROW ){
    const char *zLabel = "MERGED_WITH";
    switch( db_column_int(&q, 1) ){
      case -1:  zLabel = "CHERRYPICK ";  break;
      case -2:  zLabel = "BACKOUT    ";  break;
    }
    blob_append(report, zPrefix, nPrefix);
    blob_appendf(report, "%s %s\n", zLabel, db_column_text(&q, 0));
  }
  db_finalize(&q);
  if( nErr ){
    fossil_fatal("aborting due to prior errors");
  }
}

/*
** Use the "relative-paths" setting and the --abs-paths and
** --rel-paths command line options to determine whether the
** status report should be shown relative to the current
** working directory.
*/
static int determine_cwd_relative_option()
{
  int relativePaths = db_get_boolean("relative-paths", 1);
  int absPathOption = find_option("abs-paths", 0, 0)!=0;
  int relPathOption = find_option("rel-paths", 0, 0)!=0;
  if( absPathOption ){ relativePaths = 0; }
  if( relPathOption ){ relativePaths = 1; }
  return relativePaths;
}

/*
** COMMAND: changes
**
** Usage: %fossil changes ?OPTIONS?
**
** Report on the edit status of all files in the current checkout.
**
** Pathnames are displayed according to the "relative-paths" setting,
** unless overridden by the --abs-paths or --rel-paths options.
**
** Options:
**    --abs-paths       Display absolute pathnames.
**    --rel-paths       Display pathnames relative to the current working
**                      directory.
**    --sha1sum         Verify file status using SHA1 hashing rather
**                      than relying on file mtimes.
**    --header          Identify the repository if there are changes
**    -v                Say "no changes" if there are none
**
** See also: extra, ls, status
*/
void changes_cmd(void){
  Blob report;
  int vid;
  int useSha1sum = find_option("sha1sum", 0, 0)!=0;
  int showHdr = find_option("header",0,0)!=0;
  int verbose = find_option("verbose","v",0)!=0;
  int cwdRelative = 0;
  db_must_be_within_tree();
  cwdRelative = determine_cwd_relative_option();
  blob_zero(&report);
  vid = db_lget_int("checkout", 0);
  vfile_check_signature(vid, useSha1sum ? CKSIG_SHA1 : 0);
  status_report(&report, "", 0, cwdRelative);
  if( verbose && blob_size(&report)==0 ){
    blob_append(&report, "  (none)\n", -1);
  }
  if( showHdr && blob_size(&report)>0 ){
    fossil_print("Changes for %s at %s:\n", db_get("project-name","???"),
                 g.zLocalRoot);
  }
  blob_write_to_file(&report, "-");
}

/*
** COMMAND: status
**
** Usage: %fossil status ?OPTIONS?
**
** Report on the status of the current checkout.
**
** Pathnames are displayed according to the "relative-paths" setting,
** unless overridden by the --abs-paths or --rel-paths options.
**
** Options:
**
**    --abs-paths       Display absolute pathnames.
**    --rel-paths       Display pathnames relative to the current working
**                      directory.
**    --sha1sum         Verify file status using SHA1 hashing rather
**                      than relying on file mtimes.
**
** See also: changes, extra, ls
*/
void status_cmd(void){
  int vid;
  db_must_be_within_tree();
       /* 012345678901234 */
  fossil_print("repository:   %s\n", db_repository_filename());
  fossil_print("local-root:   %s\n", g.zLocalRoot);
  vid = db_lget_int("checkout", 0);
  if( vid ){
    show_common_info(vid, "checkout:", 1, 1);
  }
  db_record_repository_filename(0);
  changes_cmd();
}

/*
** Implementation of the checkin_mtime SQL function
*/


/*
** COMMAND: ls
**
** Usage: %fossil ls ?OPTIONS? ?VERSION?
**
** Show the names of all files in the current checkout.  The -l provides
** extra information about each file.
**
** Options:
**   -l              Provide extra information about each file.
**   --age           Show when each file was committed
**
** See also: changes, extra, status
*/
void ls_cmd(void){
  int vid;
  Stmt q;
  int isBrief;
  int showAge;
  char *zOrderBy = "pathname";

  isBrief = find_option("l","l", 0)==0;
  showAge = find_option("age",0,0)!=0;
  db_must_be_within_tree();
  vid = db_lget_int("checkout", 0);
  if( find_option("t","t",0)!=0 ){
    if( showAge ){
      zOrderBy = mprintf("checkin_mtime(%d,rid) DESC", vid);
    }else{
      zOrderBy = "mtime DESC";
    }
  }
  verify_all_options();
  vfile_check_signature(vid, 0);
  if( showAge ){
    db_prepare(&q,
       "SELECT pathname, deleted, rid, chnged, coalesce(origname!=pathname,0),"
       "       datetime(checkin_mtime(%d,rid),'unixepoch','localtime')"
       "  FROM vfile"
       " ORDER BY %s", vid, zOrderBy
    );
  }else{
    db_prepare(&q,
       "SELECT pathname, deleted, rid, chnged, coalesce(origname!=pathname,0)"
       "  FROM vfile"
       " ORDER BY %s", zOrderBy
    );
  }
  while( db_step(&q)==SQLITE_ROW ){
    const char *zPathname = db_column_text(&q,0);
    int isDeleted = db_column_int(&q, 1);
    int isNew = db_column_int(&q,2)==0;
    int chnged = db_column_int(&q,3);
    int renamed = db_column_int(&q,4);
    char *zFullName = mprintf("%s%s", g.zLocalRoot, zPathname);
    if( showAge ){
      fossil_print("%s  %s\n", db_column_text(&q, 5), zPathname);
    }else if( isBrief ){
      fossil_print("%s\n", zPathname);
    }else if( isNew ){
      fossil_print("ADDED      %s\n", zPathname);
    }else if( isDeleted ){
      fossil_print("DELETED    %s\n", zPathname);
    }else if( !file_wd_isfile_or_link(zFullName) ){
      if( file_access(zFullName, 0)==0 ){
        fossil_print("NOT_A_FILE %s\n", zPathname);
      }else{
        fossil_print("MISSING    %s\n", zPathname);
      }
    }else if( chnged ){
      fossil_print("EDITED     %s\n", zPathname);
    }else if( renamed ){
      fossil_print("RENAMED    %s\n", zPathname);
    }else{
      fossil_print("UNCHANGED  %s\n", zPathname);
    }
    free(zFullName);
  }
  db_finalize(&q);
}

/*
** COMMAND: extras
** Usage: %fossil extras ?OPTIONS?
**
** Print a list of all files in the source tree that are not part of
** the current checkout.  See also the "clean" command.
**
** Files and subdirectories whose names begin with "." are normally
** ignored but can be included by adding the --dotfiles option.
**
** The GLOBPATTERN is a comma-separated list of GLOB expressions for
** files that are ignored.  The GLOBPATTERN specified by the "ignore-glob"
** is used if the --ignore option is omitted.
**
** Pathnames are displayed according to the "relative-paths" setting,
** unless overridden by the --abs-paths or --rel-paths options.
**
** Options:
**    --abs-paths      Display absolute pathnames.
**    --dotfiles       include files beginning with a dot (".")
**    --ignore <CSG>   ignore files matching patterns from the
**    --rel-paths      Display pathnames relative to the current working
**                     directory.
**
** See also: changes, clean, status
*/
void extra_cmd(void){
  Blob path;
  Blob repo;
  Stmt q;
  int n;
  const char *zIgnoreFlag = find_option("ignore",0,1);
  unsigned scanFlags = find_option("dotfiles",0,0)!=0 ? SCAN_ALL : 0;
  int cwdRelative = 0;
  Glob *pIgnore;
  Blob rewrittenPathname;
  const char *zPathname, *zDisplayName;

  if( find_option("temp",0,0)!=0 ) scanFlags |= SCAN_TEMP;
  db_must_be_within_tree();
  cwdRelative = determine_cwd_relative_option();
  db_multi_exec("CREATE TEMP TABLE sfile(x TEXT PRIMARY KEY %s)",
                filename_collation());
  n = strlen(g.zLocalRoot);
  blob_init(&path, g.zLocalRoot, n-1);
  if( zIgnoreFlag==0 ){
    zIgnoreFlag = db_get("ignore-glob", 0);
  }
  pIgnore = glob_create(zIgnoreFlag);
  vfile_scan(&path, blob_size(&path), scanFlags, pIgnore);
  glob_free(pIgnore);
  db_prepare(&q,
      "SELECT x FROM sfile"
      " WHERE x NOT IN (%s)"
      " ORDER BY 1",
      fossil_all_reserved_names()
  );
  if( file_tree_name(g.zRepositoryName, &repo, 0) ){
    db_multi_exec("DELETE FROM sfile WHERE x=%B", &repo);
  }
  db_multi_exec("DELETE FROM sfile WHERE x IN (SELECT pathname FROM vfile)");
  blob_zero(&rewrittenPathname);
  while( db_step(&q)==SQLITE_ROW ){
    zDisplayName = zPathname = db_column_text(&q, 0);
    if( cwdRelative ) {
      char *zFullName = mprintf("%s%s", g.zLocalRoot, zPathname);
      file_relative_name(zFullName, &rewrittenPathname, 0);
      free(zFullName);
      zDisplayName = blob_str(&rewrittenPathname);
      if( zDisplayName[0]=='.' && zDisplayName[1]=='/' ){
        zDisplayName += 2;  /* no unnecessary ./ prefix */
      }
    }
    fossil_print("%s\n", zDisplayName);
  }
  blob_reset(&rewrittenPathname);
  db_finalize(&q);
}

/*
** COMMAND: clean
** Usage: %fossil clean ?OPTIONS?
**
** Delete all "extra" files in the source tree.  "Extra" files are
** files that are not officially part of the checkout. This operation
** cannot be undone.
**
** You will be prompted before removing each file. If you are
** sure you wish to remove all "extra" files you can specify the
** optional --force flag and no prompts will be issued.
**
** Files and subdirectories whose names begin with "." are
** normally ignored.  They are included if the "--dotfiles" option
** is used.
**
** The GLOBPATTERN is a comma-separated list of GLOB expressions for
** files that are ignored.  The GLOBPATTERN specified by the "ignore-glob"
** is used if the --ignore option is omitted.
**
** Options:
**    --dotfiles       include files beginning with a dot (".")
**    --force          Remove files without prompting
**    --ignore <CSG>   ignore files matching patterns from the
**                     comma separated list of glob patterns.
**    --temp           Remove only Fossil-generated temporary files
**
** See also: addremove, extra, status
*/
void clean_cmd(void){
  int allFlag;
  unsigned scanFlags = 0;
  const char *zIgnoreFlag;
  Blob path, repo;
  Stmt q;
  int n;
  Glob *pIgnore;

  allFlag = find_option("force","f",0)!=0;
  if( find_option("dotfiles",0,0)!=0 ) scanFlags |= SCAN_ALL;
  if( find_option("temp",0,0)!=0 ) scanFlags |= SCAN_TEMP;
  zIgnoreFlag = find_option("ignore",0,1);
  db_must_be_within_tree();
  if( zIgnoreFlag==0 ){
    zIgnoreFlag = db_get("ignore-glob", 0);
  }
  db_multi_exec("CREATE TEMP TABLE sfile(x TEXT PRIMARY KEY)");
  n = strlen(g.zLocalRoot);
  blob_init(&path, g.zLocalRoot, n-1);
  pIgnore = glob_create(zIgnoreFlag);
  vfile_scan(&path, blob_size(&path), scanFlags, pIgnore);
  glob_free(pIgnore);
  db_prepare(&q,
      "SELECT %Q || x FROM sfile"
      " WHERE x NOT IN (%s)"
      " ORDER BY 1",
      g.zLocalRoot, fossil_all_reserved_names()
  );
  if( file_tree_name(g.zRepositoryName, &repo, 0) ){
    db_multi_exec("DELETE FROM sfile WHERE x=%B", &repo);
  }
  while( db_step(&q)==SQLITE_ROW ){
    if( allFlag ){
      file_delete(db_column_text(&q, 0));
    }else{
      Blob ans;
      char cReply;
      char *prompt = mprintf("remove unmanaged file \"%s\" (y/N)? ",
                              db_column_text(&q, 0));
      blob_zero(&ans);
      prompt_user(prompt, &ans);
      cReply = blob_str(&ans)[0];
      if( cReply=='y' || cReply=='Y' ){
        file_delete(db_column_text(&q, 0));
      }
    }
  }
  db_finalize(&q);
}

/*
** Prompt the user for a check-in or stash comment (given in pPrompt),
** gather the response, then return the response in pComment.
**
** Lines of the prompt that begin with # are discarded.  Excess whitespace
** is removed from the reply.
**
** Appropriate encoding translations are made on windows.
*/
void prompt_for_user_comment(Blob *pComment, Blob *pPrompt){
  const char *zEditor;
  char *zCmd;
  char *zFile;
  Blob reply, line;
  char *zComment;
  int i;

  zEditor = db_get("editor", 0);
  if( zEditor==0 ){
    zEditor = fossil_getenv("VISUAL");
  }
  if( zEditor==0 ){
    zEditor = fossil_getenv("EDITOR");
  }
#ifdef _WIN32
  if( zEditor==0 ){
    zEditor = mprintf("%s\\notepad.exe", fossil_getenv("SystemRoot"));
  }
#endif
  if( zEditor==0 ){
    blob_append(pPrompt,
       "#\n"
       "# Since no default text editor is set using EDITOR or VISUAL\n"
       "# environment variables or the \"fossil set editor\" command,\n"
       "# and because no comment was specified using the \"-m\" or \"-M\"\n"
       "# command-line options, you will need to enter the comment below.\n"
       "# Type \".\" on a line by itself when you are done:\n", -1);
    zFile = mprintf("-");
  }else{
    zFile = db_text(0, "SELECT '%qci-comment-' || hex(randomblob(6)) || '.txt'",
                    g.zLocalRoot);
  }
#if defined(_WIN32)
  blob_add_cr(pPrompt);
#endif
  blob_write_to_file(pPrompt, zFile);
  if( zEditor ){
    zCmd = mprintf("%s \"%s\"", zEditor, zFile);
    fossil_print("%s\n", zCmd);
    if( fossil_system(zCmd) ){
      fossil_fatal("editor aborted: \"%s\"", zCmd);
    }

    blob_read_from_file(&reply, zFile);
  }else{
    char zIn[300];
    blob_zero(&reply);
    while( fgets(zIn, sizeof(zIn), stdin)!=0 ){
      if( zIn[0]=='.' && (zIn[1]==0 || zIn[1]=='\r' || zIn[1]=='\n') ){
        break;
      }
      blob_append(&reply, zIn, -1);
    }
  }
  blob_strip_bom(&reply, 1);
  blob_remove_cr(&reply);
  file_delete(zFile);
  free(zFile);
  blob_zero(pComment);
  while( blob_line(&reply, &line) ){
    int i, n;
    char *z;
    n = blob_size(&line);
    z = blob_buffer(&line);
    for(i=0; i<n && fossil_isspace(z[i]);  i++){}
    if( i<n && z[i]=='#' ) continue;
    if( i<n || blob_size(pComment)>0 ){
      blob_appendf(pComment, "%b", &line);
    }
  }
  blob_reset(&reply);
  zComment = blob_str(pComment);
  i = strlen(zComment);
  while( i>0 && fossil_isspace(zComment[i-1]) ){ i--; }
  blob_resize(pComment, i);
}

/*
** Prepare a commit comment.  Let the user modify it using the
** editor specified in the global_config table or either
** the VISUAL or EDITOR environment variable.
**
** Store the final commit comment in pComment.  pComment is assumed
** to be uninitialized - any prior content is overwritten.
**
** zInit is the text of the most recent failed attempt to check in
** this same change.  Use zInit to reinitialize the check-in comment
** so that the user does not have to retype.
**
** zBranch is the name of a new branch that this check-in is forced into.
** zBranch might be NULL or an empty string if no forcing occurs.
**
** parent_rid is the recordid of the parent check-in.
*/
static void prepare_commit_comment(
  Blob *pComment,
  char *zInit,
  const char *zBranch,
  int parent_rid,
  const char *zUserOvrd
){
  Blob prompt;
#ifdef _WIN32
  static const unsigned char bom[] = { 0xEF, 0xBB, 0xBF };
  blob_init(&prompt, (const char *) bom, 3);
  if( zInit && zInit[0]) {
    blob_append(&prompt, zInit, -1);
  }
#else
  blob_init(&prompt, zInit, -1);
#endif
  blob_append(&prompt,
    "\n"
    "# Enter comments on this check-in.  Lines beginning with # are ignored.\n"
    "# The check-in comment follows wiki formatting rules.\n"
    "#\n", -1
  );
  blob_appendf(&prompt, "# user: %s\n", zUserOvrd ? zUserOvrd : g.zLogin);
  if( zBranch && zBranch[0] ){
    blob_appendf(&prompt, "# tags: %s\n#\n", zBranch);
  }else{
    char *zTags = info_tags_of_checkin(parent_rid, 1);
    if( zTags )  blob_appendf(&prompt, "# tags: %z\n#\n", zTags);
  }
  status_report(&prompt, "# ", 1, 0);
  if( g.markPrivate ){
    blob_append(&prompt,
      "# PRIVATE BRANCH: This check-in will be private and will not sync to\n"
      "# repositories.\n"
      "#\n", -1
    );
  }
  prompt_for_user_comment(pComment, &prompt);
  blob_reset(&prompt);
}

/*
** Populate the Global.aCommitFile[] based on the command line arguments
** to a [commit] command. Global.aCommitFile is an array of integers
** sized at (N+1), where N is the number of arguments passed to [commit].
** The contents are the [id] values from the vfile table corresponding
** to the filenames passed as arguments.
**
** The last element of aCommitFile[] is always 0 - indicating the end
** of the array.
**
** If there were no arguments passed to [commit], aCommitFile is not
** allocated and remains NULL. Other parts of the code interpret this
** to mean "all files".
*/
void select_commit_files(void){
  if( g.argc>2 ){
    int ii;
    Blob b;
    blob_zero(&b);
    g.aCommitFile = fossil_malloc(sizeof(int)*(g.argc-1));

    for(ii=2; ii<g.argc; ii++){
      int iId;
      file_tree_name(g.argv[ii], &b, 1);
      iId = db_int(-1, "SELECT id FROM vfile WHERE pathname=%Q", blob_str(&b));
      if( iId<0 ){
        fossil_fatal("fossil knows nothing about: %s", g.argv[ii]);
      }
      g.aCommitFile[ii-2] = iId;
      blob_reset(&b);
    }
    g.aCommitFile[ii-2] = 0;
  }
}

/*
** Make sure the current check-in with timestamp zDate is younger than its
** ancestor identified rid and zUuid.  Throw a fatal error if not.
*/
static void checkin_verify_younger(
  int rid,              /* The record ID of the ancestor */
  const char *zUuid,    /* The artifact ID of the ancestor */
  const char *zDate     /* Date & time of the current check-in */
){
#ifndef FOSSIL_ALLOW_OUT_OF_ORDER_DATES
  int b;
  b = db_exists(
    "SELECT 1 FROM event"
    " WHERE datetime(mtime)>=%Q"
    "   AND type='ci' AND objid=%d",
    zDate, rid
  );
  if( b ){
    fossil_fatal("ancestor check-in [%.10s] (%s) is not older (clock skew?)"
                 " Use -f to override.", zUuid, zDate);
  }
#endif
}

/*
** zDate should be a valid date string.  Convert this string into the
** format YYYY-MM-DDTHH:MM:SS.  If the string is not a valid date,
** print a fatal error and quit.
*/
char *date_in_standard_format(const char *zInputDate){
  char *zDate;
  if( g.perm.Setup && fossil_strcmp(zInputDate,"now")==0 ){
    zInputDate = PD("date_override","now");
  }
  zDate = db_text(0, "SELECT strftime('%%Y-%%m-%%dT%%H:%%M:%%f',%Q)",
                  zInputDate);
  if( zDate[0]==0 ){
    fossil_fatal(
      "unrecognized date format (%s): use \"YYYY-MM-DD HH:MM:SS.SSS\"",
      zInputDate
    );
  }
  return zDate;
}

/*
** COMMAND: test-date-format
**
** Usage: %fossil test-date-format DATE-STRING...
**
** Convert the DATE-STRING into the standard format used in artifacts
** and display the result.
*/
void test_date_format(void){
  int i;
  db_find_and_open_repository(OPEN_ANY_SCHEMA, 0);
  for(i=2; i<g.argc; i++){
    fossil_print("%s -> %s\n", g.argv[i], date_in_standard_format(g.argv[i]));
  }
}

/*
** Create a manifest.
*/
static void create_manifest(
  Blob *pOut,                 /* Write the manifest here */
  const char *zBaselineUuid,  /* UUID of baseline, or zero */
  Manifest *pBaseline,        /* Make it a delta manifest if not zero */
  Blob *pComment,             /* Check-in comment text */
  int vid,                    /* blob-id of the parent manifest */
  int verifyDate,             /* Verify that child is younger */
  Blob *pCksum,               /* Repository checksum.  May be 0 */
  const char *zDateOvrd,      /* Date override.  If 0 then use 'now' */
  const char *zUserOvrd,      /* User override.  If 0 then use g.zLogin */
  const char *zBranch,        /* Branch name.  May be 0 */
  const char *zColor,         /* One-time gackground color.  May be 0 */
  const char *zBrClr,         /* Persistent branch color.  May be 0 */
  const char **azTag,         /* Tags to apply to this check-in */
  int *pnFBcard               /* Number of generated B- and F-cards */
){
  char *zDate;                /* Date of the check-in */
  char *zParentUuid;          /* UUID of parent check-in */
  Blob filename;              /* A single filename */
  int nBasename;              /* Size of base filename */
  Stmt q;                     /* Query of files changed */
  Stmt q2;                    /* Query of merge parents */
  Blob mcksum;                /* Manifest checksum */
  ManifestFile *pFile;        /* File from the baseline */
  int nFBcard = 0;            /* Number of B-cards and F-cards */
  int i;                      /* Loop counter */

  assert( pBaseline==0 || pBaseline->zBaseline==0 );
  assert( pBaseline==0 || zBaselineUuid!=0 );
  blob_zero(pOut);
  zParentUuid = db_text(0, "SELECT uuid FROM blob WHERE rid=%d", vid);
  if( pBaseline ){
    blob_appendf(pOut, "B %s\n", zBaselineUuid);
    manifest_file_rewind(pBaseline);
    pFile = manifest_file_next(pBaseline, 0);
    nFBcard++;
  }else{
    pFile = 0;
  }
  blob_appendf(pOut, "C %F\n", blob_str(pComment));
  zDate = date_in_standard_format(zDateOvrd ? zDateOvrd : "now");
  blob_appendf(pOut, "D %s\n", zDate);
  zDate[10] = ' ';
  db_prepare(&q,
    "SELECT pathname, uuid, origname, blob.rid, isexe, islink,"
    "       is_selected(vfile.id)"
    "  FROM vfile JOIN blob ON vfile.mrid=blob.rid"
    " WHERE (NOT deleted OR NOT is_selected(vfile.id))"
    "   AND vfile.vid=%d"
    " ORDER BY if_selected(vfile.id, pathname, origname)",
    vid);
  blob_zero(&filename);
  blob_appendf(&filename, "%s", g.zLocalRoot);
  nBasename = blob_size(&filename);
  while( db_step(&q)==SQLITE_ROW ){
    const char *zName = db_column_text(&q, 0);
    const char *zUuid = db_column_text(&q, 1);
    const char *zOrig = db_column_text(&q, 2);
    int frid = db_column_int(&q, 3);
    int isExe = db_column_int(&q, 4);
    int isLink = db_column_int(&q, 5);
    int isSelected = db_column_int(&q, 6);
    const char *zPerm;
    int cmp;

    blob_resize(&filename, nBasename);
    blob_append(&filename, zName, -1);

#if !defined(_WIN32)
    /* For unix, extract the "executable" and "symlink" permissions
    ** directly from the filesystem.  On windows, permissions are
    ** unchanged from the original.  However, only do this if the file
    ** itself is actually selected to be part of this check-in.
    */
    if( isSelected ){
      int mPerm;

      mPerm = file_wd_perm(blob_str(&filename));
      isExe = ( mPerm==PERM_EXE );
      isLink = ( mPerm==PERM_LNK );
    }
#endif
    if( isExe ){
      zPerm = " x";
    }else if( isLink ){
      zPerm = " l"; /* note: symlinks don't have executable bit on unix */
    }else{
      zPerm = "";
    }
    if( !g.markPrivate ) content_make_public(frid);
    while( pFile && fossil_strcmp(pFile->zName,zName)<0 ){
      blob_appendf(pOut, "F %F\n", pFile->zName);
      pFile = manifest_file_next(pBaseline, 0);
      nFBcard++;
    }
    cmp = 1;
    if( pFile==0
      || (cmp = fossil_strcmp(pFile->zName,zName))!=0
      || fossil_strcmp(pFile->zUuid, zUuid)!=0
    ){
      if( zOrig && !isSelected ){ zName = zOrig; zOrig = 0; }
      if( zOrig==0 || fossil_strcmp(zOrig,zName)==0 ){
        blob_appendf(pOut, "F %F %s%s\n", zName, zUuid, zPerm);
      }else{
        if( zPerm[0]==0 ){ zPerm = " w"; }
        blob_appendf(pOut, "F %F %s%s %F\n", zName, zUuid, zPerm, zOrig);
      }
      nFBcard++;
    }
    if( cmp==0 ) pFile = manifest_file_next(pBaseline,0);
  }
  blob_reset(&filename);
  db_finalize(&q);
  while( pFile ){
    blob_appendf(pOut, "F %F\n", pFile->zName);
    pFile = manifest_file_next(pBaseline, 0);
    nFBcard++;
  }
  blob_appendf(pOut, "P %s", zParentUuid);
  if( verifyDate ) checkin_verify_younger(vid, zParentUuid, zDate);
  free(zParentUuid);
  db_prepare(&q2, "SELECT merge FROM vmerge WHERE id=0");
  while( db_step(&q2)==SQLITE_ROW ){
    char *zMergeUuid;
    int mid = db_column_int(&q2, 0);
    if( !g.markPrivate && content_is_private(mid) ) continue;
    zMergeUuid = db_text(0, "SELECT uuid FROM blob WHERE rid=%d", mid);
    if( zMergeUuid ){
      blob_appendf(pOut, " %s", zMergeUuid);
      if( verifyDate ) checkin_verify_younger(mid, zMergeUuid, zDate);
      free(zMergeUuid);
    }
  }
  db_finalize(&q2);
  free(zDate);

  blob_appendf(pOut, "\n");
  if( pCksum ) blob_appendf(pOut, "R %b\n", pCksum);
  if( zBranch && zBranch[0] ){
    /* Set tags for the new branch */
    if( zBrClr && zBrClr[0] ){
      zColor = 0;
      blob_appendf(pOut, "T *bgcolor * %F\n", zBrClr);
    }
    blob_appendf(pOut, "T *branch * %F\n", zBranch);
    blob_appendf(pOut, "T *sym-%F *\n", zBranch);
  }
  if( zColor && zColor[0] ){
    /* One-time background color */
    blob_appendf(pOut, "T +bgcolor * %F\n", zColor);
  }
  if( azTag ){
    for(i=0; azTag[i]; i++){
      /* Add a symbolic tag to this check-in.  The tag names have already
      ** been sorted and converted using the %F format */
      blob_appendf(pOut, "T +sym-%s *\n", azTag[i]);
    }
  }
  if( zBranch && zBranch[0] ){
    /* For a new branch, cancel all prior propagating tags */
    Stmt q;
    db_prepare(&q,
        "SELECT tagname FROM tagxref, tag"
        " WHERE tagxref.rid=%d AND tagxref.tagid=tag.tagid"
        "   AND tagtype==2 AND tagname GLOB 'sym-*'"
        "   AND tagname!='sym-'||%Q"
        " ORDER BY tagname",
        vid, zBranch);
    while( db_step(&q)==SQLITE_ROW ){
      const char *zBrTag = db_column_text(&q, 0);
      blob_appendf(pOut, "T -%F *\n", zBrTag);
    }
    db_finalize(&q);
  }
  blob_appendf(pOut, "U %F\n", zUserOvrd ? zUserOvrd : g.zLogin);
  md5sum_blob(pOut, &mcksum);
  blob_appendf(pOut, "Z %b\n", &mcksum);
  if( pnFBcard ) *pnFBcard = nFBcard;
}

/*
** Issue a warning and give the user an opportunity to abandon out
** if a Unicode (UTF-16) byte-order-mark (BOM) or a \r\n line ending
** is seen in a text file.
*/
static void commit_warning(const Blob *p, int crnlOk, const char *zFilename){
  int eType;              /* return value of looks_like_text() */
<<<<<<< HEAD
=======
  int fUnicode;           /* return value of starts_with_utf16_bom() */
>>>>>>> eff5d3b7
  char *zMsg;             /* Warning message */
  Blob fname;             /* Relative pathname of the file */
  static int allOk = 0;   /* Set to true to disable this routine */

  if( allOk ) return;
  eType = looks_like_text(p);
<<<<<<< HEAD
  if( eType<0 ){
    const char *zWarning ;
    Blob ans;
    char cReply;

    if( eType&1 ){
=======
  fUnicode = starts_with_utf16_bom(p);
  if( eType==-1 || fUnicode ){
    const char *zWarning;
    Blob ans;
    char cReply;

    if( eType==-1 && fUnicode ){
      zWarning = "Unicode and CR/NL line endings";
    }else if( eType==-1 ){
>>>>>>> eff5d3b7
      if( crnlOk ){
        return; /* We don't want CR/NL warnings for this file. */
      }
      zWarning = "CR/NL line endings";
    }else{
      zWarning = "Unicode";
    }
    file_relative_name(zFilename, &fname, 0);
    blob_zero(&ans);
    zMsg = mprintf(
<<<<<<< HEAD
         "%s contains %s.  commit anyhow (a=all/y/N)? ",
         blob_str(&fname), zWarning );
=======
         "%s contains %s; commit anyhow (a=all/y/N)?",
         blob_str(&fname), zWarning);
>>>>>>> eff5d3b7
    prompt_user(zMsg, &ans);
    fossil_free(zMsg);
    cReply = blob_str(&ans)[0];
    if( cReply=='a' || cReply=='A' ){
      allOk = 1;
    }else if( cReply!='y' && cReply!='Y' ){
      fossil_fatal("Abandoning commit due to %s in %s",
<<<<<<< HEAD
                   zWarning , blob_str(&fname));
=======
                   zWarning, blob_str(&fname));
>>>>>>> eff5d3b7
    }
    blob_reset(&ans);
    blob_reset(&fname);
  }
}

/*
** qsort() comparison routine for an array of pointers to strings.
*/
static int tagCmp(const void *a, const void *b){
  char **pA = (char**)a;
  char **pB = (char**)b;
  return fossil_strcmp(pA[0], pB[0]);
}

/*
** COMMAND: ci*
** COMMAND: commit
**
** Usage: %fossil commit ?OPTIONS? ?FILE...?
**
** Create a new version containing all of the changes in the current
** checkout.  You will be prompted to enter a check-in comment unless
** the comment has been specified on the command-line using "-m" or a
** file containing the comment using -M.  The editor defined in the
** "editor" fossil option (see %fossil help set) will be used, or from
** the "VISUAL" or "EDITOR" environment variables (in that order) if
** no editor is set.
**
** All files that have changed will be committed unless some subset of
** files is specified on the command line.
**
** The --branch option followed by a branch name causes the new
** check-in to be placed in a newly-created branch with the name
** passed to the --branch option.
**
** Use the --branchcolor option followed by a color name (ex:
** '#ffc0c0') to specify the background color of entries in the new
** branch when shown in the web timeline interface.  The use of
** the --branchcolor option is not recommend.  Instead, let Fossil
** choose the branch color automatically.
**
** The --bgcolor option works like --branchcolor but only sets the
** background color for a single check-in.  Subsequent check-ins revert
** to the default color.
**
** A check-in is not permitted to fork unless the --force or -f
** option appears.  A check-in is not allowed against a closed leaf.
**
** The --private option creates a private check-in that is never synced.
** Children of private check-ins are automatically private.
**
** the --tag option applies the symbolic tag name to the check-in.
**
** Options:
**    --baseline                 use a baseline manifest in the commit process
**    --bgcolor COLOR            apply COLOR to this one check-in only
**    --branch NEW-BRANCH-NAME   check in to this new branch
**    --branchcolor COLOR        apply given COLOR to the branch
**    --comment|-m COMMENT-TEXT  use COMMENT-TEXT as commit comment
**    --delta                    use a delta manifest in the commit process
**    --force|-f                 allow forking with this commit
**    --message-file|-M FILE     read the commit comment from given file
**    --nosign                   do not attempt to sign this commit with gpg
**    --private                  do not sync changes and their descendants
**    --tag TAG-NAME             assign given tag TAG-NAME to the checkin
**    --conflict                 allow unresolved merge conflicts
**
** See also: branch, changes, checkout, extra, sync
*/
void commit_cmd(void){
  int hasChanges;        /* True if unsaved changes exist */
  int vid;               /* blob-id of parent version */
  int nrid;              /* blob-id of a modified file */
  int nvid;              /* Blob-id of the new check-in */
  Blob comment;          /* Check-in comment */
  const char *zComment;  /* Check-in comment */
  Stmt q;                /* Query to find files that have been modified */
  char *zUuid;           /* UUID of the new check-in */
  int noSign = 0;        /* True to omit signing the manifest using GPG */
  int isAMerge = 0;      /* True if checking in a merge */
  int forceFlag = 0;     /* Force a fork */
  int forceDelta = 0;    /* Force a delta-manifest */
  int forceBaseline = 0; /* Force a baseline-manifest */
  int allowConflict = 0; /* Allow unresolve merge conflicts */
  char *zManifestFile;   /* Name of the manifest file */
  int useCksum;          /* True if checksums should be computed and verified */
  int outputManifest;    /* True to output "manifest" and "manifest.uuid" */
  int testRun;           /* True for a test run.  Debugging only */
  const char *zBranch;   /* Create a new branch with this name */
  const char *zBrClr;    /* Set background color when branching */
  const char *zColor;    /* One-time check-in color */
  const char *zDateOvrd; /* Override date string */
  const char *zUserOvrd; /* Override user name */
  const char *zComFile;  /* Read commit message from this file */
  int nTag = 0;          /* Number of --tag arguments */
  const char *zTag;      /* A single --tag argument */
  const char **azTag = 0;/* Array of all --tag arguments */
  Blob manifest;         /* Manifest in baseline form */
  Blob muuid;            /* Manifest uuid */
  Blob cksum1, cksum2;   /* Before and after commit checksums */
  Blob cksum1b;          /* Checksum recorded in the manifest */
  int szD;               /* Size of the delta manifest */
  int szB;               /* Size of the baseline manifest */
  int nConflict = 0;     /* Number of unresolved merge conflicts */
  Blob ans;
  char cReply;

  url_proxy_options();
  noSign = find_option("nosign",0,0)!=0;
  forceDelta = find_option("delta",0,0)!=0;
  forceBaseline = find_option("baseline",0,0)!=0;
  if( forceDelta && forceBaseline ){
    fossil_fatal("cannot use --delta and --baseline together");
  }
  testRun = find_option("test",0,0)!=0;
  zComment = find_option("comment","m",1);
  forceFlag = find_option("force", "f", 0)!=0;
  zBranch = find_option("branch","b",1);
  zColor = find_option("bgcolor",0,1);
  zBrClr = find_option("branchcolor",0,1);
  while( (zTag = find_option("tag",0,1))!=0 ){
    if( zTag[0]==0 ) continue;
    azTag = fossil_realloc((void *)azTag, sizeof(char*)*(nTag+2));
    azTag[nTag++] = zTag;
    azTag[nTag] = 0;
  }
  zComFile = find_option("message-file", "M", 1);
  if( find_option("private",0,0) ){
    g.markPrivate = 1;
    if( zBranch==0 ) zBranch = "private";
    if( zBrClr==0 && zColor==0 ) zBrClr = "#fec084";  /* Orange */
  }
  zDateOvrd = find_option("date-override",0,1);
  zUserOvrd = find_option("user-override",0,1);
  allowConflict = find_option("conflict",0,0)!=0;
  db_must_be_within_tree();
  noSign = db_get_boolean("omitsign", 0)|noSign;
  if( db_get_boolean("clearsign", 0)==0 ){ noSign = 1; }
  useCksum = db_get_boolean("repo-cksum", 1);
  outputManifest = db_get_boolean("manifest", 0);
  verify_all_options();

  /* Escape special characters in tags and put all tags in sorted order */
  if( nTag ){
    int i;
    for(i=0; i<nTag; i++) azTag[i] = mprintf("%F", azTag[i]);
    qsort((void*)azTag, nTag, sizeof(azTag[0]), tagCmp);
  }

  /* So that older versions of Fossil (that do not understand delta-
  ** manifest) can continue to use this repository, do not create a new
  ** delta-manifest unless this repository already contains one or more
  ** delta-manifets, or unless the delta-manifest is explicitly requested
  ** by the --delta option.
  */
  if( !forceDelta && !db_get_boolean("seen-delta-manifest",0) ){
    forceBaseline = 1;
  }

  /* Get the ID of the parent manifest artifact */
  vid = db_lget_int("checkout", 0);
  if( content_is_private(vid) ){
    g.markPrivate = 1;
  }

  /*
  ** Autosync if autosync is enabled and this is not a private check-in.
  */
  if( !g.markPrivate ){
    if( autosync(AUTOSYNC_PULL) ){
      blob_zero(&ans);
      prompt_user("continue in spite of sync failure (y/N)? ", &ans);
      cReply = blob_str(&ans)[0];
      if( cReply!='y' && cReply!='Y' ){
        fossil_exit(1);
      }
    }
  }

  /* Require confirmation to continue with the check-in if there is
  ** clock skew
  */
  if( g.clockSkewSeen ){
    blob_zero(&ans);
    prompt_user("continue in spite of time skew (y/N)? ", &ans);
    cReply = blob_str(&ans)[0];
    if( cReply!='y' && cReply!='Y' ){
      fossil_exit(1);
    }
  }

  /* There are two ways this command may be executed. If there are
  ** no arguments following the word "commit", then all modified files
  ** in the checked out directory are committed. If one or more arguments
  ** follows "commit", then only those files are committed.
  **
  ** After the following function call has returned, the Global.aCommitFile[]
  ** array is allocated to contain the "id" field from the vfile table
  ** for each file to be committed. Or, if aCommitFile is NULL, all files
  ** should be committed.
  */
  select_commit_files();
  isAMerge = db_exists("SELECT 1 FROM vmerge WHERE id=0");
  if( g.aCommitFile && isAMerge ){
    fossil_fatal("cannot do a partial commit of a merge");
  }

  user_select();
  /*
  ** Check that the user exists.
  */
  if( !db_exists("SELECT 1 FROM user WHERE login=%Q", g.zLogin) ){
    fossil_fatal("no such user: %s", g.zLogin);
  }

  hasChanges = unsaved_changes();
  db_begin_transaction();
  db_record_repository_filename(0);
  if( hasChanges==0 && !isAMerge && !forceFlag ){
    fossil_fatal("nothing has changed");
  }

  /* If none of the files that were named on the command line have
  ** been modified, bail out now unless the --force flag is used.
  */
  if( g.aCommitFile
   && !forceFlag
   && !db_exists(
        "SELECT 1 FROM vfile "
        " WHERE is_selected(id)"
        "   AND (chnged OR deleted OR rid=0 OR pathname!=origname)")
  ){
    fossil_fatal("none of the selected files have changed; use -f"
                 " or --force.");
  }

  /*
  ** Do not allow a commit that will cause a fork unless the --force flag
  ** is used or unless this is a private check-in.
  */
  if( zBranch==0 && forceFlag==0 && g.markPrivate==0 && !is_a_leaf(vid) ){
    fossil_fatal("would fork.  \"update\" first or use -f or --force.");
  }

  /*
  ** Do not allow a commit against a closed leaf
  */
  if( db_exists("SELECT 1 FROM tagxref"
                " WHERE tagid=%d AND rid=%d AND tagtype>0",
                TAG_CLOSED, vid) ){
    fossil_fatal("cannot commit against a closed leaf");
  }

  if( useCksum ) vfile_aggregate_checksum_disk(vid, &cksum1);
  if( zComment ){
    blob_zero(&comment);
    blob_append(&comment, zComment, -1);
  }else if( zComFile ){
    blob_zero(&comment);
    blob_read_from_file(&comment, zComFile);
    blob_strip_bom(&comment, 1);
  }else{
    char *zInit = db_text(0, "SELECT value FROM vvar WHERE name='ci-comment'");
    prepare_commit_comment(&comment, zInit, zBranch, vid, zUserOvrd);
    if( zInit && zInit[0] && fossil_strcmp(zInit, blob_str(&comment))==0 ){
      blob_zero(&ans);
      prompt_user("unchanged check-in comment.  continue (y/N)? ", &ans);
      cReply = blob_str(&ans)[0];
      if( cReply!='y' && cReply!='Y' ) fossil_exit(1);;
    }
    free(zInit);
  }
  if( blob_size(&comment)==0 ){
    blob_zero(&ans);
    prompt_user("empty check-in comment.  continue (y/N)? ", &ans);
    cReply = blob_str(&ans)[0];
    if( cReply!='y' && cReply!='Y' ){
      fossil_exit(1);
    }
  }else{
    db_multi_exec("REPLACE INTO vvar VALUES('ci-comment',%B)", &comment);
    db_end_transaction(0);
    db_begin_transaction();
  }

  /* Step 1: Insert records for all modified files into the blob
  ** table. If there were arguments passed to this command, only
  ** the identified fils are inserted (if they have been modified).
  */
  db_prepare(&q,
    "SELECT id, %Q || pathname, mrid, %s, chnged FROM vfile "
    "WHERE chnged==1 AND NOT deleted AND is_selected(id)",
    g.zLocalRoot, glob_expr("pathname", db_get("crnl-glob",""))
  );
  while( db_step(&q)==SQLITE_ROW ){
    int id, rid;
    const char *zFullname;
    Blob content;
    int crnlOk, chnged;

    id = db_column_int(&q, 0);
    zFullname = db_column_text(&q, 1);
    rid = db_column_int(&q, 2);
    crnlOk = db_column_int(&q, 3);
    chnged = db_column_int(&q, 4);

    blob_zero(&content);
    if( file_wd_islink(zFullname) ){
      /* Instead of file content, put link destination path */
      blob_read_link(&content, zFullname);
    }else{
      blob_read_from_file(&content, zFullname);
    }
    commit_warning(&content, crnlOk, zFullname);
    if( chnged==1 && contains_merge_marker(&content) ){
      Blob fname; /* Relative pathname of the file */

      nConflict++;
      file_relative_name(zFullname, &fname, 0);
      fossil_print("possible unresolved merge conflict in %s\n",
                   blob_str(&fname));
      blob_reset(&fname);
    }
    nrid = content_put(&content);
    blob_reset(&content);
    if( rid>0 ){
      content_deltify(rid, nrid, 0);
    }
    db_multi_exec("UPDATE vfile SET mrid=%d, rid=%d WHERE id=%d", nrid,nrid,id);
    db_multi_exec("INSERT OR IGNORE INTO unsent VALUES(%d)", nrid);
  }
  db_finalize(&q);
  if( nConflict && !allowConflict ){
    fossil_fatal("abort due to unresolve merge conflicts");
  }

  /* Create the new manifest */
  if( blob_size(&comment)==0 ){
    blob_append(&comment, "(no comment)", -1);
  }
  if( forceDelta ){
    blob_zero(&manifest);
  }else{
    create_manifest(&manifest, 0, 0, &comment, vid,
                    !forceFlag, useCksum ? &cksum1 : 0,
                    zDateOvrd, zUserOvrd, zBranch, zColor, zBrClr,
                    azTag, &szB);
  }

  /* See if a delta-manifest would be more appropriate */
  if( !forceBaseline ){
    const char *zBaselineUuid;
    Manifest *pParent;
    Manifest *pBaseline;
    pParent = manifest_get(vid, CFTYPE_MANIFEST);
    if( pParent && pParent->zBaseline ){
      zBaselineUuid = pParent->zBaseline;
      pBaseline = manifest_get_by_name(zBaselineUuid, 0);
    }else{
      zBaselineUuid = db_text(0, "SELECT uuid FROM blob WHERE rid=%d", vid);
      pBaseline = pParent;
    }
    if( pBaseline ){
      Blob delta;
      create_manifest(&delta, zBaselineUuid, pBaseline, &comment, vid,
                      !forceFlag, useCksum ? &cksum1 : 0,
                      zDateOvrd, zUserOvrd, zBranch, zColor, zBrClr,
                      azTag, &szD);
      /*
      ** At this point, two manifests have been constructed, either of
      ** which would work for this checkin.  The first manifest (held
      ** in the "manifest" variable) is a baseline manifest and the second
      ** (held in variable named "delta") is a delta manifest.  The
      ** question now is: which manifest should we use?
      **
      ** Let B be the number of F-cards in the baseline manifest and
      ** let D be the number of F-cards in the delta manifest, plus one for
      ** the B-card.  (B is held in the szB variable and D is held in the
      ** szD variable.)  Assume that all delta manifests adds X new F-cards.
      ** Then to minimize the total number of F- and B-cards in the repository,
      ** we should use the delta manifest if and only if:
      **
      **      D*D < B*X - X*X
      **
      ** X is an unknown here, but for most repositories, we will not be
      ** far wrong if we assume X=3.
      */
      if( forceDelta || (szD*szD)<(szB*3-9) ){
        blob_reset(&manifest);
        manifest = delta;
      }else{
        blob_reset(&delta);
      }
    }else if( forceDelta ){
      fossil_panic("unable to find a baseline-manifest for the delta");
    }
  }
  if( !noSign && !g.markPrivate && clearsign(&manifest, &manifest) ){
    blob_zero(&ans);
    prompt_user("unable to sign manifest.  continue (y/N)? ", &ans);
    cReply = blob_str(&ans)[0];
    if( cReply!='y' && cReply!='Y' ){
      fossil_exit(1);
    }
  }

  /* If the --test option is specified, output the manifest file
  ** and rollback the transaction.
  */
  if( testRun ){
    blob_write_to_file(&manifest, "");
  }

  if( outputManifest ){
    zManifestFile = mprintf("%smanifest", g.zLocalRoot);
    blob_write_to_file(&manifest, zManifestFile);
    blob_reset(&manifest);
    blob_read_from_file(&manifest, zManifestFile);
    free(zManifestFile);
  }
  nvid = content_put(&manifest);
  if( nvid==0 ){
    fossil_panic("trouble committing manifest: %s", g.zErrMsg);
  }
  db_multi_exec("INSERT OR IGNORE INTO unsent VALUES(%d)", nvid);
  manifest_crosslink(nvid, &manifest);
  assert( blob_is_reset(&manifest) );
  content_deltify(vid, nvid, 0);
  zUuid = db_text(0, "SELECT uuid FROM blob WHERE rid=%d", nvid);
  fossil_print("New_Version: %s\n", zUuid);
  if( outputManifest ){
    zManifestFile = mprintf("%smanifest.uuid", g.zLocalRoot);
    blob_zero(&muuid);
    blob_appendf(&muuid, "%s\n", zUuid);
    blob_write_to_file(&muuid, zManifestFile);
    free(zManifestFile);
    blob_reset(&muuid);
  }


  /* Update the vfile and vmerge tables */
  db_multi_exec(
    "DELETE FROM vfile WHERE (vid!=%d OR deleted) AND is_selected(id);"
    "DELETE FROM vmerge;"
    "UPDATE vfile SET vid=%d;"
    "UPDATE vfile SET rid=mrid, chnged=0, deleted=0, origname=NULL"
    " WHERE is_selected(id);"
    , vid, nvid
  );
  db_lset_int("checkout", nvid);

  if( useCksum ){
    /* Verify that the repository checksum matches the expected checksum
    ** calculated before the checkin started (and stored as the R record
    ** of the manifest file).
    */
    vfile_aggregate_checksum_repository(nvid, &cksum2);
    if( blob_compare(&cksum1, &cksum2) ){
      vfile_compare_repository_to_disk(nvid);
      fossil_fatal("working checkout does not match what would have ended "
                   "up in the repository:  %b versus %b",
                   &cksum1, &cksum2);
    }

    /* Verify that the manifest checksum matches the expected checksum */
    vfile_aggregate_checksum_manifest(nvid, &cksum2, &cksum1b);
    if( blob_compare(&cksum1, &cksum1b) ){
      fossil_fatal("manifest checksum self-test failed: "
                   "%b versus %b", &cksum1, &cksum1b);
    }
    if( blob_compare(&cksum1, &cksum2) ){
      fossil_fatal(
         "working checkout does not match manifest after commit: "
         "%b versus %b", &cksum1, &cksum2);
    }

    /* Verify that the commit did not modify any disk images. */
    vfile_aggregate_checksum_disk(nvid, &cksum2);
    if( blob_compare(&cksum1, &cksum2) ){
      fossil_fatal("working checkout before and after commit does not match");
    }
  }

  /* Clear the undo/redo stack */
  undo_reset();

  /* Commit */
  db_multi_exec("DELETE FROM vvar WHERE name='ci-comment'");
  if( testRun ){
    db_end_transaction(1);
    exit(1);
  }
  db_end_transaction(0);

  if( !g.markPrivate ){
    autosync(AUTOSYNC_PUSH);
  }
  if( count_nonbranch_children(vid)>1 ){
    fossil_print("**** warning: a fork has occurred *****\n");
  }
}<|MERGE_RESOLUTION|>--- conflicted
+++ resolved
@@ -889,24 +889,13 @@
 */
 static void commit_warning(const Blob *p, int crnlOk, const char *zFilename){
   int eType;              /* return value of looks_like_text() */
-<<<<<<< HEAD
-=======
   int fUnicode;           /* return value of starts_with_utf16_bom() */
->>>>>>> eff5d3b7
   char *zMsg;             /* Warning message */
   Blob fname;             /* Relative pathname of the file */
   static int allOk = 0;   /* Set to true to disable this routine */
 
   if( allOk ) return;
   eType = looks_like_text(p);
-<<<<<<< HEAD
-  if( eType<0 ){
-    const char *zWarning ;
-    Blob ans;
-    char cReply;
-
-    if( eType&1 ){
-=======
   fUnicode = starts_with_utf16_bom(p);
   if( eType==-1 || fUnicode ){
     const char *zWarning;
@@ -916,7 +905,6 @@
     if( eType==-1 && fUnicode ){
       zWarning = "Unicode and CR/NL line endings";
     }else if( eType==-1 ){
->>>>>>> eff5d3b7
       if( crnlOk ){
         return; /* We don't want CR/NL warnings for this file. */
       }
@@ -927,13 +915,8 @@
     file_relative_name(zFilename, &fname, 0);
     blob_zero(&ans);
     zMsg = mprintf(
-<<<<<<< HEAD
-         "%s contains %s.  commit anyhow (a=all/y/N)? ",
-         blob_str(&fname), zWarning );
-=======
          "%s contains %s; commit anyhow (a=all/y/N)?",
          blob_str(&fname), zWarning);
->>>>>>> eff5d3b7
     prompt_user(zMsg, &ans);
     fossil_free(zMsg);
     cReply = blob_str(&ans)[0];
@@ -941,11 +924,7 @@
       allOk = 1;
     }else if( cReply!='y' && cReply!='Y' ){
       fossil_fatal("Abandoning commit due to %s in %s",
-<<<<<<< HEAD
-                   zWarning , blob_str(&fname));
-=======
                    zWarning, blob_str(&fname));
->>>>>>> eff5d3b7
     }
     blob_reset(&ans);
     blob_reset(&fname);
