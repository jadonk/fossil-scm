/*
** Copyright © 2010 D. Richard Hipp
**
** This program is free software; you can redistribute it and/or
** modify it under the terms of the Simplified BSD License (also
** known as the "2-Clause License" or "FreeBSD License".)

** This program is distributed in the hope that it will be useful,
** but without any warranty; without even the implied warranty of
** merchantability or fitness for a particular purpose.
**
** Author contact information:
**   drh@hwaci.com
**   http://www.hwaci.com/drh/
**
*******************************************************************************
**
** This file contains an implementation of a bi-directional popen().
*/
#include "config.h"
#include "popen.h"

#ifdef _WIN32
#include <windows.h>
#include <fcntl.h>
/*
** Print a fatal error and quit.
*/
static void win32_fatal_error(const char *zMsg){
  fossil_fatal("%s");
}
#endif

/*
** The following macros are used to cast pointers to integers and
** integers to pointers.  The way you do this varies from one compiler
** to the next, so we have developed the following set of #if statements
** to generate appropriate macros for a wide range of compilers.
**
** The correct "ANSI" way to do this is to use the intptr_t type. 
** Unfortunately, that typedef is not available on all compilers, or
** if it is available, it requires an #include of specific headers
** that vary from one machine to the next.
**
** This code is copied out of SQLite.
*/
#if defined(__PTRDIFF_TYPE__)  /* This case should work for GCC */
# define INT_TO_PTR(X)  ((void*)(__PTRDIFF_TYPE__)(X))
# define PTR_TO_INT(X)  ((int)(__PTRDIFF_TYPE__)(X))
#elif !defined(__GNUC__)       /* Works for compilers other than LLVM */
# define INT_TO_PTR(X)  ((void*)&((char*)0)[X])
# define PTR_TO_INT(X)  ((int)(((char*)X)-(char*)0))
#elif defined(HAVE_STDINT_H)   /* Use this case if we have ANSI headers */
# define INT_TO_PTR(X)  ((void*)(intptr_t)(X))
# define PTR_TO_INT(X)  ((int)(intptr_t)(X))
#else                          /* Generates a warning - but it always works */
# define INT_TO_PTR(X)  ((void*)(X))
# define PTR_TO_INT(X)  ((int)(X))
#endif


#ifdef _WIN32
/*
** On windows, create a child process and specify the stdin, stdout,
** and stderr channels for that process to use.
**
** Return the number of errors.
*/
static int win32_create_child_process(
<<<<<<< HEAD
  TCHAR *zCmd,          /* The command that the child process will run */
=======
  wchar_t *zCmd,       /* The command that the child process will run */
>>>>>>> 6724a118
  HANDLE hIn,          /* Standard input */
  HANDLE hOut,         /* Standard output */
  HANDLE hErr,         /* Standard error */
  DWORD *pChildPid     /* OUT: Child process handle */
){
  STARTUPINFOW si;
  PROCESS_INFORMATION pi;
  BOOL rc;

  memset(&si, 0, sizeof(si));
  si.cb = sizeof(si);
  si.dwFlags = STARTF_USESTDHANDLES;
  SetHandleInformation(hIn, HANDLE_FLAG_INHERIT, TRUE);
  si.hStdInput  = hIn;
  SetHandleInformation(hOut, HANDLE_FLAG_INHERIT, TRUE);
  si.hStdOutput = hOut;
  SetHandleInformation(hErr, HANDLE_FLAG_INHERIT, TRUE);
  si.hStdError  = hErr;
  rc = CreateProcessW(
     NULL,  /* Application Name */
     zCmd,  /* Command-line */
     NULL,  /* Process attributes */
     NULL,  /* Thread attributes */
     TRUE,  /* Inherit Handles */
     0,     /* Create flags  */
     NULL,  /* Environment */
     NULL,  /* Current directory */
     &si,   /* Startup Info */
     &pi    /* Process Info */
  );
  if( rc ){
    CloseHandle( pi.hProcess );
    CloseHandle( pi.hThread );
    *pChildPid = pi.dwProcessId;
  }else{
    win32_fatal_error("cannot create child process");
  }
  return rc!=0;
}
#endif

/*
** Create a child process running shell command "zCmd".  *ppOut is
** a FILE that becomes the standard input of the child process.  
** (The caller writes to *ppOut in order to send text to the child.)
** *ppIn is stdout from the child process.  (The caller
** reads from *ppIn in order to receive input from the child.)
** Note that *ppIn is an unbuffered file descriptor, not a FILE.
** The process ID of the child is written into *pChildPid.
**
** Return the number of errors.
*/
int popen2(const char *zCmd, int *pfdIn, FILE **ppOut, int *pChildPid){
#ifdef _WIN32
  HANDLE hStdinRd, hStdinWr, hStdoutRd, hStdoutWr, hStderr;
  SECURITY_ATTRIBUTES saAttr;    
  DWORD childPid = 0;
  int fd;

  saAttr.nLength = sizeof(saAttr);
  saAttr.bInheritHandle = TRUE;
  saAttr.lpSecurityDescriptor = NULL; 
  hStderr = GetStdHandle(STD_ERROR_HANDLE);
  if( !CreatePipe(&hStdoutRd, &hStdoutWr, &saAttr, 4096) ){
    win32_fatal_error("cannot create pipe for stdout");
  }
  SetHandleInformation( hStdoutRd, HANDLE_FLAG_INHERIT, FALSE);

  if( !CreatePipe(&hStdinRd, &hStdinWr, &saAttr, 4096) ){
    win32_fatal_error("cannot create pipe for stdin");
  }
  SetHandleInformation( hStdinWr, HANDLE_FLAG_INHERIT, FALSE);
  
<<<<<<< HEAD
#ifdef UNICODE
=======
>>>>>>> 6724a118
  win32_create_child_process(fossil_utf8_to_unicode(zCmd),
                             hStdinRd, hStdoutWr, hStderr,&childPid);
#else
  win32_create_child_process(fossil_utf8_to_mbcs(zCmd),
                             hStdinRd, hStdoutWr, hStderr,&childPid);
#endif
  *pChildPid = childPid;
  *pfdIn = _open_osfhandle(PTR_TO_INT(hStdoutRd), 0);
  fd = _open_osfhandle(PTR_TO_INT(hStdinWr), 0);
  *ppOut = _fdopen(fd, "w");
  CloseHandle(hStdinRd); 
  CloseHandle(hStdoutWr);
  return 0;
#else
  int pin[2], pout[2];
  *pfdIn = 0;
  *ppOut = 0;
  *pChildPid = 0;

  if( pipe(pin)<0 ){
    return 1;
  }
  if( pipe(pout)<0 ){
    close(pin[0]);
    close(pin[1]);
    return 1;
  }
  *pChildPid = fork();
  if( *pChildPid<0 ){
    close(pin[0]);
    close(pin[1]);
    close(pout[0]);
    close(pout[1]);
    *pChildPid = 0;
    return 1;
  }
  if( *pChildPid==0 ){
    int fd;
    int nErr = 0;
    /* This is the child process */
    close(0);
    fd = dup(pout[0]);
    if( fd!=0 ) nErr++;
    close(pout[0]);
    close(pout[1]);
    close(1);
    fd = dup(pin[1]);
    if( fd!=1 ) nErr++;
    close(pin[0]);
    close(pin[1]);
    execl("/bin/sh", "/bin/sh", "-c", zCmd, (char*)0);
    return 1;
  }else{
    /* This is the parent process */
    close(pin[1]);
    *pfdIn = pin[0];
    close(pout[0]);
    *ppOut = fdopen(pout[1], "w");
    return 0;
  }
#endif
}

/*
** Close the connection to a child process previously created using
** popen2().  Kill off the child process, then close the pipes.
*/
void pclose2(int fdIn, FILE *pOut, int childPid){
#ifdef _WIN32
  /* Not implemented, yet */
  close(fdIn);
  fclose(pOut);
#else
  close(fdIn);
  fclose(pOut);
  kill(childPid, SIGINT);
#endif
}<|MERGE_RESOLUTION|>--- conflicted
+++ resolved
@@ -67,11 +67,7 @@
 ** Return the number of errors.
 */
 static int win32_create_child_process(
-<<<<<<< HEAD
-  TCHAR *zCmd,          /* The command that the child process will run */
-=======
   wchar_t *zCmd,       /* The command that the child process will run */
->>>>>>> 6724a118
   HANDLE hIn,          /* Standard input */
   HANDLE hOut,         /* Standard output */
   HANDLE hErr,         /* Standard error */
@@ -145,16 +141,8 @@
   }
   SetHandleInformation( hStdinWr, HANDLE_FLAG_INHERIT, FALSE);
   
-<<<<<<< HEAD
-#ifdef UNICODE
-=======
->>>>>>> 6724a118
   win32_create_child_process(fossil_utf8_to_unicode(zCmd),
                              hStdinRd, hStdoutWr, hStderr,&childPid);
-#else
-  win32_create_child_process(fossil_utf8_to_mbcs(zCmd),
-                             hStdinRd, hStdoutWr, hStderr,&childPid);
-#endif
   *pChildPid = childPid;
   *pfdIn = _open_osfhandle(PTR_TO_INT(hStdoutRd), 0);
   fd = _open_osfhandle(PTR_TO_INT(hStdinWr), 0);
