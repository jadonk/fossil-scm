/*
** Copyright (c) 2007 D. Richard Hipp
**
** This program is free software; you can redistribute it and/or
** modify it under the terms of the Simplified BSD License (also
** known as the "2-Clause License" or "FreeBSD License".)

** This program is distributed in the hope that it will be useful,
** but without any warranty; without even the implied warranty of
** merchantability or fitness for a particular purpose.
**
** Author contact information:
**   drh@hwaci.com
**   http://www.hwaci.com/drh/
**
*******************************************************************************
**
** This file contains code used to push, pull, and sync a repository
*/
#include "config.h"
#include "sync.h"
#include <assert.h>

/*
** If the repository is configured for autosyncing, then do an
** autosync.  This will be a pull if the argument is true or a push
** if the argument is false.
**
** Return the number of errors.
*/
int autosync(int flags){
  const char *zAutosync;
  int rc;
  int configSync = 0;       /* configuration changes transferred */
  if( g.fNoSync ){
    return 0;
  }
  if( flags==SYNC_PUSH && db_get_boolean("dont-push",0) ){
    return 0;
  }
  zAutosync = db_get("autosync", 0);
  if( zAutosync ){
    if( (flags & SYNC_PUSH)!=0 && fossil_strncmp(zAutosync,"pull",4)==0 ){
      return 0;   /* Do not auto-push when autosync=pullonly */
    }
    if( is_false(zAutosync) ){
      return 0;   /* Autosync is completely off */
    }
  }else{
    /* Autosync defaults on.  To make it default off, "return" here. */
  }
  url_parse(0, URL_REMEMBER);
  if( g.url.protocol==0 ) return 0;
  if( g.url.user!=0 && g.url.passwd==0 ){
    g.url.passwd = unobscure(db_get("last-sync-pw", 0));
    g.url.flags |= URL_PROMPT_PW;
    url_prompt_for_password();
  }
  g.zHttpAuth = get_httpauth();
  url_remember();
#if 0 /* Disabled for now */
  if( (flags & AUTOSYNC_PULL)!=0 && db_get_boolean("auto-shun",1) ){
    /* When doing an automatic pull, also automatically pull shuns from
    ** the server if pull_shuns is enabled.
    **
    ** TODO:  What happens if the shun list gets really big?
    ** Maybe the shunning list should only be pulled on every 10th
    ** autosync, or something?
    */
    configSync = CONFIGSET_SHUN;
  }
#endif
  if( find_option("verbose","v",0)!=0 ) flags |= SYNC_VERBOSE;
  fossil_print("Autosync:  %s\n", g.url.canonical);
  url_enable_proxy("via proxy: ");
  rc = client_sync(flags, configSync, 0);
  return rc;
}

/*
** This routine will try a number of times to perform autosync with a
** 0.5 second sleep between attempts; returning the last autosync status.
*/
int autosync_loop(int flags, int nTries){
  int n = 0;
  int rc = 0;
  while( (n==0 || n<nTries) && (rc=autosync(flags)) ){
    if( rc ){
      if( ++n<nTries ){
        fossil_warning("Autosync failed, making another attempt.");
        sqlite3_sleep(500);
      }else{
        fossil_warning("Autosync failed.");
      }
    }
  }
  return rc;
}

/*
** This routine processes the command-line argument for push, pull,
** and sync.  If a command-line argument is given, that is the URL
** of a server to sync against.  If no argument is given, use the
** most recently synced URL.  Remember the current URL for next time.
*/
static void process_sync_args(unsigned *pConfigFlags, unsigned *pSyncFlags){
  const char *zUrl = 0;
  const char *zHttpAuth = 0;
  unsigned configSync = 0;
  unsigned urlFlags = URL_REMEMBER | URL_PROMPT_PW;
  int urlOptional = 0;
  if( find_option("autourl",0,0)!=0 ){
    urlOptional = 1;
    urlFlags = 0;
  }
  zHttpAuth = find_option("httpauth","B",1);
  if( find_option("once",0,0)!=0 ) urlFlags &= ~URL_REMEMBER;
  if( find_option("private",0,0)!=0 ){
    *pSyncFlags |= SYNC_PRIVATE;
  }
  if( find_option("verbose","v",0)!=0 ){
    *pSyncFlags |= SYNC_VERBOSE;
  }
  /* The --verily option to sync, push, and pull forces extra igot cards
  ** to be exchanged.  This can overcome malfunctions in the sync protocol.
  */
  if( find_option("verily",0,0)!=0 ){
    *pSyncFlags |= SYNC_RESYNC;
  }
  url_proxy_options();
  clone_ssh_find_options();
  db_find_and_open_repository(0, 0);
<<<<<<< HEAD
  db_open_config(0);
=======
  db_open_config(0, 0);
>>>>>>> ab7508a2
  if( g.argc==2 ){
    if( db_get_boolean("auto-shun",1) ) configSync = CONFIGSET_SHUN;
  }else if( g.argc==3 ){
    zUrl = g.argv[2];
  }
  if( urlFlags & URL_REMEMBER ){
    clone_ssh_db_set_options();
  }
  url_parse(zUrl, urlFlags);
  remember_or_get_http_auth(zHttpAuth, urlFlags & URL_REMEMBER, zUrl);
  url_remember();
  if( g.url.protocol==0 ){
    if( urlOptional ) fossil_exit(0);
    usage("URL");
  }
  user_select();
  if( g.argc==2 ){
    if( ((*pSyncFlags) & (SYNC_PUSH|SYNC_PULL))==(SYNC_PUSH|SYNC_PULL) ){
      fossil_print("Sync with %s\n", g.url.canonical);
    }else if( (*pSyncFlags) & SYNC_PUSH ){
      fossil_print("Push to %s\n", g.url.canonical);
    }else if( (*pSyncFlags) & SYNC_PULL ){
      fossil_print("Pull from %s\n", g.url.canonical);
    }
  }
  url_enable_proxy("via proxy: ");
  *pConfigFlags |= configSync;
}

/*
** COMMAND: pull
**
** Usage: %fossil pull ?URL? ?options?
**
** Pull all sharable changes from a remote repository into the local repository.
** Sharable changes include public check-ins, and wiki, ticket, and tech-note
** edits.  Add the --private option to pull private branches.  Use the 
** "configuration pull" command to pull website configuration details.
**
** If URL is not specified, then the URL from the most recent clone, push,
** pull, remote-url, or sync command is used.  See "fossil help clone" for
** details on the URL formats.
**
** Options:
**
**   -B|--httpauth USER:PASS    Credentials for the simple HTTP auth protocol,
**                              if required by the remote website
**   --ipv4                     Use only IPv4, not IPv6
**   --once                     Do not remember URL for subsequent syncs
**   --proxy PROXY              Use the specified HTTP proxy
**   --private                  Pull private branches too
**   -R|--repository REPO       Repository to pull into
**   --ssl-identity FILE        Local SSL credentials, if requested by remote
**   --ssh-command SSH          Use SSH as the "ssh" command
**   -v|--verbose               Additional (debugging) output
**   --verily                   Exchange extra information with the remote
**                              to ensure no content is overlooked
**
** See also: clone, config pull, push, remote-url, sync
*/
void pull_cmd(void){
  unsigned configFlags = 0;
  unsigned syncFlags = SYNC_PULL;
  process_sync_args(&configFlags, &syncFlags);

  /* We should be done with options.. */
  verify_all_options();

  client_sync(syncFlags, configFlags, 0);
}

/*
** COMMAND: push
**
** Usage: %fossil push ?URL? ?options?
**
** Push all sharable changes from the local repository to a remote repository.
** Sharable changes include public check-ins, and wiki, ticket, and tech-note
** edits.  Use --private to also push private branches.  Use the 
** "configuration pull" command to push website configuration details.
**
** If URL is not specified, then the URL from the most recent clone, push,
** pull, remote-url, or sync command is used.  See "fossil help clone" for
** details on the URL formats.
**
** Options:
**
**   -B|--httpauth USER:PASS    Credentials for the simple HTTP auth protocol,
**                              if required by the remote website
**   --ipv4                     Use only IPv4, not IPv6
**   --once                     Do not remember URL for subsequent syncs
**   --proxy PROXY              Use the specified HTTP proxy
**   --private                  Pull private branches too
**   -R|--repository REPO       Repository to pull into
**   --ssl-identity FILE        Local SSL credentials, if requested by remote
**   --ssh-command SSH          Use SSH as the "ssh" command
**   -v|--verbose               Additional (debugging) output
**   --verily                   Exchange extra information with the remote
**                              to ensure no content is overlooked
**
** See also: clone, config push, pull, remote-url, sync
*/
void push_cmd(void){
  unsigned configFlags = 0;
  unsigned syncFlags = SYNC_PUSH;
  process_sync_args(&configFlags, &syncFlags);

  /* We should be done with options.. */
  verify_all_options();

  if( db_get_boolean("dont-push",0) ){
    fossil_fatal("pushing is prohibited: the 'dont-push' option is set");
  }
  client_sync(syncFlags, 0, 0);
}


/*
** COMMAND: sync
**
** Usage: %fossil sync ?URL? ?options?
**
** Synchronize all sharable changes between the local repository and a
** a remote repository.  Sharable changes include public check-ins, and wiki,
** ticket, and tech-note edits.
**
** If URL is not specified, then the URL from the most recent clone, push,
** pull, remote-url, or sync command is used.  See "fossil help clone" for
** details on the URL formats.
**
** Options:
**
**   -B|--httpauth USER:PASS    Credentials for the simple HTTP auth protocol,
**                              if required by the remote website
**   --ipv4                     Use only IPv4, not IPv6
**   --once                     Do not remember URL for subsequent syncs
**   --proxy PROXY              Use the specified HTTP proxy
**   --private                  Pull private branches too
**   -R|--repository REPO       Repository to pull into
**   --ssl-identity FILE        Local SSL credentials, if requested by remote
**   --ssh-command SSH          Use SSH as the "ssh" command
**   -v|--verbose               Additional (debugging) output
**   --verily                   Exchange extra information with the remote
**                              to ensure no content is overlooked
**
** See also: clone, pull, push, remote-url
*/
void sync_cmd(void){
  unsigned configFlags = 0;
  unsigned syncFlags = SYNC_PUSH|SYNC_PULL;
  process_sync_args(&configFlags, &syncFlags);

  /* We should be done with options.. */
  verify_all_options();

  if( db_get_boolean("dont-push",0) ) syncFlags &= ~SYNC_PUSH;
  client_sync(syncFlags, configFlags, 0);
  if( (syncFlags & SYNC_PUSH)==0 ){
    fossil_warning("pull only: the 'dont-push' option is set");
  }
}

/*
** COMMAND: remote-url
**
** Usage: %fossil remote-url ?URL|off?
**
** Query and/or change the default server URL used by the "pull", "push",
** and "sync" commands.
**
** The remote-url is set automatically by a "clone" command or by any
** "sync", "push", or "pull" command that specifies an explicit URL.
** The default remote-url is used by auto-syncing and by "sync", "push",
** "pull" that omit the server URL.
**
** See "fossil help clone" for further information about URL formats
**
** See also: clone, push, pull, sync
*/
void remote_url_cmd(void){
  char *zUrl;
  db_find_and_open_repository(0, 0);

  /* We should be done with options.. */
  verify_all_options();

  if( g.argc!=2 && g.argc!=3 ){
    usage("remote-url ?URL|off?");
  }
  if( g.argc==3 ){
    db_unset("last-sync-url", 0);
    db_unset("last-sync-pw", 0);
    db_unset("http-auth", 0);
    if( is_false(g.argv[2]) ) return;
    url_parse(g.argv[2], URL_REMEMBER|URL_PROMPT_PW|URL_ASK_REMEMBER_PW);
  }
  url_remember();
  zUrl = db_get("last-sync-url", 0);
  if( zUrl==0 ){
    fossil_print("off\n");
    return;
  }else{
    url_parse(zUrl, 0);
    fossil_print("%s\n", g.url.canonical);
  }
}<|MERGE_RESOLUTION|>--- conflicted
+++ resolved
@@ -130,11 +130,7 @@
   url_proxy_options();
   clone_ssh_find_options();
   db_find_and_open_repository(0, 0);
-<<<<<<< HEAD
-  db_open_config(0);
-=======
   db_open_config(0, 0);
->>>>>>> ab7508a2
   if( g.argc==2 ){
     if( db_get_boolean("auto-shun",1) ) configSync = CONFIGSET_SHUN;
   }else if( g.argc==3 ){
