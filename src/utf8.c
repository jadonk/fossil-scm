--- conflicted
+++ resolved
@@ -193,58 +193,45 @@
 void *fossil_utf8_to_filename(const char *zUtf8){
 #ifdef _WIN32
   int nChar = MultiByteToWideChar(CP_UTF8, 0, zUtf8, -1, 0, 0);
-<<<<<<< HEAD
-  wchar_t *zUnicode = sqlite3_malloc( (nChar+6) * 2 );
-=======
-  wchar_t *zUnicode = sqlite3_malloc( nChar * sizeof(wchar_t) );
->>>>>>> dbc9d899
+  /* Overallocate 6 chars, making some room for extended paths */
+  wchar_t *zUnicode = sqlite3_malloc( (nChar+6) * sizeof(wchar_t) );
   wchar_t *wUnicode = zUnicode;
   if( zUnicode==0 ){
     return 0;
   }
-<<<<<<< HEAD
-  /* If path starts with "<drive>:/" or "<drive>:\", don't translate the ':' */
-  if( fossil_isalpha(zUtf8[0]) && zUtf8[1]==':'
-           && (zUtf8[2]=='\\' || zUtf8[2]=='/')) {
-    /* Convert to extended path. */
-    memcpy(zUnicode, L"\\\\?\\", 8);
-    wUnicode += 4;
-    MultiByteToWideChar(CP_UTF8, 0, zUtf8, -1, wUnicode, nChar);
-    wUnicode[2] = '\\';
-    wUnicode += 3;
-  }else if( (zUtf8[0]=='\\' || zUtf8[0]=='/') &&
-      (zUtf8[1]=='\\' || zUtf8[1]=='/') ) {
-    if (zUtf8[2]=='?'){
-      MultiByteToWideChar(CP_UTF8, 0, zUtf8, -1, wUnicode, nChar);
-      wUnicode+=6;
-    }else{
-      /* Convert to extended UNC path. */
-      memcpy(zUnicode, L"\\\\?\\UNC\\", 16);
-      wUnicode += 8;
-      MultiByteToWideChar(CP_UTF8, 0, zUtf8+2, -1, wUnicode, nChar);
-    }
-  }else{
-    MultiByteToWideChar(CP_UTF8, 0, zUtf8, -1, wUnicode, nChar);
-=======
   if( fossil_isalpha(zUtf8[0]) && zUtf8[1]==':'
            && (zUtf8[2]=='\\' || zUtf8[2]=='/')) {
     /* If path starts with "<drive>:[/\]", don't process the ':' */
+    if( nChar>MAX_PATH ) {
+      memcpy(zUnicode, L"\\\\?\\", 8);
+      wUnicode += 4;
+      MultiByteToWideChar(CP_UTF8, 0, zUtf8, -1, wUnicode, nChar);
+      wUnicode[2] = '\\';
+      wUnicode += 3;
+      goto finish;
+    }else{
     zUnicode[0] = zUtf8[0];
-    memcpy(&zUnicode[1], L":\\", 2 * sizeof(wchar_t)); 
+    memcpy(&zUnicode[1], L":\\", 2 * sizeof(wchar_t));
     wUnicode += 3;
     MultiByteToWideChar(CP_UTF8, 0, zUtf8+3, -1, wUnicode, nChar-3);
+    }
     goto finish;
   }else if( (zUtf8[0]=='\\' || zUtf8[0]=='/') &&
       (zUtf8[1]=='\\' || zUtf8[1]=='/') ) {
-    if( zUtf8[2]=='?' && nChar>5 ){
+    if (zUtf8[2]=='?' && nChar>5 ){
       /* Don't postprocess [?:] in extended path, but do '/' -> '\' */
-      memcpy(zUnicode, L"\\\\", 2 * sizeof(wchar_t)); 
+      memcpy(zUnicode, L"\\\\", 2 * sizeof(wchar_t));
       MultiByteToWideChar(CP_UTF8, 0, zUtf8+2, -1, zUnicode+2, nChar-2);
       if( zUtf8[3]=='/' ) zUnicode[3]='\\';
       wUnicode += 6;
       goto finish;
-    }
->>>>>>> dbc9d899
+    }else if( nChar>MAX_PATH ){
+      /* Convert to extended UNC path. */
+      memcpy(zUnicode, L"\\\\?\\UNC\\", 16);
+      wUnicode += 8;
+      MultiByteToWideChar(CP_UTF8, 0, zUtf8+2, -1, wUnicode, nChar-8);
+      goto finish;
+    }
   }
   MultiByteToWideChar(CP_UTF8, 0, zUtf8, -1, zUnicode, nChar);
 finish:
