/*
** Copyright (c) 2011 D. Richard Hipp
** Copyright (c) 2011 Joe Mistachkin
**
** This program is free software; you can redistribute it and/or
** modify it under the terms of the Simplified BSD License (also
** known as the "2-Clause License" or "FreeBSD License".)

** This program is distributed in the hope that it will be useful,
** but without any warranty; without even the implied warranty of
** merchantability or fitness for a particular purpose.
**
** Author contact information:
**   drh@hwaci.com
**   http://www.hwaci.com/drh/
**
*******************************************************************************
**
** This file contains code used to bridge the TH1 and Tcl scripting languages.
*/
#include "config.h"

#ifdef FOSSIL_ENABLE_TCL

#include "th.h"
#include "tcl.h"

/*
** Are we being compiled against Tcl 8.6 or higher?
 */
#if (TCL_MAJOR_VERSION > 8) || \
    ((TCL_MAJOR_VERSION == 8) && (TCL_MINOR_VERSION >= 6))
/*
** Workaround NRE-specific issue in Tcl_EvalObjCmd (SF bug #3399564) by using
** Tcl_EvalObjv instead of invoking the objProc directly.
 */
#  define USE_TCL_EVALOBJV   1
#endif

/*
** These macros are designed to reduce the redundant code required to marshal
** arguments from TH1 to Tcl.
 */
#define USE_ARGV_TO_OBJV() \
  int objc;                \
  Tcl_Obj **objv;          \
  int i;

#define COPY_ARGV_TO_OBJV()                                         \
  objc = argc-1;                                                    \
  objv = (Tcl_Obj **)ckalloc((unsigned)(objc * sizeof(Tcl_Obj *))); \
  for(i=1; i<argc; i++){                                            \
    objv[i-1] = Tcl_NewStringObj(argv[i], argl[i]);                 \
    Tcl_IncrRefCount(objv[i-1]);                                    \
  }

#define FREE_ARGV_TO_OBJV()      \
  for(i=1; i<argc; i++){         \
    Tcl_DecrRefCount(objv[i-1]); \
  }                              \
  ckfree((char *)objv);

/*
** Fetch the Tcl interpreter from the specified void pointer, cast to a Tcl
** context.
 */
#define GET_CTX_TCL_INTERP(ctx) \
  ((struct TclContext *)(ctx))->interp

/*
** Define the Tcl shared library name, some exported function names, and some
** cross-platform macros for use with the Tcl stubs mechanism, when enabled.
 */
#if defined(USE_TCL_STUBS)
#  if defined(_WIN32)
#    define WIN32_LEAN_AND_MEAN
#    include <windows.h>
#    ifndef TCL_LIBRARY_NAME
#      define TCL_LIBRARY_NAME "tcl86.dll\0"
#    endif
#    ifndef TCL_MINOR_OFFSET
#      define TCL_MINOR_OFFSET (4)
#    endif
#    ifndef dlopen
#      define dlopen(a,b) (void *)LoadLibrary((a))
#    endif
#    ifndef dlsym
#      define dlsym(a,b) GetProcAddress((HANDLE)(a),(b))
#    endif
#    ifndef dlclose
#      define dlclose(a) FreeLibrary((HANDLE)(a))
#    endif
#  else
#    include <dlfcn.h>
#    if defined(__CYGWIN__)
#      ifndef TCL_LIBRARY_NAME
#        define TCL_LIBRARY_NAME "libtcl8.6.dll\0"
#      endif
#      ifndef TCL_MINOR_OFFSET
#        define TCL_MINOR_OFFSET (8)
#      endif
#    elif defined(__APPLE__)
#      ifndef TCL_LIBRARY_NAME
#        define TCL_LIBRARY_NAME "libtcl8.6.dylib\0"
#      endif
#      ifndef TCL_MINOR_OFFSET
#        define TCL_MINOR_OFFSET (8)
#      endif
#    else
#      ifndef TCL_LIBRARY_NAME
#        define TCL_LIBRARY_NAME "libtcl8.6.so\0"
#      endif
#      ifndef TCL_MINOR_OFFSET
#        define TCL_MINOR_OFFSET (8)
#      endif
#    endif /* defined(__CYGWIN__) */
#  endif /* defined(_WIN32) */
#  ifndef TCL_FINDEXECUTABLE_NAME
#    define TCL_FINDEXECUTABLE_NAME "_Tcl_FindExecutable"
#  endif
#  ifndef TCL_CREATEINTERP_NAME
#    define TCL_CREATEINTERP_NAME "_Tcl_CreateInterp"
#  endif
#  ifndef TCL_DELETEINTERP_NAME
#    define TCL_DELETEINTERP_NAME "_Tcl_DeleteInterp"
#  endif
#endif /* defined(USE_TCL_STUBS) */

/*
** The function types for Tcl_FindExecutable and Tcl_CreateInterp are needed
** when the Tcl library is being loaded dynamically by a stubs-enabled
** application (i.e. the inverse of using a stubs-enabled package).  These are
** the only Tcl API functions that MUST be called prior to being able to call
** Tcl_InitStubs (i.e. because it requires a Tcl interpreter).  For complete
** cleanup if the Tcl stubs initialization fails somehow, the Tcl_DeleteInterp
** function type is also required.
 */
typedef void (tcl_FindExecutableProc) (const char * argv0);
typedef Tcl_Interp *(tcl_CreateInterpProc) (void);
typedef void (tcl_DeleteInterpProc) (Tcl_Interp *interp);

/*
** The function types for the "hook" functions to be called before and after a
** TH1 command makes a call to evaluate a Tcl script.  If the "pre" function
** returns anything but TH_OK, then evaluation of the Tcl script is skipped and
** that value is used as the return code.  If the "post" function returns
** anything other than its rc argument, that will become the new return code
** for the command.
 */
typedef int (tcl_NotifyProc) (
  void *pContext,    /* The context for this notification. */
  Th_Interp *interp, /* The TH1 interpreter being used. */
  void *ctx,         /* The original TH1 command context. */
  int argc,          /* Number of arguments for the TH1 command. */
  const char **argv, /* Array of arguments for the TH1 command. */
  int *argl,         /* Array of lengths for the TH1 command arguments. */
  int rc             /* Recommended notification return value. */
);

/*
** Are we using our own private implementation of the Tcl stubs mechanism?  If
** this is enabled, it prevents the user from having to link against the Tcl
** stubs library for the target platform, which may not be readily available.
 */
#if defined(FOSSIL_ENABLE_TCL_PRIVATE_STUBS)
/*
** HACK: Using some preprocessor magic and a private static variable, redirect
**       the Tcl API calls [found within this file] to the function pointers
**       that will be contained in our private Tcl stubs table.  This takes
**       advantage of the fact that the Tcl headers always define the Tcl API
**       functions in terms of the "tclStubsPtr" variable.
 */
#define tclStubsPtr privateTclStubsPtr
static const TclStubs *tclStubsPtr = NULL;

/*
** Create a Tcl interpreter structure that mirrors just enough fields to get
** it up and running successfully with our private implementation of the Tcl
** stubs mechanism.
 */
struct PrivateTclInterp {
  char *result;
  Tcl_FreeProc *freeProc;
  int errorLine;
  const struct TclStubs *stubTable;
};

/*
** Fossil can now be compiled without linking to the actual Tcl stubs library.
** In that case, this function will be used to perform those steps that would
** normally be performed within the Tcl stubs library.
 */
static int initTclStubs(
  Th_Interp *interp,
  Tcl_Interp *tclInterp
){
  tclStubsPtr = ((struct PrivateTclInterp *)tclInterp)->stubTable;
  if( !tclStubsPtr || (tclStubsPtr->magic!=TCL_STUB_MAGIC) ){
    Th_ErrorMessage(interp,
        "could not initialize Tcl stubs: incompatible mechanism",
        (const char *)"", 0);
    return TH_ERROR;
  }
  /* NOTE: At this point, the Tcl API functions should be available. */
  if( Tcl_PkgRequireEx(tclInterp, "Tcl", "8.4", 0, (void *)&tclStubsPtr)==0 ){
    Th_ErrorMessage(interp,
        "could not initialize Tcl stubs: incompatible version",
        (const char *)"", 0);
    return TH_ERROR;
  }
  return TH_OK;
}
#endif

/*
** Creates and initializes a Tcl interpreter for use with the specified TH1
** interpreter.  Stores the created Tcl interpreter in the Tcl context supplied
** by the caller.  This must be declared here because quite a few functions in
** this file need to use it before it can be defined.
 */
static int createTclInterp(Th_Interp *interp, void *pContext);

/*
** Returns the Tcl interpreter result as a string with the associated length.
** If the Tcl interpreter or the Tcl result are NULL, the length will be 0.
** If the length pointer is NULL, the length will not be stored.
 */
static char *getTclResult(
  Tcl_Interp *pInterp,
  int *pN
){
  Tcl_Obj *resultPtr;
  if( !pInterp ){ /* This should not happen. */
    if( pN ) *pN = 0;
    return 0;
  }
  resultPtr = Tcl_GetObjResult(pInterp);
  if( !resultPtr ){ /* This should not happen either? */
    if( pN ) *pN = 0;
    return 0;
  }
  return Tcl_GetStringFromObj(resultPtr, pN);
}

/*
** Tcl context information used by TH1.  This structure definition has been
** copied from and should be kept in sync with the one in "main.c".
*/
struct TclContext {
  int argc;           /* Number of original arguments. */
  char **argv;        /* Full copy of the original arguments. */
  void *library;      /* The Tcl library module handle. */
  tcl_FindExecutableProc *xFindExecutable; /* Tcl_FindExecutable() pointer. */
  tcl_CreateInterpProc *xCreateInterp;     /* Tcl_CreateInterp() pointer. */
  tcl_DeleteInterpProc *xDeleteInterp;     /* Tcl_DeleteInterp() pointer. */
  Tcl_Interp *interp; /* The on-demand created Tcl interpreter. */
  char *setup;        /* The optional Tcl setup script. */
  tcl_NotifyProc *xPreEval;  /* Optional, called before Tcl_Eval*(). */
  void *pPreContext;         /* Optional, provided to xPreEval(). */
  tcl_NotifyProc *xPostEval; /* Optional, called after Tcl_Eval*(). */
  void *pPostContext;        /* Optional, provided to xPostEval(). */
};

/*
** This function calls the configured xPreEval or xPostEval functions, if any.
** May have arbitrary side-effects.  This function returns the result of the
** called notification function or the value of the rc argument if there is no
** notification function configured.
*/
static int notifyPreOrPostEval(
  int bIsPost,
  Th_Interp *interp,
  void *ctx,
  int argc,
  const char **argv,
  int *argl,
  int rc
){
  struct TclContext *tclContext = (struct TclContext *)ctx;
  tcl_NotifyProc *xNotifyProc;

  if ( !tclContext ){
    Th_ErrorMessage(interp,
        "invalid Tcl context", (const char *)"", 0);
    return TH_ERROR;
  }
  xNotifyProc = bIsPost ? tclContext->xPostEval : tclContext->xPreEval;
  if ( xNotifyProc ){
    rc = xNotifyProc(bIsPost ?
        tclContext->pPostContext : tclContext->pPreContext,
        interp, ctx, argc, argv, argl, rc);
  }
  return rc;
}

/*
** Syntax:
**
**   tclEval arg ?arg ...?
*/
static int tclEval_command(
  Th_Interp *interp,
  void *ctx,
  int argc,
  const char **argv,
  int *argl
){
  Tcl_Interp *tclInterp;
  Tcl_Obj *objPtr;
  int rc = TH_OK;
  int nResult;
  const char *zResult;

  if( createTclInterp(interp, ctx)!=TH_OK ){
    return TH_ERROR;
  }
  if( argc<2 ){
    return Th_WrongNumArgs(interp, "tclEval arg ?arg ...?");
  }
  tclInterp = GET_CTX_TCL_INTERP(ctx);
  if( !tclInterp || Tcl_InterpDeleted(tclInterp) ){
    Th_ErrorMessage(interp, "invalid Tcl interpreter", (const char *)"", 0);
    return TH_ERROR;
  }
  rc = notifyPreOrPostEval(0, interp, ctx, argc, argv, argl, rc);
  if( rc!=TH_OK ){
    return rc;
  }
  Tcl_Preserve((ClientData)tclInterp);
  if( argc==2 ){
    objPtr = Tcl_NewStringObj(argv[1], argl[1]);
    Tcl_IncrRefCount(objPtr);
    rc = Tcl_EvalObjEx(tclInterp, objPtr, 0);
    Tcl_DecrRefCount(objPtr);
  }else{
    USE_ARGV_TO_OBJV();
    COPY_ARGV_TO_OBJV();
    objPtr = Tcl_ConcatObj(objc, objv);
    Tcl_IncrRefCount(objPtr);
    rc = Tcl_EvalObjEx(tclInterp, objPtr, 0);
    Tcl_DecrRefCount(objPtr);
    FREE_ARGV_TO_OBJV();
  }
  zResult = getTclResult(tclInterp, &nResult);
  Th_SetResult(interp, zResult, nResult);
  Tcl_Release((ClientData)tclInterp);
  rc = notifyPreOrPostEval(1, interp, ctx, argc, argv, argl, rc);
  return rc;
}

/*
** Syntax:
**
**   tclExpr arg ?arg ...?
*/
static int tclExpr_command(
  Th_Interp *interp,
  void *ctx,
  int argc,
  const char **argv,
  int *argl
){
  Tcl_Interp *tclInterp;
  Tcl_Obj *objPtr;
  Tcl_Obj *resultObjPtr;
  int rc = TH_OK;
  int nResult;
  const char *zResult;

  if( createTclInterp(interp, ctx)!=TH_OK ){
    return TH_ERROR;
  }
  if( argc<2 ){
    return Th_WrongNumArgs(interp, "tclExpr arg ?arg ...?");
  }
  tclInterp = GET_CTX_TCL_INTERP(ctx);
  if( !tclInterp || Tcl_InterpDeleted(tclInterp) ){
    Th_ErrorMessage(interp, "invalid Tcl interpreter", (const char *)"", 0);
    return TH_ERROR;
  }
  rc = notifyPreOrPostEval(0, interp, ctx, argc, argv, argl, rc);
  if( rc!=TH_OK ){
    return rc;
  }
  Tcl_Preserve((ClientData)tclInterp);
  if( argc==2 ){
    objPtr = Tcl_NewStringObj(argv[1], argl[1]);
    Tcl_IncrRefCount(objPtr);
    rc = Tcl_ExprObj(tclInterp, objPtr, &resultObjPtr);
    Tcl_DecrRefCount(objPtr);
  }else{
    USE_ARGV_TO_OBJV();
    COPY_ARGV_TO_OBJV();
    objPtr = Tcl_ConcatObj(objc, objv);
    Tcl_IncrRefCount(objPtr);
    rc = Tcl_ExprObj(tclInterp, objPtr, &resultObjPtr);
    Tcl_DecrRefCount(objPtr);
    FREE_ARGV_TO_OBJV();
  }
  if( rc==TCL_OK ){
    zResult = Tcl_GetStringFromObj(resultObjPtr, &nResult);
  }else{
    zResult = getTclResult(tclInterp, &nResult);
  }
  Th_SetResult(interp, zResult, nResult);
  if( rc==TCL_OK ) Tcl_DecrRefCount(resultObjPtr);
  Tcl_Release((ClientData)tclInterp);
  rc = notifyPreOrPostEval(1, interp, ctx, argc, argv, argl, rc);
  return rc;
}

/*
** Syntax:
**
**   tclInvoke command ?arg ...?
*/
static int tclInvoke_command(
  Th_Interp *interp,
  void *ctx,
  int argc,
  const char **argv,
  int *argl
){
  Tcl_Interp *tclInterp;
#if !defined(USE_TCL_EVALOBJV)
  Tcl_Command command;
  Tcl_CmdInfo cmdInfo;
#endif
  int rc = TH_OK;
  int nResult;
  const char *zResult;
#if !defined(USE_TCL_EVALOBJV)
  Tcl_Obj *objPtr;
#endif
  USE_ARGV_TO_OBJV();

  if( createTclInterp(interp, ctx)!=TH_OK ){
    return TH_ERROR;
  }
  if( argc<2 ){
    return Th_WrongNumArgs(interp, "tclInvoke command ?arg ...?");
  }
  tclInterp = GET_CTX_TCL_INTERP(ctx);
  if( !tclInterp || Tcl_InterpDeleted(tclInterp) ){
    Th_ErrorMessage(interp, "invalid Tcl interpreter", (const char *)"", 0);
    return TH_ERROR;
  }
  rc = notifyPreOrPostEval(0, interp, ctx, argc, argv, argl, rc);
  if( rc!=TH_OK ){
    return rc;
  }
  Tcl_Preserve((ClientData)tclInterp);
#if !defined(USE_TCL_EVALOBJV)
  objPtr = Tcl_NewStringObj(argv[1], argl[1]);
  Tcl_IncrRefCount(objPtr);
  command = Tcl_GetCommandFromObj(tclInterp, objPtr);
  if( !command || Tcl_GetCommandInfoFromToken(command, &cmdInfo)==0 ){
    Th_ErrorMessage(interp, "Tcl command not found:", argv[1], argl[1]);
    Tcl_DecrRefCount(objPtr);
    Tcl_Release((ClientData)tclInterp);
    return TH_ERROR;
  }
  if( !cmdInfo.objProc ){
    Th_ErrorMessage(interp, "cannot invoke Tcl command:", argv[1], argl[1]);
    Tcl_DecrRefCount(objPtr);
    Tcl_Release((ClientData)tclInterp);
    return TH_ERROR;
  }
  Tcl_DecrRefCount(objPtr);
#endif
  COPY_ARGV_TO_OBJV();
#if defined(USE_TCL_EVALOBJV)
  rc = Tcl_EvalObjv(tclInterp, objc, objv, 0);
#else
  Tcl_ResetResult(tclInterp);
  rc = cmdInfo.objProc(cmdInfo.objClientData, tclInterp, objc, objv);
#endif
  FREE_ARGV_TO_OBJV();
  zResult = getTclResult(tclInterp, &nResult);
  Th_SetResult(interp, zResult, nResult);
  Tcl_Release((ClientData)tclInterp);
  rc = notifyPreOrPostEval(1, interp, ctx, argc, argv, argl, rc);
  return rc;
}

/*
** Syntax:
**
**   th1Eval arg
*/
static int Th1EvalObjCmd(
  ClientData clientData,
  Tcl_Interp *interp,
  int objc,
  Tcl_Obj *const objv[]
){
  Th_Interp *th1Interp;
  int nArg;
  const char *arg;
  int rc;

  if( objc!=2 ){
    Tcl_WrongNumArgs(interp, 1, objv, "arg");
    return TCL_ERROR;
  }
  th1Interp = (Th_Interp *)clientData;
  if( !th1Interp ){
    Tcl_AppendResult(interp, "invalid TH1 interpreter", NULL);
    return TCL_ERROR;
  }
  arg = Tcl_GetStringFromObj(objv[1], &nArg);
  rc = Th_Eval(th1Interp, 0, arg, nArg);
  arg = Th_GetResult(th1Interp, &nArg);
  Tcl_SetObjResult(interp, Tcl_NewStringObj(arg, nArg));
  return rc;
}

/*
** Syntax:
**
**   th1Expr arg
*/
static int Th1ExprObjCmd(
  ClientData clientData,
  Tcl_Interp *interp,
  int objc,
  Tcl_Obj *const objv[]
){
  Th_Interp *th1Interp;
  int nArg;
  const char *arg;
  int rc;

  if( objc!=2 ){
    Tcl_WrongNumArgs(interp, 1, objv, "arg");
    return TCL_ERROR;
  }
  th1Interp = (Th_Interp *)clientData;
  if( !th1Interp ){
    Tcl_AppendResult(interp, "invalid TH1 interpreter", NULL);
    return TCL_ERROR;
  }
  arg = Tcl_GetStringFromObj(objv[1], &nArg);
  rc = Th_Expr(th1Interp, arg, nArg);
  arg = Th_GetResult(th1Interp, &nArg);
  Tcl_SetObjResult(interp, Tcl_NewStringObj(arg, nArg));
  return rc;
}

/*
** Array of Tcl integration commands.  Used when adding or removing the Tcl
** integration commands from TH1.
*/
static struct _Command {
  const char *zName;
  Th_CommandProc xProc;
  void *pContext;
} aCommand[] = {
  {"tclEval",   tclEval_command,   0},
  {"tclExpr",   tclExpr_command,   0},
  {"tclInvoke", tclInvoke_command, 0},
  {0, 0, 0}
};

/*
** Called if the Tcl interpreter is deleted.  Removes the Tcl integration
** commands from the TH1 interpreter.
 */
static void Th1DeleteProc(
  ClientData clientData,
  Tcl_Interp *interp
){
  int i;
  Th_Interp *th1Interp = (Th_Interp *)clientData;
  if( !th1Interp ) return;
  /* Remove the Tcl integration commands. */
  for(i=0; i<(sizeof(aCommand)/sizeof(aCommand[0])); i++){
    Th_RenameCommand(th1Interp, aCommand[i].zName, -1, NULL, 0);
  }
}

/*
** When Tcl stubs support is enabled, attempts to dynamically load the Tcl
** shared library and fetch the function pointers necessary to create an
** interpreter and initialize the stubs mechanism; otherwise, simply setup
** the function pointers provided by the caller with the statically linked
** functions.
 */
static int loadTcl(
  Th_Interp *interp,
  void **pLibrary,
  tcl_FindExecutableProc **pxFindExecutable,
  tcl_CreateInterpProc **pxCreateInterp,
  tcl_DeleteInterpProc **pxDeleteInterp
){
#if defined(USE_TCL_STUBS)
  char fileName[] = TCL_LIBRARY_NAME;
#endif
  if( !pLibrary || !pxFindExecutable || !pxCreateInterp ){
    Th_ErrorMessage(interp,
        "invalid Tcl loader argument(s)", (const char *)"", 0);
    return TH_ERROR;
  }
#if defined(USE_TCL_STUBS)
  do {
    void *library = dlopen(fileName, RTLD_NOW | RTLD_GLOBAL);
    if( library ){
      tcl_FindExecutableProc *xFindExecutable;
      tcl_CreateInterpProc *xCreateInterp;
      tcl_DeleteInterpProc *xDeleteInterp;
      const char *procName = TCL_FINDEXECUTABLE_NAME;
      xFindExecutable = (tcl_FindExecutableProc *)dlsym(library, procName + 1);
      if( !xFindExecutable ){
        xFindExecutable = (tcl_FindExecutableProc *)dlsym(library, procName);
      }
      if( !xFindExecutable ){
        Th_ErrorMessage(interp,
            "could not locate Tcl_FindExecutable", (const char *)"", 0);
        dlclose(library);
        return TH_ERROR;
      }
      procName = TCL_CREATEINTERP_NAME;
      xCreateInterp = (tcl_CreateInterpProc *)dlsym(library, procName + 1);
      if( !xCreateInterp ){
        xCreateInterp = (tcl_CreateInterpProc *)dlsym(library, procName);
      }
      if( !xCreateInterp ){
        Th_ErrorMessage(interp,
            "could not locate Tcl_CreateInterp", (const char *)"", 0);
        dlclose(library);
        return TH_ERROR;
      }
      procName = TCL_DELETEINTERP_NAME;
      xDeleteInterp = (tcl_DeleteInterpProc *)dlsym(library, procName + 1);
      if( !xDeleteInterp ){
        xDeleteInterp = (tcl_DeleteInterpProc *)dlsym(library, procName);
      }
      if( !xDeleteInterp ){
        Th_ErrorMessage(interp,
            "could not locate Tcl_DeleteInterp", (const char *)"", 0);
        dlclose(library);
        return TH_ERROR;
      }
      *pLibrary = library;
      *pxFindExecutable = xFindExecutable;
      *pxCreateInterp = xCreateInterp;
      *pxDeleteInterp = xDeleteInterp;
      return TH_OK;
    }
  } while( --fileName[TCL_MINOR_OFFSET]>'3' ); /* Tcl 8.4+ */
  Th_ErrorMessage(interp,
      "could not load Tcl shared library \"" TCL_LIBRARY_NAME "\"",
      (const char *)"", 0);
  return TH_ERROR;
#else
  *pLibrary = 0;
  *pxFindExecutable = Tcl_FindExecutable;
  *pxCreateInterp = Tcl_CreateInterp;
  *pxDeleteInterp = Tcl_DeleteInterp;
  return TH_OK;
#endif
}

/*
** Sets the "argv0", "argc", and "argv" script variables in the Tcl interpreter
** based on the supplied command line arguments.
 */
static int setTclArguments(
  Tcl_Interp *pInterp,
  int argc,
  char **argv
){
  Tcl_Obj *objPtr;
  Tcl_Obj *resultObjPtr;
  Tcl_Obj *listPtr;
  int rc = TCL_OK;
  if( argc<=0 || !argv ){
    return TCL_OK;
  }
  objPtr = Tcl_NewStringObj(argv[0], -1);
  Tcl_IncrRefCount(objPtr);
  resultObjPtr = Tcl_SetVar2Ex(pInterp, "argv0", NULL, objPtr,
      TCL_GLOBAL_ONLY|TCL_LEAVE_ERR_MSG);
  Tcl_DecrRefCount(objPtr);
  if( !resultObjPtr ){
    return TCL_ERROR;
  }
  objPtr = Tcl_NewIntObj(argc - 1);
  Tcl_IncrRefCount(objPtr);
  resultObjPtr = Tcl_SetVar2Ex(pInterp, "argc", NULL, objPtr,
      TCL_GLOBAL_ONLY|TCL_LEAVE_ERR_MSG);
  Tcl_DecrRefCount(objPtr);
  if( !resultObjPtr ){
    return TCL_ERROR;
  }
  listPtr = Tcl_NewListObj(0, NULL);
  Tcl_IncrRefCount(listPtr);
  if( argc>1 ){
    while( --argc ){
      objPtr = Tcl_NewStringObj(*++argv, -1);
      Tcl_IncrRefCount(objPtr);
      rc = Tcl_ListObjAppendElement(pInterp, listPtr, objPtr);
      Tcl_DecrRefCount(objPtr);
      if( rc!=TCL_OK ){
        break;
      }
    }
  }
  if( rc==TCL_OK ){
    resultObjPtr = Tcl_SetVar2Ex(pInterp, "argv", NULL, listPtr,
        TCL_GLOBAL_ONLY|TCL_LEAVE_ERR_MSG);
    if( !resultObjPtr ){
      rc = TCL_ERROR;
    }
  }
  Tcl_DecrRefCount(listPtr);
  return rc;
}

/*
** Creates and initializes a Tcl interpreter for use with the specified TH1
** interpreter.  Stores the created Tcl interpreter in the Tcl context supplied
** by the caller.
 */
static int createTclInterp(
  Th_Interp *interp,
  void *pContext
){
  struct TclContext *tclContext = (struct TclContext *)pContext;
  int argc;
  char **argv;
  char *argv0 = 0;
  Tcl_Interp *tclInterp;
  char *setup;

  if ( !tclContext ){
    Th_ErrorMessage(interp,
        "invalid Tcl context", (const char *)"", 0);
    return TH_ERROR;
  }
  if ( tclContext->interp ){
    return TH_OK;
  }
  if( loadTcl(interp, &tclContext->library, &tclContext->xFindExecutable,
      &tclContext->xCreateInterp, &tclContext->xDeleteInterp)!=TH_OK ){
    return TH_ERROR;
  }
  argc = tclContext->argc;
  argv = tclContext->argv;
  if( argc>0 && argv ){
    argv0 = argv[0];
  }
  tclContext->xFindExecutable(argv0);
  tclInterp = tclContext->xCreateInterp();
  if( !tclInterp ){
<<<<<<< HEAD
    Th_ErrorMessage(interp,
        "could not create Tcl interpreter", (const char *)"", 0);
    return TH_ERROR;
  }
#if defined(USE_TCL_STUBS)
  if( !Tcl_InitStubs(tclInterp, "8.4", 0) ){
    Th_ErrorMessage(interp,
        "could not initialize Tcl stubs", (const char *)"", 0);
    tclContext->xDeleteInterp(tclInterp);
    return TH_ERROR;
  }
#endif
  if( Tcl_InterpDeleted(tclInterp) ){
=======
>>>>>>> 52516cc6
    Th_ErrorMessage(interp,
        "Tcl interpreter appears to be deleted", (const char *)"", 0);
    tclContext->xDeleteInterp(tclInterp); /* TODO: Redundant? */
    return TH_ERROR;
  }
#if defined(USE_TCL_STUBS)
#if defined(FOSSIL_ENABLE_TCL_PRIVATE_STUBS)
  if( initTclStubs(interp, tclInterp)!=TH_OK ){
    tclContext->xDeleteInterp(tclInterp);
    return TH_ERROR;
  }
#else
  if( !Tcl_InitStubs(tclInterp, "8.4", 0) ){
    Th_ErrorMessage(interp,
        "could not initialize Tcl stubs", (const char *)"", 0);
    tclContext->xDeleteInterp(tclInterp);
    return TH_ERROR;
  }
#endif /* defined(FOSSIL_ENABLE_TCL_PRIVATE_STUBS) */
#endif /* defined(USE_TCL_STUBS) */
  if( Tcl_InterpDeleted(tclInterp) ){
    Th_ErrorMessage(interp,
        "Tcl interpreter appears to be deleted", (const char *)"", 0);
    tclContext->xDeleteInterp(tclInterp); /* TODO: Redundant? */
    return TH_ERROR;
  }
  tclContext->interp = tclInterp;
  if( Tcl_Init(tclInterp)!=TCL_OK ){
    Th_ErrorMessage(interp,
        "Tcl initialization error:", Tcl_GetStringResult(tclInterp), -1);
    Tcl_DeleteInterp(tclInterp);
    tclContext->interp = tclInterp = 0;
    return TH_ERROR;
  }
  if( setTclArguments(tclInterp, argc, argv)!=TCL_OK ){
    Th_ErrorMessage(interp,
        "Tcl error setting arguments:", Tcl_GetStringResult(tclInterp), -1);
    Tcl_DeleteInterp(tclInterp);
    tclContext->interp = tclInterp = 0;
    return TH_ERROR;
  }
  /* Add the TH1 integration commands to Tcl. */
  Tcl_CallWhenDeleted(tclInterp, Th1DeleteProc, interp);
  Tcl_CreateObjCommand(tclInterp, "th1Eval", Th1EvalObjCmd, interp, NULL);
  Tcl_CreateObjCommand(tclInterp, "th1Expr", Th1ExprObjCmd, interp, NULL);
  /* If necessary, evaluate the custom Tcl setup script. */
  setup = tclContext->setup;
  if( setup && Tcl_Eval(tclInterp, setup)!=TCL_OK ){
    Th_ErrorMessage(interp,
        "Tcl setup script error:", Tcl_GetStringResult(tclInterp), -1);
    Tcl_DeleteInterp(tclInterp);
    tclContext->interp = tclInterp = 0;
    return TH_ERROR;
  }
  return TH_OK;
}

/*
** Register the Tcl language commands with interpreter interp.
** Usually this is called soon after interpreter creation.
*/
int th_register_tcl(
  Th_Interp *interp,
  void *pContext
){
  int i;
  /* Add the Tcl integration commands to TH1. */
  for(i=0; i<(sizeof(aCommand)/sizeof(aCommand[0])); i++){
    void *ctx;
    if ( !aCommand[i].zName || !aCommand[i].xProc ) continue;
    ctx = aCommand[i].pContext;
    /* Use Tcl interpreter for context? */
    if( !ctx ) ctx = pContext;
    Th_CreateCommand(interp, aCommand[i].zName, aCommand[i].xProc, ctx, 0);
  }
  return TH_OK;
}

#endif /* FOSSIL_ENABLE_TCL */<|MERGE_RESOLUTION|>--- conflicted
+++ resolved
@@ -210,7 +210,7 @@
   }
   return TH_OK;
 }
-#endif
+#endif /* defined(FOSSIL_ENABLE_TCL_PRIVATE_STUBS) */
 
 /*
 ** Creates and initializes a Tcl interpreter for use with the specified TH1
@@ -425,13 +425,13 @@
 #if !defined(USE_TCL_EVALOBJV)
   Tcl_Command command;
   Tcl_CmdInfo cmdInfo;
-#endif
+#endif /* !defined(USE_TCL_EVALOBJV) */
   int rc = TH_OK;
   int nResult;
   const char *zResult;
 #if !defined(USE_TCL_EVALOBJV)
   Tcl_Obj *objPtr;
-#endif
+#endif /* !defined(USE_TCL_EVALOBJV) */
   USE_ARGV_TO_OBJV();
 
   if( createTclInterp(interp, ctx)!=TH_OK ){
@@ -467,14 +467,14 @@
     return TH_ERROR;
   }
   Tcl_DecrRefCount(objPtr);
-#endif
+#endif /* !defined(USE_TCL_EVALOBJV) */
   COPY_ARGV_TO_OBJV();
 #if defined(USE_TCL_EVALOBJV)
   rc = Tcl_EvalObjv(tclInterp, objc, objv, 0);
 #else
   Tcl_ResetResult(tclInterp);
   rc = cmdInfo.objProc(cmdInfo.objClientData, tclInterp, objc, objv);
-#endif
+#endif /* defined(USE_TCL_EVALOBJV) */
   FREE_ARGV_TO_OBJV();
   zResult = getTclResult(tclInterp, &nResult);
   Th_SetResult(interp, zResult, nResult);
@@ -595,7 +595,7 @@
 ){
 #if defined(USE_TCL_STUBS)
   char fileName[] = TCL_LIBRARY_NAME;
-#endif
+#endif /* defined(USE_TCL_STUBS) */
   if( !pLibrary || !pxFindExecutable || !pxCreateInterp ){
     Th_ErrorMessage(interp,
         "invalid Tcl loader argument(s)", (const char *)"", 0);
@@ -658,7 +658,7 @@
   *pxCreateInterp = Tcl_CreateInterp;
   *pxDeleteInterp = Tcl_DeleteInterp;
   return TH_OK;
-#endif
+#endif /* defined(USE_TCL_STUBS) */
 }
 
 /*
@@ -753,25 +753,8 @@
   tclContext->xFindExecutable(argv0);
   tclInterp = tclContext->xCreateInterp();
   if( !tclInterp ){
-<<<<<<< HEAD
     Th_ErrorMessage(interp,
         "could not create Tcl interpreter", (const char *)"", 0);
-    return TH_ERROR;
-  }
-#if defined(USE_TCL_STUBS)
-  if( !Tcl_InitStubs(tclInterp, "8.4", 0) ){
-    Th_ErrorMessage(interp,
-        "could not initialize Tcl stubs", (const char *)"", 0);
-    tclContext->xDeleteInterp(tclInterp);
-    return TH_ERROR;
-  }
-#endif
-  if( Tcl_InterpDeleted(tclInterp) ){
-=======
->>>>>>> 52516cc6
-    Th_ErrorMessage(interp,
-        "Tcl interpreter appears to be deleted", (const char *)"", 0);
-    tclContext->xDeleteInterp(tclInterp); /* TODO: Redundant? */
     return TH_ERROR;
   }
 #if defined(USE_TCL_STUBS)
