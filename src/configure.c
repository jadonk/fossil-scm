/*
** Copyright (c) 2008 D. Richard Hipp
**
** This program is free software; you can redistribute it and/or
** modify it under the terms of the Simplified BSD License (also
** known as the "2-Clause License" or "FreeBSD License".)
**
** This program is distributed in the hope that it will be useful,
** but without any warranty; without even the implied warranty of
** merchantability or fitness for a particular purpose.
**
** Author contact information:
**   drh@hwaci.com
**   http://www.hwaci.com/drh/
**
*******************************************************************************
**
** This file contains code used to manage repository configurations.
**
** By "repository configure" we mean the local state of a repository
** distinct from the versioned files.
*/
#include "config.h"
#include "configure.h"
#include <assert.h>

#if INTERFACE
/*
** Configuration transfers occur in groups.  These are the allowed
** groupings:
*/
#define CONFIGSET_CSS       0x000001     /* Style sheet only */
#define CONFIGSET_SKIN      0x000002     /* WWW interface appearance */
#define CONFIGSET_TKT       0x000004     /* Ticket configuration */
#define CONFIGSET_PROJ      0x000008     /* Project name */
#define CONFIGSET_SHUN      0x000010     /* Shun settings */
#define CONFIGSET_USER      0x000020     /* The USER table */
#define CONFIGSET_ADDR      0x000040     /* The CONCEALED table */
#define CONFIGSET_XFER      0x000080     /* Transfer configuration */

#define CONFIGSET_ALL       0x0000ff     /* Everything */

#define CONFIGSET_OVERWRITE 0x100000     /* Causes overwrite instead of merge */
#define CONFIGSET_OLDFORMAT 0x200000     /* Use the legacy format */

/*
** This mask is used for the common TH1 configuration settings (i.e. those
** that are not specific to one particular subsystem, such as the transfer
** subsystem).
*/
#define CONFIGSET_TH1       (CONFIGSET_SKIN|CONFIGSET_TKT|CONFIGSET_XFER)

#endif /* INTERFACE */

/*
** Names of the configuration sets
*/
static struct {
  const char *zName;   /* Name of the configuration set */
  int groupMask;       /* Mask for that configuration set */
  const char *zHelp;   /* What it does */
} aGroupName[] = {
  { "/email",        CONFIGSET_ADDR,  "Concealed email addresses in tickets" },
  { "/project",      CONFIGSET_PROJ,  "Project name and description"         },
  { "/skin",         CONFIGSET_SKIN | CONFIGSET_CSS,
                                      "Web interface appearance settings"    },
  { "/css",          CONFIGSET_CSS,   "Style sheet"                          },
  { "/shun",         CONFIGSET_SHUN,  "List of shunned artifacts"            },
  { "/ticket",       CONFIGSET_TKT,   "Ticket setup",                        },
  { "/user",         CONFIGSET_USER,  "Users and privilege settings"         },
  { "/xfer",         CONFIGSET_XFER,  "Transfer setup",                      },
  { "/all",          CONFIGSET_ALL,   "All of the above"                     },
};


/*
** The following is a list of settings that we are willing to
** transfer.
**
** Setting names that begin with an alphabetic characters refer to
** single entries in the CONFIG table.  Setting names that begin with
** "@" are for special processing.
*/
static struct {
  const char *zName;   /* Name of the configuration parameter */
  int groupMask;       /* Which config groups is it part of */
} aConfig[] = {
  { "css",                    CONFIGSET_CSS  },
  { "header",                 CONFIGSET_SKIN },
  { "footer",                 CONFIGSET_SKIN },
  { "details",                CONFIGSET_SKIN },
  { "logo-mimetype",          CONFIGSET_SKIN },
  { "logo-image",             CONFIGSET_SKIN },
  { "background-mimetype",    CONFIGSET_SKIN },
  { "background-image",       CONFIGSET_SKIN },
  { "timeline-block-markup",  CONFIGSET_SKIN },
  { "timeline-max-comment",   CONFIGSET_SKIN },
  { "timeline-plaintext",     CONFIGSET_SKIN },
  { "adunit",                 CONFIGSET_SKIN },
  { "adunit-omit-if-admin",   CONFIGSET_SKIN },
  { "adunit-omit-if-user",    CONFIGSET_SKIN },

#ifdef FOSSIL_ENABLE_TH1_DOCS
  { "th1-docs",               CONFIGSET_TH1 },
#endif
#ifdef FOSSIL_ENABLE_TH1_HOOKS
  { "th1-hooks",              CONFIGSET_TH1 },
#endif
  { "th1-setup",              CONFIGSET_TH1 },
  { "th1-uri-regexp",         CONFIGSET_TH1 },

#ifdef FOSSIL_ENABLE_TCL
  { "tcl",                    CONFIGSET_TH1 },
  { "tcl-setup",              CONFIGSET_TH1 },
#endif

  { "project-name",           CONFIGSET_PROJ },
  { "short-project-name",     CONFIGSET_PROJ },
  { "project-description",    CONFIGSET_PROJ },
  { "index-page",             CONFIGSET_PROJ },
  { "manifest",               CONFIGSET_PROJ },
  { "binary-glob",            CONFIGSET_PROJ },
  { "clean-glob",             CONFIGSET_PROJ },
  { "ignore-glob",            CONFIGSET_PROJ },
  { "keep-glob",              CONFIGSET_PROJ },
  { "crnl-glob",              CONFIGSET_PROJ },
  { "encoding-glob",          CONFIGSET_PROJ },
  { "empty-dirs",             CONFIGSET_PROJ },
  { "allow-symlinks",         CONFIGSET_PROJ },
  { "dotfiles",               CONFIGSET_PROJ },

#ifdef FOSSIL_ENABLE_LEGACY_MV_RM
  { "mv-rm-files",            CONFIGSET_PROJ },
#endif

  { "ticket-table",           CONFIGSET_TKT  },
  { "ticket-common",          CONFIGSET_TKT  },
  { "ticket-change",          CONFIGSET_TKT  },
  { "ticket-newpage",         CONFIGSET_TKT  },
  { "ticket-viewpage",        CONFIGSET_TKT  },
  { "ticket-editpage",        CONFIGSET_TKT  },
  { "ticket-reportlist",      CONFIGSET_TKT  },
  { "ticket-report-template", CONFIGSET_TKT  },
  { "ticket-key-template",    CONFIGSET_TKT  },
  { "ticket-title-expr",      CONFIGSET_TKT  },
  { "ticket-closed-expr",     CONFIGSET_TKT  },
  { "@reportfmt",             CONFIGSET_TKT  },

  { "@user",                  CONFIGSET_USER },

  { "@concealed",             CONFIGSET_ADDR },

  { "@shun",                  CONFIGSET_SHUN },

  { "xfer-common-script",     CONFIGSET_XFER },
  { "xfer-push-script",       CONFIGSET_XFER },
  { "xfer-commit-script",     CONFIGSET_XFER },
  { "xfer-ticket-script",     CONFIGSET_XFER },

};
static int iConfig = 0;

/*
** Return name of first configuration property matching the given mask.
*/
const char *configure_first_name(int iMask){
  iConfig = 0;
  return configure_next_name(iMask);
}
const char *configure_next_name(int iMask){
  if( iMask & CONFIGSET_OLDFORMAT ){
    while( iConfig<count(aConfig) ){
      if( aConfig[iConfig].groupMask & iMask ){
        return aConfig[iConfig++].zName;
      }else{
        iConfig++;
      }
    }
  }else{
    if( iConfig==0 && (iMask & CONFIGSET_ALL)==CONFIGSET_ALL ){
      iConfig = count(aGroupName);
      return "/all";
    }
    while( iConfig<count(aGroupName)-1 ){
      if( aGroupName[iConfig].groupMask & iMask ){
        return aGroupName[iConfig++].zName;
      }else{
        iConfig++;
      }
    }
  }
  return 0;
}

/*
** Return a pointer to a string that contains the RHS of an IN operator
** that will select CONFIG table names that are part of the configuration
** that matches iMatch.
*/
const char *configure_inop_rhs(int iMask){
  Blob x;
  int i;
  const char *zSep = "";

  blob_zero(&x);
  blob_append_sql(&x, "(");
  for(i=0; i<count(aConfig); i++){
    if( (aConfig[i].groupMask & iMask)==0 ) continue;
    if( aConfig[i].zName[0]=='@' ) continue;
    blob_append_sql(&x, "%s'%q'", zSep/*safe-for-%s*/, aConfig[i].zName);
    zSep = ",";
  }
  blob_append_sql(&x, ")");
  return blob_sql_text(&x);
}

/*
** Return the mask for the named configuration parameter if it can be
** safely exported.  Return 0 if the parameter is not safe to export.
**
** "Safe" in the previous paragraph means the permission is created to
** export the property.  In other words, the requesting side has presented
** login credentials and has sufficient capabilities to access the requested
** information.
*/
int configure_is_exportable(const char *zName){
  int i;
  int n = strlen(zName);
  if( n>2 && zName[0]=='\'' && zName[n-1]=='\'' ){
    zName++;
    n -= 2;
  }
  for(i=0; i<count(aConfig); i++){
    if( strncmp(zName, aConfig[i].zName, n)==0 && aConfig[i].zName[n]==0 ){
      int m = aConfig[i].groupMask;
      if( !g.perm.Admin ){
        m &= ~CONFIGSET_USER;
      }
      if( !g.perm.RdAddr ){
        m &= ~CONFIGSET_ADDR;
      }
      return m;
    }
  }
  return 0;
}

/*
** zName is one of the special configuration names that refers to an entire
** table rather than a single entry in CONFIG.  Special names are "@reportfmt"
** and "@shun" and "@user".  This routine writes SQL text into pOut that when
** evaluated will populate the corresponding table with data.
*/
void configure_render_special_name(const char *zName, Blob *pOut){
  Stmt q;
  if( fossil_strcmp(zName, "@shun")==0 ){
    db_prepare(&q, "SELECT uuid FROM shun");
    while( db_step(&q)==SQLITE_ROW ){
      blob_appendf(pOut, "INSERT OR IGNORE INTO shun VALUES('%s');\n",
        db_column_text(&q, 0)
      );
    }
    db_finalize(&q);
  }else if( fossil_strcmp(zName, "@reportfmt")==0 ){
    db_prepare(&q, "SELECT title, cols, sqlcode FROM reportfmt");
    while( db_step(&q)==SQLITE_ROW ){
      blob_appendf(pOut, "INSERT INTO _xfer_reportfmt(title,cols,sqlcode)"
                         " VALUES(%Q,%Q,%Q);\n",
        db_column_text(&q, 0),
        db_column_text(&q, 1),
        db_column_text(&q, 2)
      );
    }
    db_finalize(&q);
  }else if( fossil_strcmp(zName, "@user")==0 ){
    db_prepare(&q,
        "SELECT login, CASE WHEN length(pw)==40 THEN pw END,"
        "       cap, info, quote(photo) FROM user");
    while( db_step(&q)==SQLITE_ROW ){
      blob_appendf(pOut, "INSERT INTO _xfer_user(login,pw,cap,info,photo)"
                         " VALUES(%Q,%Q,%Q,%Q,%s);\n",
        db_column_text(&q, 0),
        db_column_text(&q, 1),
        db_column_text(&q, 2),
        db_column_text(&q, 3),
        db_column_text(&q, 4)
      );
    }
    db_finalize(&q);
  }else if( fossil_strcmp(zName, "@concealed")==0 ){
    db_prepare(&q, "SELECT hash, content FROM concealed");
    while( db_step(&q)==SQLITE_ROW ){
      blob_appendf(pOut, "INSERT OR IGNORE INTO concealed(hash,content)"
                         " VALUES(%Q,%Q);\n",
        db_column_text(&q, 0),
        db_column_text(&q, 1)
      );
    }
    db_finalize(&q);
  }
}

/*
** Two SQL functions:
**
**        config_is_reset(int)
**        config_reset(int)
**
** The config_is_reset() function takes the integer valued argument and
** ANDs it against the static variable "configHasBeenReset" below.  The
** function returns TRUE or FALSE depending on the result depending on
** whether or not the corresponding configuration table has been reset.  The
** config_reset() function adds the bits to "configHasBeenReset" that
** are given in the argument.
**
** These functions are used below in the WHEN clause of a trigger to
** get the trigger to fire exactly once.
*/
static int configHasBeenReset = 0;
static void config_is_reset_function(
  sqlite3_context *context,
  int argc,
  sqlite3_value **argv
){
  int m = sqlite3_value_int(argv[0]);
  sqlite3_result_int(context, (configHasBeenReset&m)!=0 );
}
static void config_reset_function(
  sqlite3_context *context,
  int argc,
  sqlite3_value **argv
){
  int m = sqlite3_value_int(argv[0]);
  configHasBeenReset |= m;
}

/*
** Create the temporary _xfer_reportfmt and _xfer_user tables that are
** necessary in order to evaluate the SQL text generated by the
** configure_render_special_name() routine.
**
** If replaceFlag is true, then the setup is such that the content in
** the SQL text will completely replace the current repository configuration.
** If replaceFlag is false, then the SQL text will be merged with the
** existing configuration.  When merging, existing values take priority
** over SQL text values.
*/
void configure_prepare_to_receive(int replaceFlag){
  static const char zSQL1[] =
    @ CREATE TEMP TABLE _xfer_reportfmt(
    @    rn integer primary key,  -- Report number
    @    owner text,              -- Owner of this report format (not used)
    @    title text UNIQUE ON CONFLICT IGNORE,  -- Title of this report
    @    cols text,               -- A color-key specification
    @    sqlcode text             -- An SQL SELECT statement for this report
    @ );
    @ CREATE TEMP TABLE _xfer_user(
    @   uid INTEGER PRIMARY KEY,        -- User ID
    @   login TEXT UNIQUE ON CONFLICT IGNORE,   -- login name of the user
    @   pw TEXT,                        -- password
    @   cap TEXT,                       -- Capabilities of this user
    @   cookie TEXT,                    -- WWW login cookie
    @   ipaddr TEXT,                    -- IP address for which cookie is valid
    @   cexpire DATETIME,               -- Time when cookie expires
    @   info TEXT,                      -- contact information
    @   photo BLOB                      -- JPEG image of this user
    @ );
    @ INSERT INTO _xfer_reportfmt
    @    SELECT rn,owner,title,cols,sqlcode FROM reportfmt;
    @ INSERT INTO _xfer_user
    @    SELECT uid,login,pw,cap,cookie,ipaddr,cexpire,info,photo FROM user;
  ;
  assert( strchr(zSQL1,'%')==0 );
  db_multi_exec(zSQL1 /*works-like:""*/);

  /* When the replace flag is set, add triggers that run the first time
  ** that new data is seen.  The triggers run only once and delete all the
  ** existing data.
  */
  if( replaceFlag ){
    static const char zSQL2[] =
      @ CREATE TRIGGER _xfer_r1 BEFORE INSERT ON _xfer_reportfmt
      @ WHEN NOT config_is_reset(2) BEGIN
      @   DELETE FROM _xfer_reportfmt;
      @   SELECT config_reset(2);
      @ END;
      @ CREATE TRIGGER _xfer_r2 BEFORE INSERT ON _xfer_user
      @ WHEN NOT config_is_reset(16) BEGIN
      @   DELETE FROM _xfer_user;
      @   SELECT config_reset(16);
      @ END;
      @ CREATE TEMP TRIGGER _xfer_r3 BEFORE INSERT ON shun
      @ WHEN NOT config_is_reset(8) BEGIN
      @   DELETE FROM shun;
      @   SELECT config_reset(8);
      @ END;
    ;
    sqlite3_create_function(g.db, "config_is_reset", 1, SQLITE_UTF8, 0,
         config_is_reset_function, 0, 0);
    sqlite3_create_function(g.db, "config_reset", 1, SQLITE_UTF8, 0,
         config_reset_function, 0, 0);
    configHasBeenReset = 0;
    assert( strchr(zSQL2,'%')==0 );
    db_multi_exec(zSQL2 /*works-like:""*/);
  }
}

/*
** After receiving configuration data, call this routine to transfer
** the results into the main database.
*/
void configure_finalize_receive(void){
  static const char zSQL[] =
    @ DELETE FROM user;
    @ INSERT INTO user SELECT * FROM _xfer_user;
    @ DELETE FROM reportfmt;
    @ INSERT INTO reportfmt SELECT * FROM _xfer_reportfmt;
    @ DROP TABLE _xfer_user;
    @ DROP TABLE _xfer_reportfmt;
  ;
  assert( strchr(zSQL,'%')==0 );
  db_multi_exec(zSQL /*works-like:""*/);
}

/*
** Mask of modified configuration sets
*/
static int rebuildMask = 0;

/*
** Rebuild auxiliary tables as required by configuration changes.
*/
void configure_rebuild(void){
  if( rebuildMask & CONFIGSET_TKT ){
    ticket_rebuild();
  }
  rebuildMask = 0;
}

/*
** Return true if z[] is not a "safe" SQL token.  A safe token is one of:
**
**   *   A string literal
**   *   A blob literal
**   *   An integer literal  (no floating point)
**   *   NULL
*/
static int safeSql(const char *z){
  int i;
  if( z==0 || z[0]==0 ) return 0;
  if( (z[0]=='x' || z[0]=='X') && z[1]=='\'' ) z++;
  if( z[0]=='\'' ){
    for(i=1; z[i]; i++){
      if( z[i]=='\'' ){
        i++;
        if( z[i]=='\'' ){ continue; }
        return z[i]==0;
      }
    }
    return 0;
  }else{
    char c;
    for(i=0; (c = z[i])!=0; i++){
      if( !fossil_isalnum(c) ) return 0;
    }
  }
  return 1;
}

/*
** Return true if z[] consists of nothing but digits
*/
static int safeInt(const char *z){
  int i;
  if( z==0 || z[0]==0 ) return 0;
  for(i=0; fossil_isdigit(z[i]); i++){}
  return z[i]==0;
}

/*
** Process a single "config" card received from the other side of a
** sync session.
**
** Mask consists of one or more CONFIGSET_* values ORed together, to
** designate what types of configuration we are allowed to receive.
**
** NEW FORMAT:
**
** zName is one of "/config", "/user", "/shun", "/reportfmt", or "/concealed".
** zName indicates the table that holds the configuration information being
** transferred.  pContent is a string that consist of alternating Fossil
** and SQL tokens.  The First token is a timestamp in seconds since 1970.
** The second token is a primary key for the table identified by zName.  If
** The entry with the corresponding primary key exists and has a more recent
** mtime, then nothing happens.  If the entry does not exist or if it has
** an older mtime, then the content described by subsequent token pairs is
** inserted.  The first element of each token pair is a column name and
** the second is its value.
**
** In overview, we have:
**
**    NAME        CONTENT
**    -------     -----------------------------------------------------------
**    /config     $MTIME $NAME value $VALUE
**    /user       $MTIME $LOGIN pw $VALUE cap $VALUE info $VALUE photo $VALUE
**    /shun       $MTIME $UUID scom $VALUE
**    /reportfmt  $MTIME $TITLE owner $VALUE cols $VALUE sqlcode $VALUE
**    /concealed  $MTIME $HASH content $VALUE
**
** OLD FORMAT:
**
** The old format is retained for backwards compatibility, but is deprecated.
** The cutover from old format to new was on 2011-04-25.  After sufficient
** time has passed, support for the old format will be removed.
**
** zName is either the NAME of an element of the CONFIG table, or else
** one of the special names "@shun", "@reportfmt", "@user", or "@concealed".
** If zName is a CONFIG table name, then CONTENT replaces (overwrites) the
** element in the CONFIG table.  For one of the @-labels, CONTENT is raw
** SQL that is evaluated.  Note that the raw SQL in CONTENT might not
** insert directly into the target table but might instead use a proxy
** table like _fer_reportfmt or _xfer_user.  Such tables must be created
** ahead of time using configure_prepare_to_receive().  Then after multiple
** calls to this routine, configure_finalize_receive() to transfer the
** information received into the true target table.
*/
void configure_receive(const char *zName, Blob *pContent, int groupMask){
  if( zName[0]=='/' ){
    /* The new format */
    char *azToken[12];
    int nToken = 0;
    int ii, jj;
    int thisMask;
    Blob name, value, sql;
    static const struct receiveType {
      const char *zName;
      const char *zPrimKey;
      int nField;
      const char *azField[4];
    } aType[] = {
      { "/config",    "name",  1, { "value", 0, 0, 0 }              },
      { "@user",      "login", 4, { "pw", "cap", "info", "photo" }  },
      { "@shun",      "uuid",  1, { "scom", 0, 0, 0 }               },
      { "@reportfmt", "title", 3, { "owner", "cols", "sqlcode", 0 } },
      { "@concealed", "hash",  1, { "content", 0, 0, 0 }            },
    };
    for(ii=0; ii<count(aType); ii++){
      if( fossil_strcmp(&aType[ii].zName[1],&zName[1])==0 ) break;
    }
    if( ii>=count(aType) ) return;
    while( blob_token(pContent, &name) && blob_sqltoken(pContent, &value) ){
      char *z = blob_terminate(&name);
      if( !safeSql(z) ) return;
      if( nToken>0 ){
        for(jj=0; jj<aType[ii].nField; jj++){
          if( fossil_strcmp(aType[ii].azField[jj], z)==0 ) break;
        }
        if( jj>=aType[ii].nField ) continue;
      }else{
        if( !safeInt(z) ) return;
      }
      azToken[nToken++] = z;
      azToken[nToken++] = z = blob_terminate(&value);
      if( !safeSql(z) ) return;
      if( nToken>=count(azToken) ) break;
    }
    if( nToken<2 ) return;
    if( aType[ii].zName[0]=='/' ){
      thisMask = configure_is_exportable(azToken[1]);
    }else{
      thisMask = configure_is_exportable(aType[ii].zName);
    }
    if( (thisMask & groupMask)==0 ) return;

    blob_zero(&sql);
    if( groupMask & CONFIGSET_OVERWRITE ){
      if( (thisMask & configHasBeenReset)==0 && aType[ii].zName[0]!='/' ){
        db_multi_exec("DELETE FROM \"%w\"", &aType[ii].zName[1]);
        configHasBeenReset |= thisMask;
      }
      blob_append_sql(&sql, "REPLACE INTO ");
    }else{
      blob_append_sql(&sql, "INSERT OR IGNORE INTO ");
    }
    blob_append_sql(&sql, "\"%w\"(\"%w\", mtime", &zName[1], aType[ii].zPrimKey);
    for(jj=2; jj<nToken; jj+=2){
       blob_append_sql(&sql, ",\"%w\"", azToken[jj]);
    }
    blob_append_sql(&sql,") VALUES(%s,%s",
       azToken[1] /*safe-for-%s*/, azToken[0] /*safe-for-%s*/);
    for(jj=2; jj<nToken; jj+=2){
       blob_append_sql(&sql, ",%s", azToken[jj+1] /*safe-for-%s*/);
    }
    db_multi_exec("%s)", blob_sql_text(&sql));
    if( db_changes()==0 ){
      blob_reset(&sql);
      blob_append_sql(&sql, "UPDATE \"%w\" SET mtime=%s",
                      &zName[1], azToken[0]/*safe-for-%s*/);
      for(jj=2; jj<nToken; jj+=2){
        blob_append_sql(&sql, ", \"%w\"=%s",
                        azToken[jj], azToken[jj+1]/*safe-for-%s*/);
      }
      blob_append_sql(&sql, " WHERE \"%w\"=%s AND mtime<%s",
                   aType[ii].zPrimKey, azToken[1]/*safe-for-%s*/,
                   azToken[0]/*safe-for-%s*/);
      db_multi_exec("%s", blob_sql_text(&sql));
    }
    blob_reset(&sql);
    rebuildMask |= thisMask;
  }else{
    /* Otherwise, the old format */
    if( (configure_is_exportable(zName) & groupMask)==0 ) return;
    if( fossil_strcmp(zName, "logo-image")==0 ){
      Stmt ins;
      db_prepare(&ins,
        "REPLACE INTO config(name, value, mtime) VALUES(:name, :value, now())"
      );
      db_bind_text(&ins, ":name", zName);
      db_bind_blob(&ins, ":value", pContent);
      db_step(&ins);
      db_finalize(&ins);
    }else if( zName[0]=='@' ){
      /* Notice that we are evaluating arbitrary SQL received from the
      ** client.  But this can only happen if the client has authenticated
      ** as an administrator, so presumably we trust the client at this
      ** point.
      */
      db_multi_exec("%s", blob_str(pContent) /*safe-for-%s*/);
    }else{
      db_multi_exec(
         "REPLACE INTO config(name,value,mtime) VALUES(%Q,%Q,now())",
         zName, blob_str(pContent)
      );
    }
  }
}

/*
** Process a file full of "config" cards.
*/
void configure_receive_all(Blob *pIn, int groupMask){
  Blob line;
  int nToken;
  int size;
  Blob aToken[4];

  configHasBeenReset = 0;
  while( blob_line(pIn, &line) ){
    if( blob_buffer(&line)[0]=='#' ) continue;
    nToken = blob_tokenize(&line, aToken, count(aToken));
    if( blob_eq(&aToken[0],"config")
     && nToken==3
     && blob_is_int(&aToken[2], &size)
    ){
      const char *zName = blob_str(&aToken[1]);
      Blob content;
      blob_zero(&content);
      blob_extract(pIn, size, &content);
      g.perm.Admin = g.perm.RdAddr = 1;
      configure_receive(zName, &content, groupMask);
      blob_reset(&content);
      blob_seek(pIn, 1, BLOB_SEEK_CUR);
    }
  }
}


/*
** Send "config" cards using the new format for all elements of a group
** that have recently changed.
**
** Output goes into pOut.  The groupMask identifies the group(s) to be sent.
** Send only entries whose timestamp is later than or equal to iStart.
**
** Return the number of cards sent.
*/
int configure_send_group(
  Blob *pOut,              /* Write output here */
  int groupMask,           /* Mask of groups to be send */
  sqlite3_int64 iStart     /* Only write values changed since this time */
){
  Stmt q;
  Blob rec;
  int ii;
  int nCard = 0;

  blob_zero(&rec);
  if( groupMask & CONFIGSET_SHUN ){
    db_prepare(&q, "SELECT mtime, quote(uuid), quote(scom) FROM shun"
                   " WHERE mtime>=%lld", iStart);
    while( db_step(&q)==SQLITE_ROW ){
      blob_appendf(&rec,"%s %s scom %s",
        db_column_text(&q, 0),
        db_column_text(&q, 1),
        db_column_text(&q, 2)
      );
      blob_appendf(pOut, "config /shun %d\n%s\n",
                   blob_size(&rec), blob_str(&rec));
      nCard++;
      blob_reset(&rec);
    }
    db_finalize(&q);
  }
  if( groupMask & CONFIGSET_USER ){
    db_prepare(&q, "SELECT mtime, quote(login), quote(pw), quote(cap),"
                   "       quote(info), quote(photo) FROM user"
                   " WHERE mtime>=%lld", iStart);
    while( db_step(&q)==SQLITE_ROW ){
      blob_appendf(&rec,"%s %s pw %s cap %s info %s photo %s",
        db_column_text(&q, 0),
        db_column_text(&q, 1),
        db_column_text(&q, 2),
        db_column_text(&q, 3),
        db_column_text(&q, 4),
        db_column_text(&q, 5)
      );
      blob_appendf(pOut, "config /user %d\n%s\n",
                   blob_size(&rec), blob_str(&rec));
      nCard++;
      blob_reset(&rec);
    }
    db_finalize(&q);
  }
  if( groupMask & CONFIGSET_TKT ){
    db_prepare(&q, "SELECT mtime, quote(title), quote(owner), quote(cols),"
                   "       quote(sqlcode) FROM reportfmt"
                   " WHERE mtime>=%lld", iStart);
    while( db_step(&q)==SQLITE_ROW ){
      blob_appendf(&rec,"%s %s owner %s cols %s sqlcode %s",
        db_column_text(&q, 0),
        db_column_text(&q, 1),
        db_column_text(&q, 2),
        db_column_text(&q, 3),
        db_column_text(&q, 4)
      );
      blob_appendf(pOut, "config /reportfmt %d\n%s\n",
                   blob_size(&rec), blob_str(&rec));
      nCard++;
      blob_reset(&rec);
    }
    db_finalize(&q);
  }
  if( groupMask & CONFIGSET_ADDR ){
    db_prepare(&q, "SELECT mtime, quote(hash), quote(content) FROM concealed"
                   " WHERE mtime>=%lld", iStart);
    while( db_step(&q)==SQLITE_ROW ){
      blob_appendf(&rec,"%s %s content %s",
        db_column_text(&q, 0),
        db_column_text(&q, 1),
        db_column_text(&q, 2)
      );
      blob_appendf(pOut, "config /concealed %d\n%s\n",
                   blob_size(&rec), blob_str(&rec));
      nCard++;
      blob_reset(&rec);
    }
    db_finalize(&q);
  }
  db_prepare(&q, "SELECT mtime, quote(name), quote(value) FROM config"
                 " WHERE name=:name AND mtime>=%lld", iStart);
  for(ii=0; ii<count(aConfig); ii++){
    if( (aConfig[ii].groupMask & groupMask)!=0 && aConfig[ii].zName[0]!='@' ){
      db_bind_text(&q, ":name", aConfig[ii].zName);
      while( db_step(&q)==SQLITE_ROW ){
        blob_appendf(&rec,"%s %s value %s",
          db_column_text(&q, 0),
          db_column_text(&q, 1),
          db_column_text(&q, 2)
        );
        blob_appendf(pOut, "config /config %d\n%s\n",
                     blob_size(&rec), blob_str(&rec));
        nCard++;
        blob_reset(&rec);
      }
      db_reset(&q);
    }
  }
  db_finalize(&q);
  return nCard;
}

/*
** Identify a configuration group by name.  Return its mask.
** Throw an error if no match.
*/
int configure_name_to_mask(const char *z, int notFoundIsFatal){
  int i;
  int n = strlen(z);
  for(i=0; i<count(aGroupName); i++){
    if( strncmp(z, &aGroupName[i].zName[1], n)==0 ){
      return aGroupName[i].groupMask;
    }
  }
  if( notFoundIsFatal ){
    fossil_print("Available configuration areas:\n");
    for(i=0; i<count(aGroupName); i++){
      fossil_print("  %-10s %s\n", &aGroupName[i].zName[1], aGroupName[i].zHelp);
    }
    fossil_fatal("no such configuration area: \"%s\"", z);
  }
  return 0;
}

/*
** Write SQL text into file zFilename that will restore the configuration
** area identified by mask to its current state from any other state.
*/
static void export_config(
  int groupMask,            /* Mask indicating which configuration to export */
  const char *zMask,        /* Name of the configuration */
  sqlite3_int64 iStart,     /* Start date */
  const char *zFilename     /* Write into this file */
){
  Blob out;
  blob_zero(&out);
  blob_appendf(&out,
    "# The \"%s\" configuration exported from\n"
    "# repository \"%s\"\n"
    "# on %s\n",
    zMask, g.zRepositoryName,
    db_text(0, "SELECT datetime('now')")
  );
  configure_send_group(&out, groupMask, iStart);
  blob_write_to_file(&out, zFilename);
  blob_reset(&out);
}


/*
** COMMAND: configuration*
**
** Usage: %fossil configuration METHOD ... ?OPTIONS?
**
** Where METHOD is one of: export import merge pull push reset.  All methods
** accept the -R or --repository option to specific a repository.
**
**    %fossil configuration export AREA FILENAME
**
**         Write to FILENAME exported configuration information for AREA.
**         AREA can be one of:  all email project shun skin ticket user
**
**    %fossil configuration import FILENAME
**
**         Read a configuration from FILENAME, overwriting the current
**         configuration.
**
**    %fossil configuration merge FILENAME
**
**         Read a configuration from FILENAME and merge its values into
**         the current configuration.  Existing values take priority over
**         values read from FILENAME.
**
**    %fossil configuration pull AREA ?URL?
**
**         Pull and install the configuration from a different server
**         identified by URL.  If no URL is specified, then the default
**         server is used. Use the --legacy option for the older protocol
**         (when talking to servers compiled prior to 2011-04-27.)  Use
**         the --overwrite flag to completely replace local settings with
**         content received from URL.
**
**    %fossil configuration push AREA ?URL?
**
**         Push the local configuration into the remote server identified
**         by URL.  Admin privilege is required on the remote server for
**         this to work.  When the same record exists both locally and on
**         the remote end, the one that was most recently changed wins.
**         Use the --legacy flag when talking to older servers.
**
**    %fossil configuration reset AREA
**
**         Restore the configuration to the default.  AREA as above.
**
**    %fossil configuration sync AREA ?URL?
**
**         Synchronize configuration changes in the local repository with
**         the remote repository at URL.
**
** Options:
**    -R|--repository FILE       Extract info from repository FILE
**
** See also: settings, unset
*/
void configuration_cmd(void){
  int n;
  const char *zMethod;
  db_find_and_open_repository(0, 0);
<<<<<<< HEAD
  db_open_config(0);
=======
  db_open_config(0, 0);
>>>>>>> ab7508a2
  if( g.argc<3 ){
    usage("SUBCOMMAND ...");
  }
  zMethod = g.argv[2];
  n = strlen(zMethod);
  if( strncmp(zMethod, "export", n)==0 ){
    int mask;
    const char *zSince = find_option("since",0,1);
    sqlite3_int64 iStart;
    if( g.argc!=5 ){
      usage("export AREA FILENAME");
    }
    mask = configure_name_to_mask(g.argv[3], 1);
    if( zSince ){
      iStart = db_multi_exec(
         "SELECT coalesce(strftime('%%s',%Q),strftime('%%s','now',%Q))+0",
         zSince, zSince
      );
    }else{
      iStart = 0;
    }
    export_config(mask, g.argv[3], iStart, g.argv[4]);
  }else
  if( strncmp(zMethod, "import", n)==0
       || strncmp(zMethod, "merge", n)==0 ){
    Blob in;
    int groupMask;
    if( g.argc!=4 ) usage(mprintf("%s FILENAME",zMethod));
    blob_read_from_file(&in, g.argv[3]);
    db_begin_transaction();
    if( zMethod[0]=='i' ){
      groupMask = CONFIGSET_ALL | CONFIGSET_OVERWRITE;
    }else{
      groupMask = CONFIGSET_ALL;
    }
    configure_receive_all(&in, groupMask);
    db_end_transaction(0);
  }else
  if( strncmp(zMethod, "pull", n)==0
   || strncmp(zMethod, "push", n)==0
   || strncmp(zMethod, "sync", n)==0
  ){
    int mask;
    const char *zServer = 0;
    int legacyFlag = 0;
    int overwriteFlag = 0;

    if( zMethod[0]!='s' ) legacyFlag = find_option("legacy",0,0)!=0;
    if( strncmp(zMethod,"pull",n)==0 ){
      overwriteFlag = find_option("overwrite",0,0)!=0;
    }
    url_proxy_options();
    if( g.argc!=4 && g.argc!=5 ){
      usage(mprintf("%s AREA ?URL?", zMethod));
    }
    mask = configure_name_to_mask(g.argv[3], 1);
    if( g.argc==5 ){
      zServer = g.argv[4];
    }
    url_parse(zServer, URL_PROMPT_PW);
    if( g.url.protocol==0 ) fossil_fatal("no server URL specified");
    user_select();
    url_enable_proxy("via proxy: ");
    if( legacyFlag ) mask |= CONFIGSET_OLDFORMAT;
    if( overwriteFlag ) mask |= CONFIGSET_OVERWRITE;
    if( strncmp(zMethod, "push", n)==0 ){
      client_sync(0,0,(unsigned)mask);
    }else if( strncmp(zMethod, "pull", n)==0 ){
      client_sync(0,(unsigned)mask,0);
    }else{
      client_sync(0,(unsigned)mask,(unsigned)mask);
    }
  }else
  if( strncmp(zMethod, "reset", n)==0 ){
    int mask, i;
    char *zBackup;
    if( g.argc!=4 ) usage("reset AREA");
    mask = configure_name_to_mask(g.argv[3], 1);
    zBackup = db_text(0,
       "SELECT strftime('config-backup-%%Y%%m%%d%%H%%M%%f','now')");
    db_begin_transaction();
    export_config(mask, g.argv[3], 0, zBackup);
    for(i=0; i<count(aConfig); i++){
      const char *zName = aConfig[i].zName;
      if( (aConfig[i].groupMask & mask)==0 ) continue;
      if( zName[0]!='@' ){
        db_multi_exec("DELETE FROM config WHERE name=%Q", zName);
      }else if( fossil_strcmp(zName,"@user")==0 ){
        db_multi_exec("DELETE FROM user");
        db_create_default_users(0, 0);
      }else if( fossil_strcmp(zName,"@concealed")==0 ){
        db_multi_exec("DELETE FROM concealed");
      }else if( fossil_strcmp(zName,"@shun")==0 ){
        db_multi_exec("DELETE FROM shun");
      }else if( fossil_strcmp(zName,"@reportfmt")==0 ){
        db_multi_exec("DELETE FROM reportfmt");
        assert( strchr(zRepositorySchemaDefaultReports,'%')==0 );
        db_multi_exec(zRepositorySchemaDefaultReports /*works-like:""*/);
      }
    }
    db_end_transaction(0);
    fossil_print("Configuration reset to factory defaults.\n");
    fossil_print("To recover, use:  %s %s import %s\n",
            g.argv[0], g.argv[1], zBackup);
    rebuildMask |= mask;
  }else
  {
    fossil_fatal("METHOD should be one of:"
                 " export import merge pull push reset");
  }
  configure_rebuild();
}


/*
** COMMAND: test-var-list
**
** Usage: %fossil test-var-list ?PATTERN? ?--unset? ?--mtime?
**
** Show the content of the CONFIG table in a repository.  If PATTERN is
** specified, then only show the entries that match that glob pattern.
** Last modification time is shown if the --mtime option is present.
**
** If the --unset option is included, then entries are deleted rather than
** being displayed.  WARNING! This cannot be undone.  Be sure you know what
** you are doing!  The --unset option only works if there is a PATTERN.
** Probably you should run the command once without --unset to make sure
** you know exactly what is being deleted.
**
** If not in an open check-out, use the -R REPO option to specify a
** a repository.
*/
void test_var_list_cmd(void){
  Stmt q;
  int i, j;
  const char *zPattern = 0;
  int doUnset;
  int showMtime;
  Blob sql;
  Blob ans;
  unsigned char zTrans[1000];

  doUnset = find_option("unset",0,0)!=0;
  showMtime = find_option("mtime",0,0)!=0;
  db_find_and_open_repository(OPEN_ANY_SCHEMA, 0);
  verify_all_options();
  if( g.argc>=3 ){
    zPattern = g.argv[2];
  }
  blob_init(&sql,0,0);
  blob_appendf(&sql, "SELECT name, value, datetime(mtime,'unixepoch')"
                     " FROM config");
  if( zPattern ){
    blob_appendf(&sql, " WHERE name GLOB %Q", zPattern);
  }
  if( showMtime ){
    blob_appendf(&sql, " ORDER BY mtime, name");
  }else{
    blob_appendf(&sql, " ORDER BY name");
  }
  db_prepare(&q, "%s", blob_str(&sql)/*safe-for-%s*/);
  blob_reset(&sql);
#define MX_VAL 40
#define MX_NM  28
#define MX_LONGNM 60
  while( db_step(&q)==SQLITE_ROW ){
    const char *zName = db_column_text(&q,0);
    int nName = db_column_bytes(&q,0);
    const char *zValue = db_column_text(&q,1);
    int szValue = db_column_bytes(&q,1);
    const char *zMTime = db_column_text(&q,2);
    for(i=j=0; j<MX_VAL && zValue[i]; i++){
      unsigned char c = (unsigned char)zValue[i];
      if( c>=' ' && c<='~' ){
        zTrans[j++] = c;
      }else{
        zTrans[j++] = '\\';
        if( c=='\n' ){
          zTrans[j++] = 'n';
        }else if( c=='\r' ){
          zTrans[j++] = 'r';
        }else if( c=='\t' ){
          zTrans[j++] = 't';
        }else{
          zTrans[j++] = '0' + ((c>>6)&7);
          zTrans[j++] = '0' + ((c>>3)&7);
          zTrans[j++] = '0' + (c&7);
        }
      }
    }
    zTrans[j] = 0;
    if( i<szValue ){
      sqlite3_snprintf(sizeof(zTrans)-j, (char*)zTrans+j, "...+%d", szValue-i);
      j += (int)strlen((char*)zTrans+j);
    }
    if( showMtime ){
      fossil_print("%s:%*s%s\n", zName, 58-nName, "", zMTime);
    }else if( nName<MX_NM-2 ){
      fossil_print("%s:%*s%s\n", zName, MX_NM-1-nName, "", zTrans);
    }else if( nName<MX_LONGNM-2 && j<10 ){
      fossil_print("%s:%*s%s\n", zName, MX_LONGNM-1-nName, "", zTrans);
    }else{
      fossil_print("%s:\n%*s%s\n", zName, MX_NM, "", zTrans);
    }
  }
  db_finalize(&q);
  if( zPattern && doUnset ){
    prompt_user("Delete all of the above? (y/N)? ", &ans);
    if( blob_str(&ans)[0]=='y' || blob_str(&ans)[0]=='Y' ){
      db_multi_exec("DELETE FROM config WHERE name GLOB %Q", zPattern);
    }
    blob_reset(&ans);
  }
}

/*
** COMMAND: test-var-get
**
** Usage: %fossil test-var-get VAR ?FILE?
**
** Write the text of the VAR variable into FILE.  If FILE is "-"
** or is omitted then output goes to standard output.  VAR can be a
** GLOB pattern.
**
** If not in an open check-out, use the -R REPO option to specify a
** a repository.
*/
void test_var_get_cmd(void){
  const char *zVar;
  const char *zFile;
  int n;
  Blob x;
  db_find_and_open_repository(OPEN_ANY_SCHEMA, 0);
  verify_all_options();
  if( g.argc<3 ){
    usage("VAR ?FILE?");
  }
  zVar = g.argv[2];
  zFile = g.argc>=4 ? g.argv[3] : "-";
  n = db_int(0, "SELECT count(*) FROM config WHERE name GLOB %Q", zVar);
  if( n==0 ){
    fossil_fatal("no match for %Q", zVar);
  }
  if( n>1 ){
    fossil_fatal("multiple matches: %s",
      db_text(0, "SELECT group_concat(quote(name),', ') FROM ("
                 " SELECT name FROM config WHERE name GLOB %Q ORDER BY 1)",
                 zVar));
  }
  blob_init(&x,0,0);
  db_blob(&x, "SELECT value FROM config WHERE name GLOB %Q", zVar);
  blob_write_to_file(&x, zFile);
}

/*
** COMMAND: test-var-set
**
** Usage: %fossil test-var-set VAR ?VALUE? ?--file FILE?
**
** Store VALUE or the content of FILE (exactly one of which must be
** supplied) into variable VAR.  Use a FILE of "-" to read from
** standard input.
**
** WARNING: changing the value of a variable can interfere with the
** operation of Fossil.  Be sure you know what you are doing.
**
** Use "--blob FILE" instead of "--file FILE" to load a binary blob
** such as a GIF.
*/
void test_var_set_cmd(void){
  const char *zVar;
  const char *zFile;
  const char *zBlob;
  Blob x;
  Stmt ins;
  zFile = find_option("file",0,1);
  zBlob = find_option("blob",0,1);
  db_find_and_open_repository(OPEN_ANY_SCHEMA, 0);
  verify_all_options();
  if( g.argc<3 || (zFile==0 && zBlob==0 && g.argc<4) ){
    usage("VAR ?VALUE? ?--file FILE?");
  }
  zVar = g.argv[2];
  if( zFile ){
    if( zBlob ) fossil_fatal("cannot do both --file or --blob");
    blob_read_from_file(&x, zFile);
  }else if( zBlob ){
    blob_read_from_file(&x, zBlob);
  }else{
    blob_init(&x,g.argv[3],-1);
  }
  db_prepare(&ins,
     "REPLACE INTO config(name,value,mtime)"
     "VALUES(%Q,:val,now())", zVar);
  if( zBlob ){
    db_bind_blob(&ins, ":val", &x);
  }else{
    db_bind_text(&ins, ":val", blob_str(&x));
  }
  db_step(&ins);
  db_finalize(&ins);
  blob_reset(&x);
}<|MERGE_RESOLUTION|>--- conflicted
+++ resolved
@@ -885,11 +885,7 @@
   int n;
   const char *zMethod;
   db_find_and_open_repository(0, 0);
-<<<<<<< HEAD
-  db_open_config(0);
-=======
   db_open_config(0, 0);
->>>>>>> ab7508a2
   if( g.argc<3 ){
     usage("SUBCOMMAND ...");
   }
