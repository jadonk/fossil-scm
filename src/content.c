--- conflicted
+++ resolved
@@ -392,7 +392,6 @@
       content_get(rid, &content);
       manifest_crosslink(rid, &content, MC_NONE);
       assert( blob_is_reset(&content) );
-<<<<<<< HEAD
     }
 
     /* Parse all delta-manifests that depend on baseline-manifest rid */
@@ -402,42 +401,6 @@
       if( nChildUsed>=nChildAlloc ){
         nChildAlloc = nChildAlloc*2 + 10;
         aChild = fossil_realloc(aChild, nChildAlloc*sizeof(aChild));
-      }
-      aChild[nChildUsed++] = child;
-    }
-    db_finalize(&q);
-    for(i=0; i<nChildUsed; i++){
-      content_get(aChild[i], &content);
-      manifest_crosslink(aChild[i], &content, MC_NONE);
-      assert( blob_is_reset(&content) );
-    }
-    if( nChildUsed ){
-      db_multi_exec("DELETE FROM orphan WHERE baseline=%d", rid);
-    }
-
-    /* Recursively dephantomize all artifacts that are derived by
-    ** delta from artifact rid and which have not already been
-    ** cross-linked.  */
-    nChildUsed = 0;
-    db_prepare(&q,
-       "SELECT rid FROM delta"
-       " WHERE srcid=%d"
-       "   AND NOT EXISTS(SELECT 1 FROM mlink WHERE mid=delta.rid)",
-       rid
-    );
-=======
-    }
-
-    /* Parse all delta-manifests that depend on baseline-manifest rid */
-    db_prepare(&q, "SELECT rid FROM orphan WHERE baseline=%d", rid);
->>>>>>> ab7508a2
-    while( db_step(&q)==SQLITE_ROW ){
-      int child = db_column_int(&q, 0);
-      if( nChildUsed>=nChildAlloc ){
-        nChildAlloc = nChildAlloc*2 + 10;
-        aChild = fossil_realloc(aChild, nChildAlloc*sizeof(aChild));
-<<<<<<< HEAD
-=======
       }
       aChild[nChildUsed++] = child;
     }
@@ -466,7 +429,6 @@
       if( nChildUsed>=nChildAlloc ){
         nChildAlloc = nChildAlloc*2 + 10;
         aChild = fossil_realloc(aChild, nChildAlloc*sizeof(aChild));
->>>>>>> ab7508a2
       }
       aChild[nChildUsed++] = child;
     }
@@ -945,11 +907,7 @@
     }
     sha1sum_blob(&content, &cksum);
     if( fossil_strcmp(blob_str(&cksum), zUuid)!=0 ){
-<<<<<<< HEAD
-      fossil_print("checksum mismatch on artifact %d: wanted %s but got %s\n",
-=======
       fossil_print("wrong hash on artifact %d: wanted %s but got %s\n",
->>>>>>> ab7508a2
                    rid, zUuid, blob_str(&cksum));
       nErr++;
     }
@@ -997,11 +955,8 @@
       if( anCA[i] ) fossil_print("  %d %ss\n", anCA[i], azType[i]);
     }
   }
-<<<<<<< HEAD
-=======
   fossil_print("low-level database integrity-check: ");
   fossil_print("%s\n", db_text(0, "PRAGMA integrity_check(10)"));
->>>>>>> ab7508a2
 }
 
 /*
@@ -1172,8 +1127,6 @@
     fossil_print("%d missing or shunned references in %d control artifacts\n",
                  nErr, nArtifact);
   }
-<<<<<<< HEAD
-=======
 }
 
 /*
@@ -1221,5 +1174,4 @@
   }
   db_finalize(&q);
   db_end_transaction(0);
->>>>>>> ab7508a2
 }