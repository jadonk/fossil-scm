/*
** Copyright (c) 2008 D. Richard Hipp
**
** This program is free software; you can redistribute it and/or
** modify it under the terms of the Simplified BSD License (also
** known as the "2-Clause License" or "FreeBSD License".)

** This program is distributed in the hope that it will be useful,
** but without any warranty; without even the implied warranty of
** merchantability or fitness for a particular purpose.
**
** Author contact information:
**   drh@hwaci.com
**   http://www.hwaci.com/drh/
**
*******************************************************************************
**
** This file contains an interface between the TH scripting language
** (an independent project) and fossil.
*/
#include "config.h"
#include "th_main.h"
#include "sqlite3.h"

#if INTERFACE
/*
** Flag parameters to the Th_FossilInit() routine used to control the
** interpreter creation and initialization process.
*/
#define TH_INIT_NONE        ((u32)0x00000000) /* No flags. */
#define TH_INIT_NEED_CONFIG ((u32)0x00000001) /* Open configuration first? */
#define TH_INIT_FORCE_TCL   ((u32)0x00000002) /* Force Tcl to be enabled? */
#define TH_INIT_FORCE_RESET ((u32)0x00000004) /* Force TH1 commands re-added? */
#define TH_INIT_FORCE_SETUP ((u32)0x00000008) /* Force eval of setup script? */
#define TH_INIT_MASK        ((u32)0x0000000F) /* All possible init flags. */

/*
** Useful and/or "well-known" combinations of flag values.
*/
#define TH_INIT_DEFAULT     (TH_INIT_NONE)      /* Default flags. */
#define TH_INIT_HOOK        (TH_INIT_NEED_CONFIG | TH_INIT_FORCE_SETUP)
#define TH_INIT_FORBID_MASK (TH_INIT_FORCE_TCL) /* Illegal from a script. */
#endif

/*
** Flags set by functions in this file to keep track of integration state
** information.  These flags should not be used outside of this file.
*/
#define TH_STATE_CONFIG     ((u32)0x00000010) /* We opened the config. */
#define TH_STATE_REPOSITORY ((u32)0x00000020) /* We opened the repository. */
#define TH_STATE_MASK       ((u32)0x00000030) /* All possible state flags. */

#ifdef FOSSIL_ENABLE_TH1_HOOKS
/*
** These are the "well-known" TH1 error messages that occur when no hook is
** registered to be called prior to executing a command or processing a web
** page, respectively.  If one of these errors is seen, it will not be sent
** or displayed to the remote user or local interactive user, respectively.
*/
#define NO_COMMAND_HOOK_ERROR "no such command:  command_hook"
#define NO_WEBPAGE_HOOK_ERROR "no such command:  webpage_hook"
#endif

/*
** These macros are used within this file to detect if the repository and
** configuration ("user") database are currently open.
*/
#define Th_IsRepositoryOpen()     (g.repositoryOpen)
#define Th_IsConfigOpen()         (g.zConfigDbName!=0)

/*
** Global variable counting the number of outstanding calls to malloc()
** made by the th1 implementation. This is used to catch memory leaks
** in the interpreter. Obviously, it also means th1 is not threadsafe.
*/
static int nOutstandingMalloc = 0;

/*
** Implementations of malloc() and free() to pass to the interpreter.
*/
static void *xMalloc(unsigned int n){
  void *p = fossil_malloc(n);
  if( p ){
    nOutstandingMalloc++;
  }
  return p;
}
static void xFree(void *p){
  if( p ){
    nOutstandingMalloc--;
  }
  free(p);
}
static Th_Vtab vtab = { xMalloc, xFree };

/*
** Returns the number of outstanding TH1 memory allocations.
*/
int Th_GetOutstandingMalloc(){
  return nOutstandingMalloc;
}

/*
** Generate a TH1 trace message if debugging is enabled.
*/
void Th_Trace(const char *zFormat, ...){
  va_list ap;
  va_start(ap, zFormat);
  blob_vappendf(&g.thLog, zFormat, ap);
  va_end(ap);
}

/*
** Forces input and output to be done via the CGI subsystem.
*/
void Th_ForceCgi(int fullHttpReply){
  g.httpOut = stdout;
  g.httpIn = stdin;
  fossil_binary_mode(g.httpOut);
  fossil_binary_mode(g.httpIn);
  g.cgiOutput = 1;
  g.fullHttpReply = fullHttpReply;
}

/*
** Checks if the TH1 trace log needs to be enabled.  If so, prepares
** it for use.
*/
void Th_InitTraceLog(){
  g.thTrace = find_option("th-trace", 0, 0)!=0;
  if( g.thTrace ){
    blob_zero(&g.thLog);
  }
}

/*
** Prints the entire contents of the TH1 trace log to the standard
** output channel.
*/
void Th_PrintTraceLog(){
  if( g.thTrace ){
    fossil_print("\n------------------ BEGIN TRACE LOG ------------------\n");
    fossil_print("%s", blob_str(&g.thLog));
    fossil_print("\n------------------- END TRACE LOG -------------------\n");
  }
}

/*
** - adopted from ls_cmd_rev in checkin.c
** - adopted commands/error handling for usage within th1
** - interface adopted to allow result creation as TH1 List
**
** Takes a checkin identifier in zRev and an optiona glob pattern in zGLOB
** as parameter returns a TH list in pzList,pnList with filenames matching
** glob pattern with the checking
*/
static void dir_cmd_rev(
  Th_Interp *interp,
  char **pzList,
  int *pnList,
  const char *zRev,  /* Revision string given */
  const char *zGlob, /* Glob pattern given */
  int bDetails
){
  Stmt q;
  char *zOrderBy = "pathname COLLATE nocase";
  int rid;

  rid = th1_name_to_typed_rid(interp, zRev, "ci");
  compute_fileage(rid, zGlob);
  db_prepare(&q,
    "SELECT datetime(fileage.mtime, toLocal()), fileage.pathname,\n"
    "       blob.size\n"
    "  FROM fileage, blob\n"
    " WHERE blob.rid=fileage.fid \n"
    " ORDER BY %s;", zOrderBy /*safe-for-%s*/
  );
  while( db_step(&q)==SQLITE_ROW ){
    const char *zFile = db_column_text(&q, 1);
    if( bDetails ){
      const char *zTime = db_column_text(&q, 0);
      int size = db_column_int(&q, 2);
      char zSize[50];
      char *zSubList = 0;
      int nSubList = 0;
      sqlite3_snprintf(sizeof(zSize), zSize, "%d", size);
      Th_ListAppend(interp, &zSubList, &nSubList, zFile, -1);
      Th_ListAppend(interp, &zSubList, &nSubList, zSize, -1);
      Th_ListAppend(interp, &zSubList, &nSubList, zTime, -1);
      Th_ListAppend(interp, pzList, pnList, zSubList, -1);
      Th_Free(interp, zSubList);
    }else{
      Th_ListAppend(interp, pzList, pnList, zFile, -1);
    }
  }
  db_finalize(&q);
}

/*
** TH1 command: dir CHECKIN ?GLOB? ?DETAILS?
**
** Returns a list containing all files in CHECKIN. If GLOB is given only
** the files matching the pattern GLOB within CHECKIN will be returned.
** If DETAILS is non-zero, the result will be a list-of-lists, with each
** element containing at least three elements: the file name, the file
** size (in bytes), and the file last modification time (relative to the
** time zone configured for the repository).
*/
static int dirCmd(
  Th_Interp *interp,
  void *ctx,
  int argc,
  const char **argv,
  int *argl
){
  const char *zGlob = 0;
  int bDetails = 0;

  if( argc<2 || argc>4 ){
    return Th_WrongNumArgs(interp, "dir CHECKIN ?GLOB? ?DETAILS?");
  }
  if( argc>=3 ){
    zGlob = argv[2];
  }
  if( argc>=4 && Th_ToInt(interp, argv[3], argl[3], &bDetails) ){
    return TH_ERROR;
  }
  if( Th_IsRepositoryOpen() ){
    char *zList = 0;
    int nList = 0;
    dir_cmd_rev(interp, &zList, &nList, argv[1], zGlob, bDetails);
    Th_SetResult(interp, zList, nList);
    Th_Free(interp, zList);
    return TH_OK;
  }else{
    Th_SetResult(interp, "repository unavailable", -1);
    return TH_ERROR;
  }
}

/*
** TH1 command: httpize STRING
**
** Escape all characters of STRING which have special meaning in URI
** components. Return a new string result.
*/
static int httpizeCmd(
  Th_Interp *interp,
  void *p,
  int argc,
  const char **argv,
  int *argl
){
  char *zOut;
  if( argc!=2 ){
    return Th_WrongNumArgs(interp, "httpize STRING");
  }
  zOut = httpize((char*)argv[1], argl[1]);
  Th_SetResult(interp, zOut, -1);
  free(zOut);
  return TH_OK;
}

/*
** True if output is enabled.  False if disabled.
*/
static int enableOutput = 1;

/*
** TH1 command: enable_output BOOLEAN
**
** Enable or disable the puts and wiki commands.
*/
static int enableOutputCmd(
  Th_Interp *interp,
  void *p,
  int argc,
  const char **argv,
  int *argl
){
  int rc;
  if( argc<2 || argc>3 ){
    return Th_WrongNumArgs(interp, "enable_output [LABEL] BOOLEAN");
  }
  rc = Th_ToInt(interp, argv[argc-1], argl[argc-1], &enableOutput);
  if( g.thTrace ){
    Th_Trace("enable_output {%.*s} -> %d<br>\n", argl[1],argv[1],enableOutput);
  }
  return rc;
}

/*
** Returns a name for a TH1 return code.
*/
const char *Th_ReturnCodeName(int rc, int nullIfOk){
  static char zRc[32];

  switch( rc ){
    case TH_OK:       return nullIfOk ? 0 : "TH_OK";
    case TH_ERROR:    return "TH_ERROR";
    case TH_BREAK:    return "TH_BREAK";
    case TH_RETURN:   return "TH_RETURN";
    case TH_CONTINUE: return "TH_CONTINUE";
    default: {
      sqlite3_snprintf(sizeof(zRc), zRc, "TH1 return code %d", rc);
    }
  }
  return zRc;
}

/*
** Send text to the appropriate output:  Either to the console
** or to the CGI reply buffer.  Escape all characters with special
** meaning to HTML if the encode parameter is true.
*/
static void sendText(const char *z, int n, int encode){
  if( enableOutput && n ){
    if( n<0 ) n = strlen(z);
    if( encode ){
      z = htmlize(z, n);
      n = strlen(z);
    }
    if( g.cgiOutput ){
      cgi_append_content(z, n);
    }else{
      fwrite(z, 1, n, stdout);
      fflush(stdout);
    }
    if( encode ) free((char*)z);
  }
}

static void sendError(const char *z, int n, int forceCgi){
  int savedEnable = enableOutput;
  enableOutput = 1;
  if( forceCgi || g.cgiOutput ){
    sendText("<hr><p class=\"thmainError\">", -1, 0);
  }
  sendText("ERROR: ", -1, 0);
  sendText((char*)z, n, 1);
  sendText(forceCgi || g.cgiOutput ? "</p>" : "\n", -1, 0);
  enableOutput = savedEnable;
}

/*
** Convert name to an rid.  This function was copied from name_to_typed_rid()
** in name.c; however, it has been modified to report TH1 script errors instead
** of "fatal errors".
*/
int th1_name_to_typed_rid(
  Th_Interp *interp,
  const char *zName,
  const char *zType
){
  int rid;

  if( zName==0 || zName[0]==0 ) return 0;
  rid = symbolic_name_to_rid(zName, zType);
  if( rid<0 ){
    Th_SetResult(interp, "ambiguous name", -1);
  }else if( rid==0 ){
    Th_SetResult(interp, "name not found", -1);
  }
  return rid;
}

/*
** Attempt to lookup the specified check-in and file name into an rid.
** This function was copied from artifact_from_ci_and_filename() in
** info.c; however, it has been modified to report TH1 script errors
** instead of "fatal errors".
*/
int th1_artifact_from_ci_and_filename(
  Th_Interp *interp,
  const char *zCI,
  const char *zFilename
){
  int cirid;
  Blob err;
  Manifest *pManifest;
  ManifestFile *pFile;

  if( zCI==0 ){
    Th_SetResult(interp, "invalid check-in", -1);
    return 0;
  }
  if( zFilename==0 ){
    Th_SetResult(interp, "invalid file name", -1);
    return 0;
  }
  cirid = th1_name_to_typed_rid(interp, zCI, "*");
  blob_zero(&err);
  pManifest = manifest_get(cirid, CFTYPE_MANIFEST, &err);
  if( pManifest==0 ){
    if( blob_size(&err)>0 ){
      Th_SetResult(interp, blob_str(&err), blob_size(&err));
    }else{
      Th_SetResult(interp, "manifest not found", -1);
    }
    blob_reset(&err);
    return 0;
  }
  blob_reset(&err);
  manifest_file_rewind(pManifest);
  while( (pFile = manifest_file_next(pManifest,0))!=0 ){
    if( fossil_strcmp(zFilename, pFile->zName)==0 ){
      int rid = db_int(0, "SELECT rid FROM blob WHERE uuid=%Q", pFile->zUuid);
      manifest_destroy(pManifest);
      return rid;
    }
  }
  Th_SetResult(interp, "file name not found in manifest", -1);
  return 0;
}

/*
** TH1 command: puts STRING
** TH1 command: html STRING
**
** Output STRING escaped for HTML (html) or unchanged (puts).
*/
static int putsCmd(
  Th_Interp *interp,
  void *pConvert,
  int argc,
  const char **argv,
  int *argl
){
  if( argc!=2 ){
    return Th_WrongNumArgs(interp, "puts STRING");
  }
  sendText((char*)argv[1], argl[1], *(unsigned int*)pConvert);
  return TH_OK;
}

/*
<<<<<<< HEAD
=======
** TH1 command: redirect URL
**
** Issues an HTTP redirect (302) to the specified URL and then exits the
** process.
*/
static int redirectCmd(
  Th_Interp *interp,
  void *p,
  int argc,
  const char **argv,
  int *argl
){
  if( argc!=2 ){
    return Th_WrongNumArgs(interp, "redirect URL");
  }
  cgi_redirect(argv[1]);
  Th_SetResult(interp, argv[1], argl[1]); /* NOT REACHED */
  return TH_OK;
}

/*
** TH1 command: insertCsrf
**
** While rendering a form, call this command to add the Anti-CSRF token
** as a hidden element of the form.
*/
static int insertCsrfCmd(
  Th_Interp *interp,
  void *p,
  int argc,
  const char **argv,
  int *argl
){
  if( argc!=1 ){
    return Th_WrongNumArgs(interp, "insertCsrf");
  }
  login_insert_csrf_secret();
  return TH_OK;
}

/*
** TH1 command: verifyCsrf
**
** Before using the results of a form, first call this command to verify
** that this Anti-CSRF token is present and is valid.  If the Anti-CSRF token
** is missing or is incorrect, that indicates a cross-site scripting attack.
** If the event of an attack is detected, an error message is generated and
** all further processing is aborted.
*/
static int verifyCsrfCmd(
  Th_Interp *interp,
  void *p,
  int argc,
  const char **argv,
  int *argl
){
  if( argc!=1 ){
    return Th_WrongNumArgs(interp, "verifyCsrf");
  }
  login_verify_csrf_secret();
  return TH_OK;
}

/*
>>>>>>> ab7508a2
** TH1 command: markdown STRING
**
** Renders the input string as markdown.  The result is a two-element list.
** The first element is the text-only title string.  The second element
** contains the body, rendered as HTML.
*/
static int markdownCmd(
  Th_Interp *interp,
  void *p,
  int argc,
  const char **argv,
  int *argl
){
  Blob src, title, body;
  char *zValue = 0;
  int nValue = 0;
  if( argc!=2 ){
    return Th_WrongNumArgs(interp, "markdown STRING");
  }
  blob_zero(&src);
  blob_init(&src, (char*)argv[1], argl[1]);
  blob_zero(&title); blob_zero(&body);
  markdown_to_html(&src, &title, &body);
  Th_ListAppend(interp, &zValue, &nValue, blob_str(&title), blob_size(&title));
  Th_ListAppend(interp, &zValue, &nValue, blob_str(&body), blob_size(&body));
  Th_SetResult(interp, zValue, nValue);
  return TH_OK;
}

/*
** TH1 command: decorate STRING
** TH1 command: wiki STRING
**
** Render the input string as wiki.  For the decorate command, only links
** are handled.
*/
static int wikiCmd(
  Th_Interp *interp,
  void *p,
  int argc,
  const char **argv,
  int *argl
){
  int flags = WIKI_INLINE | WIKI_NOBADLINKS | *(unsigned int*)p;
  if( argc!=2 ){
    return Th_WrongNumArgs(interp, "wiki STRING");
  }
  if( enableOutput ){
    Blob src;
    blob_init(&src, (char*)argv[1], argl[1]);
    wiki_convert(&src, 0, flags);
    blob_reset(&src);
  }
  return TH_OK;
}

/*
** TH1 command: htmlize STRING
**
** Escape all characters of STRING which have special meaning in HTML.
** Return a new string result.
*/
static int htmlizeCmd(
  Th_Interp *interp,
  void *p,
  int argc,
  const char **argv,
  int *argl
){
  char *zOut;
  if( argc!=2 ){
    return Th_WrongNumArgs(interp, "htmlize STRING");
  }
  zOut = htmlize((char*)argv[1], argl[1]);
  Th_SetResult(interp, zOut, -1);
  free(zOut);
  return TH_OK;
}

/*
** TH1 command: encode64 STRING
<<<<<<< HEAD
**
** Encode the specified string using Base64 and return the result.
*/
static int encode64Cmd(
  Th_Interp *interp,
  void *p,
  int argc,
  const char **argv,
  int *argl
){
  char *zOut;
  if( argc!=2 ){
    return Th_WrongNumArgs(interp, "encode64 STRING");
  }
  zOut = encode64((char*)argv[1], argl[1]);
  Th_SetResult(interp, zOut, -1);
  free(zOut);
  return TH_OK;
}

/*
** TH1 command: date
**
=======
**
** Encode the specified string using Base64 and return the result.
*/
static int encode64Cmd(
  Th_Interp *interp,
  void *p,
  int argc,
  const char **argv,
  int *argl
){
  char *zOut;
  if( argc!=2 ){
    return Th_WrongNumArgs(interp, "encode64 STRING");
  }
  zOut = encode64((char*)argv[1], argl[1]);
  Th_SetResult(interp, zOut, -1);
  free(zOut);
  return TH_OK;
}

/*
** TH1 command: date
**
>>>>>>> ab7508a2
** Return a string which is the current time and date.  If the
** -local option is used, the date appears using localtime instead
** of UTC.
*/
static int dateCmd(
  Th_Interp *interp,
  void *p,
  int argc,
  const char **argv,
  int *argl
){
  char *zOut;
  if( argc>=2 && argl[1]==6 && memcmp(argv[1],"-local",6)==0 ){
    zOut = db_text("??", "SELECT datetime('now',toLocal())");
  }else{
    zOut = db_text("??", "SELECT datetime('now')");
  }
  Th_SetResult(interp, zOut, -1);
  free(zOut);
  return TH_OK;
}

/*
** TH1 command: hascap STRING...
** TH1 command: anoncap STRING...
**
** Return true if the current user (hascap) or if the anonymous user
** (anoncap) has all of the capabilities listed in STRING.
*/
static int hascapCmd(
  Th_Interp *interp,
  void *p,
  int argc,
  const char **argv,
  int *argl
){
  int rc = 0, i;
  if( argc<2 ){
    return Th_WrongNumArgs(interp, "hascap STRING ...");
  }
  for(i=1; i<argc && rc==0; i++){
    rc = login_has_capability((char*)argv[i],argl[i],*(int*)p);
  }
  if( g.thTrace ){
    Th_Trace("[hascap %#h] => %d<br />\n", argl[1], argv[1], rc);
  }
  Th_SetResultInt(interp, rc);
  return TH_OK;
}

/*
** TH1 command: searchable STRING...
**
** Return true if searching in any of the document classes identified
** by STRING is enabled for the repository and user has the necessary
** capabilities to perform the search.
**
** Document classes:
**
**      c     Check-in comments
**      d     Embedded documentation
**      t     Tickets
**      w     Wiki
**
** To be clear, only one of the document classes identified by each STRING
** needs to be searchable in order for that argument to be true.  But
** all arguments must be true for this routine to return true.  Hence, to
** see if ALL document classes are searchable:
**
**      if {[searchable c d t w]} {...}
**
** But to see if ANY document class is searchable:
**
**      if {[searchable cdtw]} {...}
**
** This command is useful for enabling or disabling a "Search" entry
** on the menu bar.
*/
static int searchableCmd(
  Th_Interp *interp,
  void *p,
  int argc,
  const char **argv,
  int *argl
){
  int rc = 1, i, j;
  unsigned int searchCap = search_restrict(SRCH_ALL);
  if( argc<2 ){
    return Th_WrongNumArgs(interp, "hascap STRING ...");
  }
  for(i=1; i<argc && rc; i++){
    int match = 0;
    for(j=0; j<argl[i]; j++){
      switch( argv[i][j] ){
        case 'c':  match |= searchCap & SRCH_CKIN;  break;
        case 'd':  match |= searchCap & SRCH_DOC;   break;
        case 't':  match |= searchCap & SRCH_TKT;   break;
        case 'w':  match |= searchCap & SRCH_WIKI;  break;
      }
    }
    if( !match ) rc = 0;
  }
  if( g.thTrace ){
    Th_Trace("[searchable %#h] => %d<br />\n", argl[1], argv[1], rc);
  }
  Th_SetResultInt(interp, rc);
  return TH_OK;
}

/*
** TH1 command: hasfeature STRING
**
** Return true if the fossil binary has the given compile-time feature
** enabled. The set of features includes:
**
** "ssl"             = FOSSIL_ENABLE_SSL
** "legacyMvRm"      = FOSSIL_ENABLE_LEGACY_MV_RM
** "execRelPaths"    = FOSSIL_ENABLE_EXEC_REL_PATHS
** "th1Docs"         = FOSSIL_ENABLE_TH1_DOCS
** "th1Hooks"        = FOSSIL_ENABLE_TH1_HOOKS
** "tcl"             = FOSSIL_ENABLE_TCL
** "useTclStubs"     = USE_TCL_STUBS
** "tclStubs"        = FOSSIL_ENABLE_TCL_STUBS
** "tclPrivateStubs" = FOSSIL_ENABLE_TCL_PRIVATE_STUBS
** "json"            = FOSSIL_ENABLE_JSON
** "markdown"        = FOSSIL_ENABLE_MARKDOWN
** "unicodeCmdLine"  = !BROKEN_MINGW_CMDLINE
** "dynamicBuild"    = FOSSIL_DYNAMIC_BUILD
**
** Specifying an unknown feature will return a value of false, it will not
** raise a script error.
*/
static int hasfeatureCmd(
  Th_Interp *interp,
  void *p,
  int argc,
  const char **argv,
  int *argl
){
  int rc = 0;
  const char *zArg;
  if( argc!=2 ){
    return Th_WrongNumArgs(interp, "hasfeature STRING");
  }
  zArg = (const char *)argv[1];
  if(NULL==zArg){
    /* placeholder for following ifdefs... */
  }
#if defined(FOSSIL_ENABLE_SSL)
  else if( 0 == fossil_strnicmp( zArg, "ssl\0", 4 ) ){
    rc = 1;
  }
#endif
#if defined(FOSSIL_ENABLE_LEGACY_MV_RM)
  else if( 0 == fossil_strnicmp( zArg, "legacyMvRm\0", 11 ) ){
    rc = 1;
  }
#endif
#if defined(FOSSIL_ENABLE_EXEC_REL_PATHS)
  else if( 0 == fossil_strnicmp( zArg, "execRelPaths\0", 13 ) ){
    rc = 1;
<<<<<<< HEAD
  }
#endif
#if defined(FOSSIL_ENABLE_TH1_DOCS)
  else if( 0 == fossil_strnicmp( zArg, "th1Docs\0", 8 ) ){
    rc = 1;
  }
#endif
=======
  }
#endif
#if defined(FOSSIL_ENABLE_TH1_DOCS)
  else if( 0 == fossil_strnicmp( zArg, "th1Docs\0", 8 ) ){
    rc = 1;
  }
#endif
>>>>>>> ab7508a2
#if defined(FOSSIL_ENABLE_TH1_HOOKS)
  else if( 0 == fossil_strnicmp( zArg, "th1Hooks\0", 9 ) ){
    rc = 1;
  }
#endif
#if defined(FOSSIL_ENABLE_TCL)
  else if( 0 == fossil_strnicmp( zArg, "tcl\0", 4 ) ){
    rc = 1;
  }
#endif
#if defined(USE_TCL_STUBS)
  else if( 0 == fossil_strnicmp( zArg, "useTclStubs\0", 12 ) ){
    rc = 1;
  }
#endif
#if defined(FOSSIL_ENABLE_TCL_STUBS)
  else if( 0 == fossil_strnicmp( zArg, "tclStubs\0", 9 ) ){
    rc = 1;
  }
#endif
#if defined(FOSSIL_ENABLE_TCL_PRIVATE_STUBS)
  else if( 0 == fossil_strnicmp( zArg, "tclPrivateStubs\0", 16 ) ){
    rc = 1;
  }
#endif
#if defined(FOSSIL_ENABLE_JSON)
  else if( 0 == fossil_strnicmp( zArg, "json\0", 5 ) ){
    rc = 1;
  }
#endif
#if !defined(BROKEN_MINGW_CMDLINE)
  else if( 0 == fossil_strnicmp( zArg, "unicodeCmdLine\0", 15 ) ){
    rc = 1;
  }
#endif
#if defined(FOSSIL_DYNAMIC_BUILD)
  else if( 0 == fossil_strnicmp( zArg, "dynamicBuild\0", 13 ) ){
    rc = 1;
  }
#endif
  else if( 0 == fossil_strnicmp( zArg, "markdown\0", 9 ) ){
    rc = 1;
  }
  if( g.thTrace ){
    Th_Trace("[hasfeature %#h] => %d<br />\n", argl[1], zArg, rc);
  }
  Th_SetResultInt(interp, rc);
  return TH_OK;
}


/*
** TH1 command: tclReady
**
** Return true if the fossil binary has the Tcl integration feature
** enabled and it is currently available for use by TH1 scripts.
**
*/
static int tclReadyCmd(
  Th_Interp *interp,
  void *p,
  int argc,
  const char **argv,
  int *argl
){
  int rc = 0;
  if( argc!=1 ){
    return Th_WrongNumArgs(interp, "tclReady");
  }
#if defined(FOSSIL_ENABLE_TCL)
  if( g.tcl.interp ){
    rc = 1;
  }
#endif
  if( g.thTrace ){
    Th_Trace("[tclReady] => %d<br />\n", rc);
  }
  Th_SetResultInt(interp, rc);
  return TH_OK;
}


/*
** TH1 command: anycap STRING
**
** Return true if the current user user
** has any one of the capabilities listed in STRING.
*/
static int anycapCmd(
  Th_Interp *interp,
  void *p,
  int argc,
  const char **argv,
  int *argl
){
  int rc = 0;
  int i;
  if( argc!=2 ){
    return Th_WrongNumArgs(interp, "anycap STRING");
  }
  for(i=0; rc==0 && i<argl[1]; i++){
    rc = login_has_capability((char*)&argv[1][i],1,0);
  }
  if( g.thTrace ){
    Th_Trace("[hascap %#h] => %d<br />\n", argl[1], argv[1], rc);
  }
  Th_SetResultInt(interp, rc);
  return TH_OK;
}

/*
** TH1 command: combobox NAME TEXT-LIST NUMLINES
**
** Generate an HTML combobox.  NAME is both the name of the
** CGI parameter and the name of a variable that contains the
** currently selected value.  TEXT-LIST is a list of possible
** values for the combobox.  NUMLINES is 1 for a true combobox.
** If NUMLINES is greater than one then the display is a listbox
** with the number of lines given.
*/
static int comboboxCmd(
  Th_Interp *interp,
  void *p,
  int argc,
  const char **argv,
  int *argl
){
  if( argc!=4 ){
    return Th_WrongNumArgs(interp, "combobox NAME TEXT-LIST NUMLINES");
  }
  if( enableOutput ){
    int height;
    Blob name;
    int nValue;
    const char *zValue;
    char *z, *zH;
    int nElem;
    int *aszElem;
    char **azElem;
    int i;

    if( Th_ToInt(interp, argv[3], argl[3], &height) ) return TH_ERROR;
    Th_SplitList(interp, argv[2], argl[2], &azElem, &aszElem, &nElem);
    blob_init(&name, (char*)argv[1], argl[1]);
    zValue = Th_Fetch(blob_str(&name), &nValue);
    zH = htmlize(blob_buffer(&name), blob_size(&name));
    z = mprintf("<select id=\"%s\" name=\"%s\" size=\"%d\">", zH, zH, height);
    free(zH);
    sendText(z, -1, 0);
    free(z);
    blob_reset(&name);
    for(i=0; i<nElem; i++){
      zH = htmlize((char*)azElem[i], aszElem[i]);
      if( zValue && aszElem[i]==nValue
             && memcmp(zValue, azElem[i], nValue)==0 ){
        z = mprintf("<option value=\"%s\" selected=\"selected\">%s</option>",
                     zH, zH);
      }else{
        z = mprintf("<option value=\"%s\">%s</option>", zH, zH);
      }
      free(zH);
      sendText(z, -1, 0);
      free(z);
    }
    sendText("</select>", -1, 0);
    Th_Free(interp, azElem);
  }
  return TH_OK;
}

/*
** TH1 command: linecount STRING MAX MIN
**
** Return one more than the number of \n characters in STRING.  But
** never return less than MIN or more than MAX.
*/
static int linecntCmd(
  Th_Interp *interp,
  void *p,
  int argc,
  const char **argv,
  int *argl
){
  const char *z;
  int size, n, i;
  int iMin, iMax;
  if( argc!=4 ){
    return Th_WrongNumArgs(interp, "linecount STRING MAX MIN");
  }
  if( Th_ToInt(interp, argv[2], argl[2], &iMax) ) return TH_ERROR;
  if( Th_ToInt(interp, argv[3], argl[3], &iMin) ) return TH_ERROR;
  z = argv[1];
  size = argl[1];
  for(n=1, i=0; i<size; i++){
    if( z[i]=='\n' ){
      n++;
      if( n>=iMax ) break;
    }
  }
  if( n<iMin ) n = iMin;
  if( n>iMax ) n = iMax;
  Th_SetResultInt(interp, n);
  return TH_OK;
}

/*
** TH1 command: repository ?BOOLEAN?
**
** Return the fully qualified file name of the open repository or an empty
** string if one is not currently open.  Optionally, it will attempt to open
** the repository if the boolean argument is non-zero.
*/
static int repositoryCmd(
  Th_Interp *interp,
  void *p,
  int argc,
  const char **argv,
  int *argl
){
  if( argc!=1 && argc!=2 ){
    return Th_WrongNumArgs(interp, "repository ?BOOLEAN?");
  }
  if( argc==2 ){
    int openRepository = 0;
    if( Th_ToInt(interp, argv[1], argl[1], &openRepository) ){
      return TH_ERROR;
<<<<<<< HEAD
    }
    if( openRepository ) db_find_and_open_repository(OPEN_OK_NOT_FOUND, 0);
  }
  Th_SetResult(interp, g.zRepositoryName, -1);
  return TH_OK;
=======
    }
    if( openRepository ) db_find_and_open_repository(OPEN_OK_NOT_FOUND, 0);
  }
  Th_SetResult(interp, g.zRepositoryName, -1);
  return TH_OK;
}

/*
** TH1 command: checkout ?BOOLEAN?
**
** Return the fully qualified directory name of the current checkout or an
** empty string if it is not available.  Optionally, it will attempt to find
** the current checkout, opening the configuration ("user") database and the
** repository as necessary, if the boolean argument is non-zero.
*/
static int checkoutCmd(
  Th_Interp *interp,
  void *p,
  int argc,
  const char **argv,
  int *argl
){
  if( argc!=1 && argc!=2 ){
    return Th_WrongNumArgs(interp, "checkout ?BOOLEAN?");
  }
  if( argc==2 ){
    int openCheckout = 0;
    if( Th_ToInt(interp, argv[1], argl[1], &openCheckout) ){
      return TH_ERROR;
    }
    if( openCheckout ) db_open_local(0);
  }
  Th_SetResult(interp, g.zLocalRoot, -1);
  return TH_OK;
}

/*
** TH1 command: trace STRING
**
** Generate a TH1 trace message if debugging is enabled.
*/
static int traceCmd(
  Th_Interp *interp,
  void *p,
  int argc,
  const char **argv,
  int *argl
){
  if( argc!=2 ){
    return Th_WrongNumArgs(interp, "trace STRING");
  }
  if( g.thTrace ){
    Th_Trace("%s", argv[1]);
  }
  Th_SetResult(interp, 0, 0);
  return TH_OK;
}

/*
** TH1 command: globalState NAME ?DEFAULT?
**
** Returns a string containing the value of the specified global state
** variable -OR- the specified default value.  Currently, the supported
** items are:
**
** "checkout"        = The active local checkout directory, if any.
** "configuration"   = The active configuration database file name,
**                     if any.
** "executable"      = The fully qualified executable file name.
** "flags"           = The TH1 initialization flags.
** "log"             = The error log file name, if any.
** "repository"      = The active local repository file name, if
**                     any.
** "top"             = The base path for the active server instance,
**                     if applicable.
** "user"            = The active user name, if any.
** "vfs"             = The SQLite VFS in use, if overridden.
**
** Attempts to query for unsupported global state variables will result
** in a script error.  Additional global state variables may be exposed
** in the future.
**
** See also: checkout, repository, setting
*/
static int globalStateCmd(
  Th_Interp *interp,
  void *p,
  int argc,
  const char **argv,
  int *argl
){
  const char *zDefault = 0;
  if( argc!=2 && argc!=3 ){
    return Th_WrongNumArgs(interp, "globalState NAME ?DEFAULT?");
  }
  if( argc==3 ){
    zDefault = argv[2];
  }
  if( fossil_strnicmp(argv[1], "checkout\0", 9)==0 ){
    Th_SetResult(interp, g.zLocalRoot ? g.zLocalRoot : zDefault, -1);
    return TH_OK;
  }else if( fossil_strnicmp(argv[1], "configuration\0", 14)==0 ){
    Th_SetResult(interp, g.zConfigDbName ? g.zConfigDbName : zDefault, -1);
    return TH_OK;
  }else if( fossil_strnicmp(argv[1], "executable\0", 11)==0 ){
    Th_SetResult(interp, g.nameOfExe ? g.nameOfExe : zDefault, -1);
    return TH_OK;
  }else if( fossil_strnicmp(argv[1], "flags\0", 6)==0 ){
    Th_SetResultInt(interp, g.th1Flags);
    return TH_OK;
  }else if( fossil_strnicmp(argv[1], "log\0", 4)==0 ){
    Th_SetResult(interp, g.zErrlog ? g.zErrlog : zDefault, -1);
    return TH_OK;
  }else if( fossil_strnicmp(argv[1], "repository\0", 11)==0 ){
    Th_SetResult(interp, g.zRepositoryName ? g.zRepositoryName : zDefault, -1);
    return TH_OK;
  }else if( fossil_strnicmp(argv[1], "top\0", 4)==0 ){
    Th_SetResult(interp, g.zTop ? g.zTop : zDefault, -1);
    return TH_OK;
  }else if( fossil_strnicmp(argv[1], "user\0", 5)==0 ){
    Th_SetResult(interp, g.zLogin ? g.zLogin : zDefault, -1);
    return TH_OK;
  }else if( fossil_strnicmp(argv[1], "vfs\0", 4)==0 ){
    Th_SetResult(interp, g.zVfsName ? g.zVfsName : zDefault, -1);
    return TH_OK;
  }else{
    Th_ErrorMessage(interp, "unsupported global state:", argv[1], argl[1]);
    return TH_ERROR;
  }
}

/*
** TH1 command: getParameter NAME ?DEFAULT?
**
** Return the value of the specified query parameter or the specified default
** value when there is no matching query parameter.
*/
static int getParameterCmd(
  Th_Interp *interp,
  void *p,
  int argc,
  const char **argv,
  int *argl
){
  const char *zDefault = 0;
  if( argc!=2 && argc!=3 ){
    return Th_WrongNumArgs(interp, "getParameter NAME ?DEFAULT?");
  }
  if( argc==3 ){
    zDefault = argv[2];
  }
  Th_SetResult(interp, cgi_parameter(argv[1], zDefault), -1);
  return TH_OK;
}

/*
** TH1 command: setParameter NAME VALUE
**
** Sets the value of the specified query parameter.
*/
static int setParameterCmd(
  Th_Interp *interp,
  void *p,
  int argc,
  const char **argv,
  int *argl
){
  if( argc!=3 ){
    return Th_WrongNumArgs(interp, "setParameter NAME VALUE");
  }
  cgi_replace_parameter(mprintf("%s", argv[1]), mprintf("%s", argv[2]));
  return TH_OK;
}

/*
** TH1 command: reinitialize ?FLAGS?
**
** Reinitializes the TH1 interpreter using the specified flags.
*/
static int reinitializeCmd(
  Th_Interp *interp,
  void *p,
  int argc,
  const char **argv,
  int *argl
){
  u32 flags = TH_INIT_DEFAULT;
  if( argc!=1 && argc!=2 ){
    return Th_WrongNumArgs(interp, "reinitialize ?FLAGS?");
  }
  if( argc==2 ){
    int iFlags;
    if( Th_ToInt(interp, argv[1], argl[1], &iFlags) ){
      return TH_ERROR;
    }else{
      flags = (u32)iFlags;
    }
  }
  Th_FossilInit(flags & ~TH_INIT_FORBID_MASK);
  Th_SetResult(interp, 0, 0);
  return TH_OK;
}

/*
** TH1 command: render STRING
**
** Renders the template and writes the results.
*/
static int renderCmd(
  Th_Interp *interp,
  void *p,
  int argc,
  const char **argv,
  int *argl
){
  int rc;
  if( argc!=2 ){
    return Th_WrongNumArgs(interp, "render STRING");
  }
  rc = Th_Render(argv[1]);
  Th_SetResult(interp, 0, 0);
  return rc;
}

/*
** TH1 command: styleHeader TITLE
**
** Render the configured style header.
*/
static int styleHeaderCmd(
  Th_Interp *interp,
  void *p,
  int argc,
  const char **argv,
  int *argl
){
  if( argc!=2 ){
    return Th_WrongNumArgs(interp, "styleHeader TITLE");
  }
  if( Th_IsRepositoryOpen() ){
    style_header("%s", argv[1]);
    Th_SetResult(interp, 0, 0);
    return TH_OK;
  }else{
    Th_SetResult(interp, "repository unavailable", -1);
    return TH_ERROR;
  }
}

/*
** TH1 command: styleFooter
**
** Render the configured style footer.
*/
static int styleFooterCmd(
  Th_Interp *interp,
  void *p,
  int argc,
  const char **argv,
  int *argl
){
  if( argc!=1 ){
    return Th_WrongNumArgs(interp, "styleFooter");
  }
  if( Th_IsRepositoryOpen() ){
    style_footer();
    Th_SetResult(interp, 0, 0);
    return TH_OK;
  }else{
    Th_SetResult(interp, "repository unavailable", -1);
    return TH_ERROR;
  }
}

/*
** TH1 command: artifact ID ?FILENAME?
**
** Attempts to locate the specified artifact and return its contents.  An
** error is generated if the repository is not open or the artifact cannot
** be found.
*/
static int artifactCmd(
  Th_Interp *interp,
  void *p,
  int argc,
  const char **argv,
  int *argl
){
  if( argc!=2 && argc!=3 ){
    return Th_WrongNumArgs(interp, "artifact ID ?FILENAME?");
  }
  if( Th_IsRepositoryOpen() ){
    int rid;
    Blob content;
    if( argc==3 ){
      rid = th1_artifact_from_ci_and_filename(interp, argv[1], argv[2]);
    }else{
      rid = th1_name_to_typed_rid(interp, argv[1], "*");
    }
    if( rid!=0 && content_get(rid, &content) ){
      Th_SetResult(interp, blob_str(&content), blob_size(&content));
      blob_reset(&content);
      return TH_OK;
    }else{
      return TH_ERROR;
    }
  }else{
    Th_SetResult(interp, "repository unavailable", -1);
    return TH_ERROR;
  }
}

#ifdef _WIN32
# include <windows.h>
#else
# include <sys/time.h>
# include <sys/resource.h>
#endif

/*
** Get user and kernel times in microseconds.
*/
static void getCpuTimes(sqlite3_uint64 *piUser, sqlite3_uint64 *piKernel){
#ifdef _WIN32
  FILETIME not_used;
  FILETIME kernel_time;
  FILETIME user_time;
  GetProcessTimes(GetCurrentProcess(), &not_used, &not_used,
                  &kernel_time, &user_time);
  if( piUser ){
     *piUser = ((((sqlite3_uint64)user_time.dwHighDateTime)<<32) +
                         (sqlite3_uint64)user_time.dwLowDateTime + 5)/10;
  }
  if( piKernel ){
     *piKernel = ((((sqlite3_uint64)kernel_time.dwHighDateTime)<<32) +
                         (sqlite3_uint64)kernel_time.dwLowDateTime + 5)/10;
  }
#else
  struct rusage s;
  getrusage(RUSAGE_SELF, &s);
  if( piUser ){
    *piUser = ((sqlite3_uint64)s.ru_utime.tv_sec)*1000000 + s.ru_utime.tv_usec;
  }
  if( piKernel ){
    *piKernel =
              ((sqlite3_uint64)s.ru_stime.tv_sec)*1000000 + s.ru_stime.tv_usec;
  }
#endif
}

/*
** TH1 command: utime
**
** Return the number of microseconds of CPU time consumed by the current
** process in user space.
*/
static int utimeCmd(
  Th_Interp *interp,
  void *p,
  int argc,
  const char **argv,
  int *argl
){
  sqlite3_uint64 x;
  char zUTime[50];
  getCpuTimes(&x, 0);
  sqlite3_snprintf(sizeof(zUTime), zUTime, "%llu", x);
  Th_SetResult(interp, zUTime, -1);
  return TH_OK;
}

/*
** TH1 command: stime
**
** Return the number of microseconds of CPU time consumed by the current
** process in system space.
*/
static int stimeCmd(
  Th_Interp *interp,
  void *p,
  int argc,
  const char **argv,
  int *argl
){
  sqlite3_uint64 x;
  char zUTime[50];
  getCpuTimes(0, &x);
  sqlite3_snprintf(sizeof(zUTime), zUTime, "%llu", x);
  Th_SetResult(interp, zUTime, -1);
  return TH_OK;
}


/*
** TH1 command: randhex  N
**
** Return N*2 random hexadecimal digits with N<50.  If N is omitted,
** use a value of 10.
*/
static int randhexCmd(
  Th_Interp *interp,
  void *p,
  int argc,
  const char **argv,
  int *argl
){
  int n;
  unsigned char aRand[50];
  unsigned char zOut[100];
  if( argc!=1 && argc!=2 ){
    return Th_WrongNumArgs(interp, "repository ?BOOLEAN?");
  }
  if( argc==2 ){
    if( Th_ToInt(interp, argv[1], argl[1], &n) ){
      return TH_ERROR;
    }
    if( n<1 ) n = 1;
    if( n>sizeof(aRand) ) n = sizeof(aRand);
  }else{
    n = 10;
  }
  sqlite3_randomness(n, aRand);
  encode16(aRand, zOut, n);
  Th_SetResult(interp, (const char *)zOut, -1);
  return TH_OK;
}

/*
** TH1 command: query SQL CODE
**
** Run the SQL query given by the SQL argument.  For each row in the result
** set, run CODE.
**
** In SQL, parameters such as $var are filled in using the value of variable
** "var".  Result values are stored in variables with the column name prior
** to each invocation of CODE.
*/
static int queryCmd(
  Th_Interp *interp,
  void *p,
  int argc,
  const char **argv,
  int *argl
){
  sqlite3_stmt *pStmt;
  int rc;
  const char *zSql;
  int nSql;
  const char *zTail;
  int n, i;
  int res = TH_OK;
  int nVar;
  char *zErr = 0;

  if( argc!=3 ){
    return Th_WrongNumArgs(interp, "query SQL CODE");
  }
  if( g.db==0 ){
    Th_ErrorMessage(interp, "database is not open", 0, 0);
    return TH_ERROR;
  }
  zSql = argv[1];
  nSql = argl[1];
  while( res==TH_OK && nSql>0 ){
    zErr = 0;
    sqlite3_set_authorizer(g.db, report_query_authorizer, (void*)&zErr);
    rc = sqlite3_prepare_v2(g.db, argv[1], argl[1], &pStmt, &zTail);
    sqlite3_set_authorizer(g.db, 0, 0);
    if( rc!=0 || zErr!=0 ){
      Th_ErrorMessage(interp, "SQL error: ",
                      zErr ? zErr : sqlite3_errmsg(g.db), -1);
      return TH_ERROR;
    }
    n = (int)(zTail - zSql);
    zSql += n;
    nSql -= n;
    if( pStmt==0 ) continue;
    nVar = sqlite3_bind_parameter_count(pStmt);
    for(i=1; i<=nVar; i++){
      const char *zVar = sqlite3_bind_parameter_name(pStmt, i);
      int szVar = zVar ? th_strlen(zVar) : 0;
      if( szVar>1 && zVar[0]=='$'
       && Th_GetVar(interp, zVar+1, szVar-1)==TH_OK ){
        int nVal;
        const char *zVal = Th_GetResult(interp, &nVal);
        sqlite3_bind_text(pStmt, i, zVal, nVal, SQLITE_TRANSIENT);
      }
    }
    while( res==TH_OK && sqlite3_step(pStmt)==SQLITE_ROW ){
      int nCol = sqlite3_column_count(pStmt);
      for(i=0; i<nCol; i++){
        const char *zCol = sqlite3_column_name(pStmt, i);
        int szCol = th_strlen(zCol);
        const char *zVal = (const char*)sqlite3_column_text(pStmt, i);
        int szVal = sqlite3_column_bytes(pStmt, i);
        Th_SetVar(interp, zCol, szCol, zVal, szVal);
      }
      res = Th_Eval(interp, 0, argv[2], argl[2]);
      if( res==TH_BREAK || res==TH_CONTINUE ) res = TH_OK;
    }
    rc = sqlite3_finalize(pStmt);
    if( rc!=SQLITE_OK ){
      Th_ErrorMessage(interp, "SQL error: ", sqlite3_errmsg(g.db), -1);
      return TH_ERROR;
    }
  }
  return res;
}

/*
** TH1 command: setting name
**
** Gets and returns the value of the specified Fossil setting.
*/
#define SETTING_WRONGNUMARGS "setting ?-strict? ?--? name"
static int settingCmd(
  Th_Interp *interp,
  void *p,
  int argc,
  const char **argv,
  int *argl
){
  int rc;
  int strict = 0;
  int nArg = 1;
  char *zValue;
  if( argc<2 || argc>4 ){
    return Th_WrongNumArgs(interp, SETTING_WRONGNUMARGS);
  }
  if( fossil_strcmp(argv[nArg], "-strict")==0 ){
    strict = 1; nArg++;
  }
  if( fossil_strcmp(argv[nArg], "--")==0 ) nArg++;
  if( nArg+1!=argc ){
    return Th_WrongNumArgs(interp, SETTING_WRONGNUMARGS);
  }
  zValue = db_get(argv[nArg], 0);
  if( zValue!=0 ){
    Th_SetResult(interp, zValue, -1);
    rc = TH_OK;
  }else if( strict ){
    Th_ErrorMessage(interp, "no value for setting \"", argv[nArg], -1);
    rc = TH_ERROR;
  }else{
    Th_SetResult(interp, 0, 0);
    rc = TH_OK;
  }
  if( g.thTrace ){
    Th_Trace("[setting %s%#h] => %d<br />\n", strict ? "strict " : "",
             argl[nArg], argv[nArg], rc);
  }
  return rc;
}

/*
** TH1 command: glob_match ?-one? ?--? patternList string
**
** Checks the string against the specified glob pattern -OR- list of glob
** patterns and returns non-zero if there is a match.
*/
#define GLOB_MATCH_WRONGNUMARGS "glob_match ?-one? ?--? patternList string"
static int globMatchCmd(
  Th_Interp *interp,
  void *p,
  int argc,
  const char **argv,
  int *argl
){
  int rc;
  int one = 0;
  int nArg = 1;
  Glob *pGlob = 0;
  if( argc<3 || argc>5 ){
    return Th_WrongNumArgs(interp, GLOB_MATCH_WRONGNUMARGS);
  }
  if( fossil_strcmp(argv[nArg], "-one")==0 ){
    one = 1; nArg++;
  }
  if( fossil_strcmp(argv[nArg], "--")==0 ) nArg++;
  if( nArg+2!=argc ){
    return Th_WrongNumArgs(interp, GLOB_MATCH_WRONGNUMARGS);
  }
  if( one ){
    Th_SetResultInt(interp, sqlite3_strglob(argv[nArg], argv[nArg+1])==0);
    rc = TH_OK;
  }else{
    pGlob = glob_create(argv[nArg]);
    if( pGlob ){
      Th_SetResultInt(interp, glob_match(pGlob, argv[nArg+1]));
      rc = TH_OK;
    }else{
      Th_SetResult(interp, "unable to create glob from pattern list", -1);
      rc = TH_ERROR;
    }
    glob_free(pGlob);
  }
  return rc;
}

/*
** TH1 command: regexp ?-nocase? ?--? exp string
**
** Checks the string against the specified regular expression and returns
** non-zero if it matches.  If the regular expression is invalid or cannot
** be compiled, an error will be generated.
*/
#define REGEXP_WRONGNUMARGS "regexp ?-nocase? ?--? exp string"
static int regexpCmd(
  Th_Interp *interp,
  void *p,
  int argc,
  const char **argv,
  int *argl
){
  int rc;
  int noCase = 0;
  int nArg = 1;
  ReCompiled *pRe = 0;
  const char *zErr;
  if( argc<3 || argc>5 ){
    return Th_WrongNumArgs(interp, REGEXP_WRONGNUMARGS);
  }
  if( fossil_strcmp(argv[nArg], "-nocase")==0 ){
    noCase = 1; nArg++;
  }
  if( fossil_strcmp(argv[nArg], "--")==0 ) nArg++;
  if( nArg+2!=argc ){
    return Th_WrongNumArgs(interp, REGEXP_WRONGNUMARGS);
  }
  zErr = re_compile(&pRe, argv[nArg], noCase);
  if( !zErr ){
    Th_SetResultInt(interp, re_match(pRe,
        (const unsigned char *)argv[nArg+1], argl[nArg+1]));
    rc = TH_OK;
  }else{
    Th_SetResult(interp, zErr, -1);
    rc = TH_ERROR;
  }
  re_free(pRe);
  return rc;
}

/*
** TH1 command: http ?-asynchronous? ?--? url ?payload?
**
** Perform an HTTP or HTTPS request for the specified URL.  If a
** payload is present, it will be interpreted as text/plain and
** the POST method will be used; otherwise, the GET method will
** be used.  Upon success, if the -asynchronous option is used, an
** empty string is returned as the result; otherwise, the response
** from the server is returned as the result.  Synchronous requests
** are not currently implemented.
*/
#define HTTP_WRONGNUMARGS "http ?-asynchronous? ?--? url ?payload?"
static int httpCmd(
  Th_Interp *interp,
  void *p,
  int argc,
  const char **argv,
  int *argl
){
  int nArg = 1;
  int fAsynchronous = 0;
  const char *zType, *zRegexp;
  Blob payload;
  ReCompiled *pRe = 0;
  UrlData urlData;

  if( argc<2 || argc>5 ){
    return Th_WrongNumArgs(interp, HTTP_WRONGNUMARGS);
  }
  if( fossil_strnicmp(argv[nArg], "-asynchronous", argl[nArg])==0 ){
    fAsynchronous = 1; nArg++;
  }
  if( fossil_strcmp(argv[nArg], "--")==0 ) nArg++;
  if( nArg+1!=argc && nArg+2!=argc ){
    return Th_WrongNumArgs(interp, REGEXP_WRONGNUMARGS);
  }
  memset(&urlData, '\0', sizeof(urlData));
  url_parse_local(argv[nArg], 0, &urlData);
  if( urlData.isSsh || urlData.isFile ){
    Th_ErrorMessage(interp, "url must be http:// or https://", 0, 0);
    return TH_ERROR;
  }
  zRegexp = db_get("th1-uri-regexp", 0);
  if( zRegexp && zRegexp[0] ){
    const char *zErr = re_compile(&pRe, zRegexp, 0);
    if( zErr ){
      Th_SetResult(interp, zErr, -1);
      return TH_ERROR;
    }
  }
  if( !pRe || !re_match(pRe, (const unsigned char *)urlData.canonical, -1) ){
    Th_SetResult(interp, "url not allowed", -1);
    re_free(pRe);
    return TH_ERROR;
  }
  re_free(pRe);
  blob_zero(&payload);
  if( nArg+2==argc ){
    blob_append(&payload, argv[nArg+1], argl[nArg+1]);
    zType = "POST";
  }else{
    zType = "GET";
  }
  if( fAsynchronous ){
    const char *zSep, *zParams;
    Blob hdr;
    zParams = strrchr(argv[nArg], '?');
    if( strlen(urlData.path)>0 && zParams!=argv[nArg] ){
      zSep = "";
    }else{
      zSep = "/";
    }
    blob_zero(&hdr);
    blob_appendf(&hdr, "%s %s%s%s HTTP/1.0\r\n",
                 zType, zSep, urlData.path, zParams ? zParams : "");
    if( urlData.proxyAuth ){
      blob_appendf(&hdr, "Proxy-Authorization: %s\r\n", urlData.proxyAuth);
    }
    if( urlData.passwd && urlData.user && urlData.passwd[0]=='#' ){
      char *zCredentials = mprintf("%s:%s", urlData.user, &urlData.passwd[1]);
      char *zEncoded = encode64(zCredentials, -1);
      blob_appendf(&hdr, "Authorization: Basic %s\r\n", zEncoded);
      fossil_free(zEncoded);
      fossil_free(zCredentials);
    }
    blob_appendf(&hdr, "Host: %s\r\n"
        "User-Agent: %s\r\n", urlData.hostname, get_user_agent());
    if( zType[0]=='P' ){
      blob_appendf(&hdr, "Content-Type: application/x-www-form-urlencoded\r\n"
          "Content-Length: %d\r\n\r\n", blob_size(&payload));
    }else{
      blob_appendf(&hdr, "\r\n");
    }
    if( transport_open(&urlData) ){
      Th_ErrorMessage(interp, transport_errmsg(&urlData), 0, 0);
      blob_reset(&hdr);
      blob_reset(&payload);
      return TH_ERROR;
    }
    transport_send(&urlData, &hdr);
    transport_send(&urlData, &payload);
    blob_reset(&hdr);
    blob_reset(&payload);
    transport_close(&urlData);
    Th_SetResult(interp, 0, 0); /* NOTE: Asynchronous, no results. */
    return TH_OK;
  }else{
    Th_ErrorMessage(interp,
        "synchronous requests are not yet implemented", 0, 0);
    blob_reset(&payload);
    return TH_ERROR;
  }
}

/*
** Attempts to open the configuration ("user") database.  Optionally, also
** attempts to try to find the repository and open it.
*/
void Th_OpenConfig(
  int openRepository
){
  if( openRepository && !Th_IsRepositoryOpen() ){
    db_find_and_open_repository(OPEN_ANY_SCHEMA | OPEN_OK_NOT_FOUND, 0);
    if( Th_IsRepositoryOpen() ){
      g.th1Flags |= TH_STATE_REPOSITORY;
    }else{
      g.th1Flags &= ~TH_STATE_REPOSITORY;
    }
  }
  if( !Th_IsConfigOpen() ){
    db_open_config(0, 1);
    if( Th_IsConfigOpen() ){
      g.th1Flags |= TH_STATE_CONFIG;
    }else{
      g.th1Flags &= ~TH_STATE_CONFIG;
    }
  }
}

/*
** Attempts to close the configuration ("user") database.  Optionally, also
** attempts to close the repository.
*/
void Th_CloseConfig(
  int closeRepository
){
  if( g.th1Flags & TH_STATE_CONFIG ){
    db_close_config();
    g.th1Flags &= ~TH_STATE_CONFIG;
  }
  if( closeRepository && (g.th1Flags & TH_STATE_REPOSITORY) ){
    db_close(1);
    g.th1Flags &= ~TH_STATE_REPOSITORY;
  }
}

/*
** Make sure the interpreter has been initialized.  Initialize it if
** it has not been already.
**
** The interpreter is stored in the g.interp global variable.
*/
void Th_FossilInit(u32 flags){
  int wasInit = 0;
  int needConfig = flags & TH_INIT_NEED_CONFIG;
  int forceReset = flags & TH_INIT_FORCE_RESET;
  int forceTcl = flags & TH_INIT_FORCE_TCL;
  int forceSetup = flags & TH_INIT_FORCE_SETUP;
  static unsigned int aFlags[] = { 0, 1, WIKI_LINKSONLY };
  static int anonFlag = LOGIN_ANON;
  static int zeroInt = 0;
  static struct _Command {
    const char *zName;
    Th_CommandProc xProc;
    void *pContext;
  } aCommand[] = {
    {"anoncap",       hascapCmd,            (void*)&anonFlag},
    {"anycap",        anycapCmd,            0},
    {"artifact",      artifactCmd,          0},
    {"checkout",      checkoutCmd,          0},
    {"combobox",      comboboxCmd,          0},
    {"date",          dateCmd,              0},
    {"decorate",      wikiCmd,              (void*)&aFlags[2]},
    {"dir",           dirCmd,               0},
    {"enable_output", enableOutputCmd,      0},
    {"encode64",      encode64Cmd,          0},
    {"getParameter",  getParameterCmd,      0},
    {"glob_match",    globMatchCmd,         0},
    {"globalState",   globalStateCmd,       0},
    {"httpize",       httpizeCmd,           0},
    {"hascap",        hascapCmd,            (void*)&zeroInt},
    {"hasfeature",    hasfeatureCmd,        0},
    {"html",          putsCmd,              (void*)&aFlags[0]},
    {"htmlize",       htmlizeCmd,           0},
    {"http",          httpCmd,              0},
    {"insertCsrf",    insertCsrfCmd,        0},
    {"linecount",     linecntCmd,           0},
    {"markdown",      markdownCmd,          0},
    {"puts",          putsCmd,              (void*)&aFlags[1]},
    {"query",         queryCmd,             0},
    {"randhex",       randhexCmd,           0},
    {"redirect",      redirectCmd,          0},
    {"regexp",        regexpCmd,            0},
    {"reinitialize",  reinitializeCmd,      0},
    {"render",        renderCmd,            0},
    {"repository",    repositoryCmd,        0},
    {"searchable",    searchableCmd,        0},
    {"setParameter",  setParameterCmd,      0},
    {"setting",       settingCmd,           0},
    {"styleHeader",   styleHeaderCmd,       0},
    {"styleFooter",   styleFooterCmd,       0},
    {"tclReady",      tclReadyCmd,          0},
    {"trace",         traceCmd,             0},
    {"stime",         stimeCmd,             0},
    {"utime",         utimeCmd,             0},
    {"verifyCsrf",    verifyCsrfCmd,        0},
    {"wiki",          wikiCmd,              (void*)&aFlags[0]},
    {0, 0, 0}
  };
  if( g.thTrace ){
    Th_Trace("th1-init 0x%x => 0x%x<br />\n", g.th1Flags, flags);
  }
  if( needConfig ){
    /*
    ** This function uses several settings which may be defined in the
    ** repository and/or the global configuration.  Since the caller
    ** passed a non-zero value for the needConfig parameter, make sure
    ** the necessary database connections are open prior to continuing.
    */
    Th_OpenConfig(1);
  }
  if( forceReset || forceTcl || g.interp==0 ){
    int created = 0;
    int i;
    if( g.interp==0 ){
      g.interp = Th_CreateInterp(&vtab);
      created = 1;
    }
    if( forceReset || created ){
      th_register_language(g.interp);     /* Basic scripting commands. */
    }
#ifdef FOSSIL_ENABLE_TCL
    if( forceTcl || fossil_getenv("TH1_ENABLE_TCL")!=0 ||
        db_get_boolean("tcl", 0) ){
      if( !g.tcl.setup ){
        g.tcl.setup = db_get("tcl-setup", 0); /* Grab Tcl setup script. */
      }
      th_register_tcl(g.interp, &g.tcl);  /* Tcl integration commands. */
    }
#endif
    for(i=0; i<sizeof(aCommand)/sizeof(aCommand[0]); i++){
      if ( !aCommand[i].zName || !aCommand[i].xProc ) continue;
      Th_CreateCommand(g.interp, aCommand[i].zName, aCommand[i].xProc,
                       aCommand[i].pContext, 0);
    }
  }else{
    wasInit = 1;
  }
  if( forceSetup || !wasInit ){
    int rc = TH_OK;
    if( !g.th1Setup ){
      g.th1Setup = db_get("th1-setup", 0); /* Grab TH1 setup script. */
    }
    if( g.th1Setup ){
      rc = Th_Eval(g.interp, 0, g.th1Setup, -1);
      if( rc==TH_ERROR ){
        int nResult = 0;
        char *zResult = (char*)Th_GetResult(g.interp, &nResult);
        sendError(zResult, nResult, 0);
      }
    }
    if( g.thTrace ){
      Th_Trace("th1-setup {%h} => %h<br />\n", g.th1Setup,
               Th_ReturnCodeName(rc, 0));
    }
  }
  g.th1Flags &= ~TH_INIT_MASK;
  g.th1Flags |= (flags & TH_INIT_MASK);
>>>>>>> ab7508a2
}

/*
** TH1 command: checkout ?BOOLEAN?
**
** Return the fully qualified directory name of the current checkout or an
** empty string if it is not available.  Optionally, it will attempt to find
** the current checkout, opening the configuration ("user") database and the
** repository as necessary, if the boolean argument is non-zero.
*/
<<<<<<< HEAD
static int checkoutCmd(
  Th_Interp *interp,
  void *p,
  int argc,
  const char **argv,
  int *argl
){
  if( argc!=1 && argc!=2 ){
    return Th_WrongNumArgs(interp, "checkout ?BOOLEAN?");
  }
  if( argc==2 ){
    int openCheckout = 0;
    if( Th_ToInt(interp, argv[1], argl[1], &openCheckout) ){
      return TH_ERROR;
=======
void Th_Store(const char *zName, const char *zValue){
  Th_FossilInit(TH_INIT_DEFAULT);
  if( zValue ){
    if( g.thTrace ){
      Th_Trace("set %h {%h}<br />\n", zName, zValue);
>>>>>>> ab7508a2
    }
    if( openCheckout ) db_open_local(0);
  }
  Th_SetResult(interp, g.zLocalRoot, -1);
  return TH_OK;
}

/*
** TH1 command: trace STRING
**
** Generate a TH1 trace message if debugging is enabled.
*/
static int traceCmd(
  Th_Interp *interp,
  void *p,
  int argc,
  const char **argv,
  int *argl
){
  if( argc!=2 ){
    return Th_WrongNumArgs(interp, "trace STRING");
  }
  if( g.thTrace ){
    Th_Trace("%s", argv[1]);
  }
  Th_SetResult(interp, 0, 0);
  return TH_OK;
}

/*
** TH1 command: globalState NAME ?DEFAULT?
**
** Returns a string containing the value of the specified global state
** variable -OR- the specified default value.  Currently, the supported
** items are:
**
** "checkout"        = The active local checkout directory, if any.
** "configuration"   = The active configuration database file name,
**                     if any.
** "executable"      = The fully qualified executable file name.
** "flags"           = The TH1 initialization flags.
** "log"             = The error log file name, if any.
** "repository"      = The active local repository file name, if
**                     any.
** "top"             = The base path for the active server instance,
**                     if applicable.
** "user"            = The active user name, if any.
** "vfs"             = The SQLite VFS in use, if overridden.
**
** Attempts to query for unsupported global state variables will result
** in a script error.  Additional global state variables may be exposed
** in the future.
**
** See also: checkout, repository, setting
*/
static int globalStateCmd(
  Th_Interp *interp,
  void *p,
  int argc,
  const char **argv,
  int *argl
){
  const char *zDefault = 0;
  if( argc!=2 && argc!=3 ){
    return Th_WrongNumArgs(interp, "globalState NAME ?DEFAULT?");
  }
  if( argc==3 ){
    zDefault = argv[2];
  }
  if( fossil_strnicmp(argv[1], "checkout\0", 9)==0 ){
    Th_SetResult(interp, g.zLocalRoot ? g.zLocalRoot : zDefault, -1);
    return TH_OK;
  }else if( fossil_strnicmp(argv[1], "configuration\0", 14)==0 ){
    Th_SetResult(interp, g.zConfigDbName ? g.zConfigDbName : zDefault, -1);
    return TH_OK;
  }else if( fossil_strnicmp(argv[1], "executable\0", 11)==0 ){
    Th_SetResult(interp, g.nameOfExe ? g.nameOfExe : zDefault, -1);
    return TH_OK;
  }else if( fossil_strnicmp(argv[1], "flags\0", 6)==0 ){
    Th_SetResultInt(interp, g.th1Flags);
    return TH_OK;
  }else if( fossil_strnicmp(argv[1], "log\0", 4)==0 ){
    Th_SetResult(interp, g.zErrlog ? g.zErrlog : zDefault, -1);
    return TH_OK;
  }else if( fossil_strnicmp(argv[1], "repository\0", 11)==0 ){
    Th_SetResult(interp, g.zRepositoryName ? g.zRepositoryName : zDefault, -1);
    return TH_OK;
  }else if( fossil_strnicmp(argv[1], "top\0", 4)==0 ){
    Th_SetResult(interp, g.zTop ? g.zTop : zDefault, -1);
    return TH_OK;
  }else if( fossil_strnicmp(argv[1], "user\0", 5)==0 ){
    Th_SetResult(interp, g.zLogin ? g.zLogin : zDefault, -1);
    return TH_OK;
  }else if( fossil_strnicmp(argv[1], "vfs\0", 4)==0 ){
    Th_SetResult(interp, g.zVfsName ? g.zVfsName : zDefault, -1);
    return TH_OK;
  }else{
    Th_ErrorMessage(interp, "unsupported global state:", argv[1], argl[1]);
    return TH_ERROR;
  }
}

/*
** TH1 command: getParameter NAME ?DEFAULT?
**
** Return the value of the specified query parameter or the specified default
** value when there is no matching query parameter.
*/
static int getParameterCmd(
  Th_Interp *interp,
  void *p,
  int argc,
  const char **argv,
  int *argl
){
  const char *zDefault = 0;
  if( argc!=2 && argc!=3 ){
    return Th_WrongNumArgs(interp, "getParameter NAME ?DEFAULT?");
  }
  if( argc==3 ){
    zDefault = argv[2];
  }
  Th_SetResult(interp, cgi_parameter(argv[1], zDefault), -1);
  return TH_OK;
}

/*
** TH1 command: setParameter NAME VALUE
**
** Sets the value of the specified query parameter.
*/
static int setParameterCmd(
  Th_Interp *interp,
  void *p,
  int argc,
  const char **argv,
  int *argl
){
  if( argc!=3 ){
    return Th_WrongNumArgs(interp, "setParameter NAME VALUE");
  }
  cgi_replace_parameter(mprintf("%s", argv[1]), mprintf("%s", argv[2]));
  return TH_OK;
}

/*
** TH1 command: reinitialize ?FLAGS?
**
** Reinitializes the TH1 interpreter using the specified flags.
*/
static int reinitializeCmd(
  Th_Interp *interp,
  void *p,
  int argc,
  const char **argv,
  int *argl
){
  u32 flags = TH_INIT_DEFAULT;
  if( argc!=1 && argc!=2 ){
    return Th_WrongNumArgs(interp, "reinitialize ?FLAGS?");
  }
  if( argc==2 ){
    int iFlags;
    if( Th_ToInt(interp, argv[1], argl[1], &iFlags) ){
      return TH_ERROR;
    }else{
      flags = (u32)iFlags;
    }
  }
  Th_FossilInit(flags & ~TH_INIT_FORBID_MASK);
  Th_SetResult(interp, 0, 0);
  return TH_OK;
}

/*
** TH1 command: render STRING
**
** Renders the template and writes the results.
*/
static int renderCmd(
  Th_Interp *interp,
  void *p,
  int argc,
  const char **argv,
  int *argl
){
  int rc;
  if( argc!=2 ){
    return Th_WrongNumArgs(interp, "render STRING");
  }
  rc = Th_Render(argv[1]);
  Th_SetResult(interp, 0, 0);
  return rc;
}

/*
** TH1 command: styleHeader TITLE
**
** Render the configured style header.
*/
static int styleHeaderCmd(
  Th_Interp *interp,
  void *p,
  int argc,
  const char **argv,
  int *argl
){
  if( argc!=2 ){
    return Th_WrongNumArgs(interp, "styleHeader TITLE");
  }
  if( Th_IsRepositoryOpen() ){
    style_header("%s", argv[1]);
    Th_SetResult(interp, 0, 0);
    return TH_OK;
  }else{
    Th_SetResult(interp, "repository unavailable", -1);
    return TH_ERROR;
  }
}

/*
** TH1 command: styleFooter
**
** Render the configured style footer.
*/
static int styleFooterCmd(
  Th_Interp *interp,
  void *p,
  int argc,
  const char **argv,
  int *argl
){
  if( argc!=1 ){
    return Th_WrongNumArgs(interp, "styleFooter");
  }
  if( Th_IsRepositoryOpen() ){
    style_footer();
    Th_SetResult(interp, 0, 0);
    return TH_OK;
  }else{
    Th_SetResult(interp, "repository unavailable", -1);
    return TH_ERROR;
  }
}

/*
** TH1 command: artifact ID ?FILENAME?
**
** Attempts to locate the specified artifact and return its contents.  An
** error is generated if the repository is not open or the artifact cannot
** be found.
*/
static int artifactCmd(
  Th_Interp *interp,
  void *p,
  int argc,
  const char **argv,
  int *argl
){
  if( argc!=2 && argc!=3 ){
    return Th_WrongNumArgs(interp, "artifact ID ?FILENAME?");
  }
  if( Th_IsRepositoryOpen() ){
    int rid;
    Blob content;
    if( argc==3 ){
      rid = th1_artifact_from_ci_and_filename(interp, argv[1], argv[2]);
    }else{
      rid = th1_name_to_typed_rid(interp, argv[1], "*");
    }
    if( rid!=0 && content_get(rid, &content) ){
      Th_SetResult(interp, blob_str(&content), blob_size(&content));
      blob_reset(&content);
      return TH_OK;
    }else{
      return TH_ERROR;
    }
  }else{
    Th_SetResult(interp, "repository unavailable", -1);
    return TH_ERROR;
  }
}

#ifdef _WIN32
# include <windows.h>
#else
# include <sys/time.h>
# include <sys/resource.h>
#endif

/*
** Get user and kernel times in microseconds.
*/
static void getCpuTimes(sqlite3_uint64 *piUser, sqlite3_uint64 *piKernel){
#ifdef _WIN32
  FILETIME not_used;
  FILETIME kernel_time;
  FILETIME user_time;
  GetProcessTimes(GetCurrentProcess(), &not_used, &not_used,
                  &kernel_time, &user_time);
  if( piUser ){
     *piUser = ((((sqlite3_uint64)user_time.dwHighDateTime)<<32) +
                         (sqlite3_uint64)user_time.dwLowDateTime + 5)/10;
  }
  if( piKernel ){
     *piKernel = ((((sqlite3_uint64)kernel_time.dwHighDateTime)<<32) +
                         (sqlite3_uint64)kernel_time.dwLowDateTime + 5)/10;
  }
#else
  struct rusage s;
  getrusage(RUSAGE_SELF, &s);
  if( piUser ){
    *piUser = ((sqlite3_uint64)s.ru_utime.tv_sec)*1000000 + s.ru_utime.tv_usec;
  }
  if( piKernel ){
    *piKernel =
              ((sqlite3_uint64)s.ru_stime.tv_sec)*1000000 + s.ru_stime.tv_usec;
  }
#endif
}

/*
** TH1 command: utime
**
** Return the number of microseconds of CPU time consumed by the current
** process in user space.
*/
static int utimeCmd(
  Th_Interp *interp,
  void *p,
  int argc,
  const char **argv,
  int *argl
){
  sqlite3_uint64 x;
  char zUTime[50];
  getCpuTimes(&x, 0);
  sqlite3_snprintf(sizeof(zUTime), zUTime, "%llu", x);
  Th_SetResult(interp, zUTime, -1);
  return TH_OK;
}

/*
** TH1 command: stime
**
** Return the number of microseconds of CPU time consumed by the current
** process in system space.
*/
static int stimeCmd(
  Th_Interp *interp,
  void *p,
  int argc,
  const char **argv,
  int *argl
){
  sqlite3_uint64 x;
  char zUTime[50];
  getCpuTimes(0, &x);
  sqlite3_snprintf(sizeof(zUTime), zUTime, "%llu", x);
  Th_SetResult(interp, zUTime, -1);
  return TH_OK;
}


/*
** TH1 command: randhex  N
**
** Return N*2 random hexadecimal digits with N<50.  If N is omitted,
** use a value of 10.
*/
static int randhexCmd(
  Th_Interp *interp,
  void *p,
  int argc,
  const char **argv,
  int *argl
){
  int n;
  unsigned char aRand[50];
  unsigned char zOut[100];
  if( argc!=1 && argc!=2 ){
    return Th_WrongNumArgs(interp, "repository ?BOOLEAN?");
  }
  if( argc==2 ){
    if( Th_ToInt(interp, argv[1], argl[1], &n) ){
      return TH_ERROR;
    }
    if( n<1 ) n = 1;
    if( n>sizeof(aRand) ) n = sizeof(aRand);
  }else{
    n = 10;
  }
  sqlite3_randomness(n, aRand);
  encode16(aRand, zOut, n);
  Th_SetResult(interp, (const char *)zOut, -1);
  return TH_OK;
}

/*
** TH1 command: query SQL CODE
**
** Run the SQL query given by the SQL argument.  For each row in the result
** set, run CODE.
**
** In SQL, parameters such as $var are filled in using the value of variable
** "var".  Result values are stored in variables with the column name prior
** to each invocation of CODE.
*/
static int queryCmd(
  Th_Interp *interp,
  void *p,
  int argc,
  const char **argv,
  int *argl
){
  sqlite3_stmt *pStmt;
  int rc;
  const char *zSql;
  int nSql;
  const char *zTail;
  int n, i;
  int res = TH_OK;
  int nVar;
  char *zErr = 0;

  if( argc!=3 ){
    return Th_WrongNumArgs(interp, "query SQL CODE");
  }
  if( g.db==0 ){
    Th_ErrorMessage(interp, "database is not open", 0, 0);
    return TH_ERROR;
  }
  zSql = argv[1];
  nSql = argl[1];
  while( res==TH_OK && nSql>0 ){
    zErr = 0;
    sqlite3_set_authorizer(g.db, report_query_authorizer, (void*)&zErr);
    rc = sqlite3_prepare_v2(g.db, argv[1], argl[1], &pStmt, &zTail);
    sqlite3_set_authorizer(g.db, 0, 0);
    if( rc!=0 || zErr!=0 ){
      Th_ErrorMessage(interp, "SQL error: ",
                      zErr ? zErr : sqlite3_errmsg(g.db), -1);
      return TH_ERROR;
    }
    n = (int)(zTail - zSql);
    zSql += n;
    nSql -= n;
    if( pStmt==0 ) continue;
    nVar = sqlite3_bind_parameter_count(pStmt);
    for(i=1; i<=nVar; i++){
      const char *zVar = sqlite3_bind_parameter_name(pStmt, i);
      int szVar = zVar ? th_strlen(zVar) : 0;
      if( szVar>1 && zVar[0]=='$'
       && Th_GetVar(interp, zVar+1, szVar-1)==TH_OK ){
        int nVal;
        const char *zVal = Th_GetResult(interp, &nVal);
        sqlite3_bind_text(pStmt, i, zVal, nVal, SQLITE_TRANSIENT);
      }
    }
    while( res==TH_OK && sqlite3_step(pStmt)==SQLITE_ROW ){
      int nCol = sqlite3_column_count(pStmt);
      for(i=0; i<nCol; i++){
        const char *zCol = sqlite3_column_name(pStmt, i);
        int szCol = th_strlen(zCol);
        const char *zVal = (const char*)sqlite3_column_text(pStmt, i);
        int szVal = sqlite3_column_bytes(pStmt, i);
        Th_SetVar(interp, zCol, szCol, zVal, szVal);
      }
      res = Th_Eval(interp, 0, argv[2], argl[2]);
      if( res==TH_BREAK || res==TH_CONTINUE ) res = TH_OK;
    }
    rc = sqlite3_finalize(pStmt);
    if( rc!=SQLITE_OK ){
      Th_ErrorMessage(interp, "SQL error: ", sqlite3_errmsg(g.db), -1);
      return TH_ERROR;
    }
  }
  return res;
}

/*
** TH1 command: setting name
**
** Gets and returns the value of the specified Fossil setting.
*/
#define SETTING_WRONGNUMARGS "setting ?-strict? ?--? name"
static int settingCmd(
  Th_Interp *interp,
  void *p,
  int argc,
  const char **argv,
  int *argl
){
  int rc;
  int strict = 0;
  int nArg = 1;
  char *zValue;
  if( argc<2 || argc>4 ){
    return Th_WrongNumArgs(interp, SETTING_WRONGNUMARGS);
  }
  if( fossil_strcmp(argv[nArg], "-strict")==0 ){
    strict = 1; nArg++;
  }
  if( fossil_strcmp(argv[nArg], "--")==0 ) nArg++;
  if( nArg+1!=argc ){
    return Th_WrongNumArgs(interp, SETTING_WRONGNUMARGS);
  }
  zValue = db_get(argv[nArg], 0);
  if( zValue!=0 ){
    Th_SetResult(interp, zValue, -1);
    rc = TH_OK;
  }else if( strict ){
    Th_ErrorMessage(interp, "no value for setting \"", argv[nArg], -1);
    rc = TH_ERROR;
  }else{
    Th_SetResult(interp, 0, 0);
    rc = TH_OK;
  }
  if( g.thTrace ){
    Th_Trace("[setting %s%#h] => %d<br />\n", strict ? "strict " : "",
             argl[nArg], argv[nArg], rc);
  }
  return rc;
}

/*
** TH1 command: glob_match ?-one? ?--? patternList string
**
** Checks the string against the specified glob pattern -OR- list of glob
** patterns and returns non-zero if there is a match.
*/
#define GLOB_MATCH_WRONGNUMARGS "glob_match ?-one? ?--? patternList string"
static int globMatchCmd(
  Th_Interp *interp,
  void *p,
  int argc,
  const char **argv,
  int *argl
){
  int rc;
  int one = 0;
  int nArg = 1;
  Glob *pGlob = 0;
  if( argc<3 || argc>5 ){
    return Th_WrongNumArgs(interp, GLOB_MATCH_WRONGNUMARGS);
  }
  if( fossil_strcmp(argv[nArg], "-one")==0 ){
    one = 1; nArg++;
  }
  if( fossil_strcmp(argv[nArg], "--")==0 ) nArg++;
  if( nArg+2!=argc ){
    return Th_WrongNumArgs(interp, GLOB_MATCH_WRONGNUMARGS);
  }
  if( one ){
    Th_SetResultInt(interp, sqlite3_strglob(argv[nArg], argv[nArg+1])==0);
    rc = TH_OK;
  }else{
    pGlob = glob_create(argv[nArg]);
    if( pGlob ){
      Th_SetResultInt(interp, glob_match(pGlob, argv[nArg+1]));
      rc = TH_OK;
    }else{
      Th_SetResult(interp, "unable to create glob from pattern list", -1);
      rc = TH_ERROR;
    }
    glob_free(pGlob);
  }
  return rc;
}

/*
** TH1 command: regexp ?-nocase? ?--? exp string
**
** Checks the string against the specified regular expression and returns
** non-zero if it matches.  If the regular expression is invalid or cannot
** be compiled, an error will be generated.
*/
#define REGEXP_WRONGNUMARGS "regexp ?-nocase? ?--? exp string"
static int regexpCmd(
  Th_Interp *interp,
  void *p,
  int argc,
  const char **argv,
  int *argl
){
  int rc;
  int noCase = 0;
  int nArg = 1;
  ReCompiled *pRe = 0;
  const char *zErr;
  if( argc<3 || argc>5 ){
    return Th_WrongNumArgs(interp, REGEXP_WRONGNUMARGS);
  }
  if( fossil_strcmp(argv[nArg], "-nocase")==0 ){
    noCase = 1; nArg++;
  }
  if( fossil_strcmp(argv[nArg], "--")==0 ) nArg++;
  if( nArg+2!=argc ){
    return Th_WrongNumArgs(interp, REGEXP_WRONGNUMARGS);
  }
  zErr = re_compile(&pRe, argv[nArg], noCase);
  if( !zErr ){
    Th_SetResultInt(interp, re_match(pRe,
        (const unsigned char *)argv[nArg+1], argl[nArg+1]));
    rc = TH_OK;
  }else{
    Th_SetResult(interp, zErr, -1);
    rc = TH_ERROR;
  }
  re_free(pRe);
  return rc;
}

/*
** TH1 command: http ?-asynchronous? ?--? url ?payload?
**
** Perform an HTTP or HTTPS request for the specified URL.  If a
** payload is present, it will be interpreted as text/plain and
** the POST method will be used; otherwise, the GET method will
** be used.  Upon success, if the -asynchronous option is used, an
** empty string is returned as the result; otherwise, the response
** from the server is returned as the result.  Synchronous requests
** are not currently implemented.
*/
#define HTTP_WRONGNUMARGS "http ?-asynchronous? ?--? url ?payload?"
static int httpCmd(
  Th_Interp *interp,
  void *p,
  int argc,
  const char **argv,
  int *argl
){
  int nArg = 1;
  int fAsynchronous = 0;
  const char *zType, *zRegexp;
  Blob payload;
  ReCompiled *pRe = 0;
  UrlData urlData;

  if( argc<2 || argc>5 ){
    return Th_WrongNumArgs(interp, HTTP_WRONGNUMARGS);
  }
  if( fossil_strnicmp(argv[nArg], "-asynchronous", argl[nArg])==0 ){
    fAsynchronous = 1; nArg++;
  }
  if( fossil_strcmp(argv[nArg], "--")==0 ) nArg++;
  if( nArg+1!=argc && nArg+2!=argc ){
    return Th_WrongNumArgs(interp, REGEXP_WRONGNUMARGS);
  }
  memset(&urlData, '\0', sizeof(urlData));
  url_parse_local(argv[nArg], 0, &urlData);
  if( urlData.isSsh || urlData.isFile ){
    Th_ErrorMessage(interp, "url must be http:// or https://", 0, 0);
    return TH_ERROR;
  }
  zRegexp = db_get("th1-uri-regexp", 0);
  if( zRegexp && zRegexp[0] ){
    const char *zErr = re_compile(&pRe, zRegexp, 0);
    if( zErr ){
      Th_SetResult(interp, zErr, -1);
      return TH_ERROR;
    }
  }
  if( !pRe || !re_match(pRe, (const unsigned char *)urlData.canonical, -1) ){
    Th_SetResult(interp, "url not allowed", -1);
    re_free(pRe);
    return TH_ERROR;
  }
  re_free(pRe);
  blob_zero(&payload);
  if( nArg+2==argc ){
    blob_append(&payload, argv[nArg+1], argl[nArg+1]);
    zType = "POST";
  }else{
    zType = "GET";
  }
  if( fAsynchronous ){
    const char *zSep, *zParams;
    Blob hdr;
    zParams = strrchr(argv[nArg], '?');
    if( strlen(urlData.path)>0 && zParams!=argv[nArg] ){
      zSep = "";
    }else{
      zSep = "/";
    }
    blob_zero(&hdr);
    blob_appendf(&hdr, "%s %s%s%s HTTP/1.0\r\n",
                 zType, zSep, urlData.path, zParams ? zParams : "");
    if( urlData.proxyAuth ){
      blob_appendf(&hdr, "Proxy-Authorization: %s\r\n", urlData.proxyAuth);
    }
    if( urlData.passwd && urlData.user && urlData.passwd[0]=='#' ){
      char *zCredentials = mprintf("%s:%s", urlData.user, &urlData.passwd[1]);
      char *zEncoded = encode64(zCredentials, -1);
      blob_appendf(&hdr, "Authorization: Basic %s\r\n", zEncoded);
      fossil_free(zEncoded);
      fossil_free(zCredentials);
    }
    blob_appendf(&hdr, "Host: %s\r\n"
        "User-Agent: %s\r\n", urlData.hostname, get_user_agent());
    if( zType[0]=='P' ){
      blob_appendf(&hdr, "Content-Type: application/x-www-form-urlencoded\r\n"
          "Content-Length: %d\r\n\r\n", blob_size(&payload));
    }else{
      blob_appendf(&hdr, "\r\n");
    }
    if( transport_open(&urlData) ){
      Th_ErrorMessage(interp, transport_errmsg(&urlData), 0, 0);
      blob_reset(&hdr);
      blob_reset(&payload);
      return TH_ERROR;
    }
    transport_send(&urlData, &hdr);
    transport_send(&urlData, &payload);
    blob_reset(&hdr);
    blob_reset(&payload);
    transport_close(&urlData);
    Th_SetResult(interp, 0, 0); /* NOTE: Asynchronous, no results. */
    return TH_OK;
  }else{
    Th_ErrorMessage(interp,
        "synchronous requests are not yet implemented", 0, 0);
    blob_reset(&payload);
    return TH_ERROR;
  }
}

/*
** Attempts to open the configuration ("user") database.  Optionally, also
** attempts to try to find the repository and open it.
*/
void Th_OpenConfig(
  int openRepository
){
  if( openRepository && !Th_IsRepositoryOpen() ){
    db_find_and_open_repository(OPEN_ANY_SCHEMA | OPEN_OK_NOT_FOUND, 0);
    if( Th_IsRepositoryOpen() ){
      g.th1Flags |= TH_STATE_REPOSITORY;
    }else{
      g.th1Flags &= ~TH_STATE_REPOSITORY;
    }
  }
  if( !Th_IsConfigOpen() ){
    db_open_config(0);
    if( Th_IsConfigOpen() ){
      g.th1Flags |= TH_STATE_CONFIG;
    }else{
      g.th1Flags &= ~TH_STATE_CONFIG;
    }
  }
}

/*
** Attempts to close the configuration ("user") database.  Optionally, also
** attempts to close the repository.
*/
void Th_CloseConfig(
  int closeRepository
){
  if( g.th1Flags & TH_STATE_CONFIG ){
    db_close_config();
    g.th1Flags &= ~TH_STATE_CONFIG;
  }
  if( closeRepository && (g.th1Flags & TH_STATE_REPOSITORY) ){
    db_close(1);
    g.th1Flags &= ~TH_STATE_REPOSITORY;
  }
}

/*
** Make sure the interpreter has been initialized.  Initialize it if
** it has not been already.
**
** The interpreter is stored in the g.interp global variable.
*/
void Th_FossilInit(u32 flags){
  int wasInit = 0;
  int needConfig = flags & TH_INIT_NEED_CONFIG;
  int forceReset = flags & TH_INIT_FORCE_RESET;
  int forceTcl = flags & TH_INIT_FORCE_TCL;
  int forceSetup = flags & TH_INIT_FORCE_SETUP;
  static unsigned int aFlags[] = { 0, 1, WIKI_LINKSONLY };
  static int anonFlag = LOGIN_ANON;
  static int zeroInt = 0;
  static struct _Command {
    const char *zName;
    Th_CommandProc xProc;
    void *pContext;
  } aCommand[] = {
    {"anoncap",       hascapCmd,            (void*)&anonFlag},
    {"anycap",        anycapCmd,            0},
    {"artifact",      artifactCmd,          0},
    {"checkout",      checkoutCmd,          0},
    {"combobox",      comboboxCmd,          0},
    {"date",          dateCmd,              0},
    {"decorate",      wikiCmd,              (void*)&aFlags[2]},
    {"dir",           dirCmd,               0},
    {"enable_output", enableOutputCmd,      0},
    {"encode64",      encode64Cmd,          0},
    {"getParameter",  getParameterCmd,      0},
    {"glob_match",    globMatchCmd,         0},
    {"globalState",   globalStateCmd,       0},
    {"httpize",       httpizeCmd,           0},
    {"hascap",        hascapCmd,            (void*)&zeroInt},
    {"hasfeature",    hasfeatureCmd,        0},
    {"html",          putsCmd,              (void*)&aFlags[0]},
    {"htmlize",       htmlizeCmd,           0},
    {"http",          httpCmd,              0},
    {"linecount",     linecntCmd,           0},
    {"markdown",      markdownCmd,          0},
    {"puts",          putsCmd,              (void*)&aFlags[1]},
    {"query",         queryCmd,             0},
    {"randhex",       randhexCmd,           0},
    {"regexp",        regexpCmd,            0},
    {"reinitialize",  reinitializeCmd,      0},
    {"render",        renderCmd,            0},
    {"repository",    repositoryCmd,        0},
    {"searchable",    searchableCmd,        0},
    {"setParameter",  setParameterCmd,      0},
    {"setting",       settingCmd,           0},
    {"styleHeader",   styleHeaderCmd,       0},
    {"styleFooter",   styleFooterCmd,       0},
    {"tclReady",      tclReadyCmd,          0},
    {"trace",         traceCmd,             0},
    {"stime",         stimeCmd,             0},
    {"utime",         utimeCmd,             0},
    {"wiki",          wikiCmd,              (void*)&aFlags[0]},
    {0, 0, 0}
  };
  if( g.thTrace ){
    Th_Trace("th1-init 0x%x => 0x%x<br />\n", g.th1Flags, flags);
  }
  if( needConfig ){
    /*
    ** This function uses several settings which may be defined in the
    ** repository and/or the global configuration.  Since the caller
    ** passed a non-zero value for the needConfig parameter, make sure
    ** the necessary database connections are open prior to continuing.
    */
    Th_OpenConfig(1);
  }
  if( forceReset || forceTcl || g.interp==0 ){
    int created = 0;
    int i;
    if( g.interp==0 ){
      g.interp = Th_CreateInterp(&vtab);
      created = 1;
    }
    if( forceReset || created ){
      th_register_language(g.interp);     /* Basic scripting commands. */
    }
#ifdef FOSSIL_ENABLE_TCL
    if( forceTcl || fossil_getenv("TH1_ENABLE_TCL")!=0 ||
        db_get_boolean("tcl", 0) ){
      if( !g.tcl.setup ){
        g.tcl.setup = db_get("tcl-setup", 0); /* Grab Tcl setup script. */
      }
      th_register_tcl(g.interp, &g.tcl);  /* Tcl integration commands. */
    }
#endif
    for(i=0; i<sizeof(aCommand)/sizeof(aCommand[0]); i++){
      if ( !aCommand[i].zName || !aCommand[i].xProc ) continue;
      Th_CreateCommand(g.interp, aCommand[i].zName, aCommand[i].xProc,
                       aCommand[i].pContext, 0);
    }
  }else{
    wasInit = 1;
  }
  if( forceSetup || !wasInit ){
    int rc = TH_OK;
    if( !g.th1Setup ){
      g.th1Setup = db_get("th1-setup", 0); /* Grab TH1 setup script. */
    }
    if( g.th1Setup ){
      rc = Th_Eval(g.interp, 0, g.th1Setup, -1);
      if( rc==TH_ERROR ){
        int nResult = 0;
        char *zResult = (char*)Th_GetResult(g.interp, &nResult);
        sendError(zResult, nResult, 0);
      }
    }
    if( g.thTrace ){
      Th_Trace("th1-setup {%h} => %h<br />\n", g.th1Setup,
               Th_ReturnCodeName(rc, 0));
    }
  }
  g.th1Flags &= ~TH_INIT_MASK;
  g.th1Flags |= (flags & TH_INIT_MASK);
}

/*
** Store a string value in a variable in the interpreter.
*/
void Th_Store(const char *zName, const char *zValue){
  Th_FossilInit(TH_INIT_DEFAULT);
  if( zValue ){
    if( g.thTrace ){
      Th_Trace("set %h {%h}<br />\n", zName, zValue);
    }
    Th_SetVar(g.interp, zName, -1, zValue, strlen(zValue));
  }
}

/*
** Appends an element to a TH1 list value.  This function is called by the
** transfer subsystem; therefore, it must be very careful to avoid doing
** any unnecessary work.  To that end, the TH1 subsystem will not be called
** or initialized if the list pointer is zero (i.e. which will be the case
** when TH1 transfer hooks are disabled).
*/
void Th_AppendToList(
  char **pzList,
  int *pnList,
  const char *zElem,
  int nElem
){
  if( pzList && zElem ){
    Th_FossilInit(TH_INIT_DEFAULT);
    Th_ListAppend(g.interp, pzList, pnList, zElem, nElem);
  }
}

/*
** Stores a list value in the specified TH1 variable using the specified
** array of strings as the source of the element values.
*/
void Th_StoreList(
  const char *zName,
  char **pzList,
  int nList
){
  Th_FossilInit(TH_INIT_DEFAULT);
  if( pzList ){
    char *zValue = 0;
    int nValue = 0;
    int i;
    for(i=0; i<nList; i++){
      Th_ListAppend(g.interp, &zValue, &nValue, pzList[i], -1);
    }
    if( g.thTrace ){
      Th_Trace("set %h {%h}<br />\n", zName, zValue);
    }
    Th_SetVar(g.interp, zName, -1, zValue, nValue);
    Th_Free(g.interp, zValue);
  }
}

/*
** Store an integer value in a variable in the interpreter.
*/
void Th_StoreInt(const char *zName, int iValue){
  Blob value;
  char *zValue;
  Th_FossilInit(TH_INIT_DEFAULT);
  blob_zero(&value);
  blob_appendf(&value, "%d", iValue);
  zValue = blob_str(&value);
  if( g.thTrace ){
    Th_Trace("set %h {%h}<br />\n", zName, zValue);
  }
  Th_SetVar(g.interp, zName, -1, zValue, strlen(zValue));
  blob_reset(&value);
}

/*
** Appends an element to a TH1 list value.  This function is called by the
** transfer subsystem; therefore, it must be very careful to avoid doing
** any unnecessary work.  To that end, the TH1 subsystem will not be called
** or initialized if the list pointer is zero (i.e. which will be the case
** when TH1 transfer hooks are disabled).
*/
void Th_AppendToList(
  char **pzList,
  int *pnList,
  const char *zElem,
  int nElem
){
  if( pzList && zElem ){
    Th_FossilInit(TH_INIT_DEFAULT);
    Th_ListAppend(g.interp, pzList, pnList, zElem, nElem);
  }
}

/*
** Stores a list value in the specified TH1 variable using the specified
** array of strings as the source of the element values.
*/
void Th_StoreList(
  const char *zName,
  char **pzList,
  int nList
){
  Th_FossilInit(TH_INIT_DEFAULT);
  if( pzList ){
    char *zValue = 0;
    int nValue = 0;
    int i;
    for(i=0; i<nList; i++){
      Th_ListAppend(g.interp, &zValue, &nValue, pzList[i], -1);
    }
    if( g.thTrace ){
      Th_Trace("set %h {%h}<br />\n", zName, zValue);
    }
    Th_SetVar(g.interp, zName, -1, zValue, nValue);
    Th_Free(g.interp, zValue);
  }
}

/*
** Store an integer value in a variable in the interpreter.
*/
void Th_StoreInt(const char *zName, int iValue){
  Blob value;
  char *zValue;
  Th_FossilInit(TH_INIT_DEFAULT);
  blob_zero(&value);
  blob_appendf(&value, "%d", iValue);
  zValue = blob_str(&value);
  if( g.thTrace ){
    Th_Trace("set %h {%h}<br />\n", zName, zValue);
  }
  Th_SetVar(g.interp, zName, -1, zValue, strlen(zValue));
  blob_reset(&value);
}

/*
** Unset a variable.
*/
void Th_Unstore(const char *zName){
  if( g.interp ){
    Th_UnsetVar(g.interp, (char*)zName, -1);
  }
}

/*
** Retrieve a string value from the interpreter.  If no such
** variable exists, return NULL.
*/
char *Th_Fetch(const char *zName, int *pSize){
  int rc;
  Th_FossilInit(TH_INIT_DEFAULT);
  rc = Th_GetVar(g.interp, (char*)zName, -1);
  if( rc==TH_OK ){
    return (char*)Th_GetResult(g.interp, pSize);
  }else{
    return 0;
  }
}

/*
** Return true if the string begins with the TH1 begin-script
** tag:  <th1>.
*/
static int isBeginScriptTag(const char *z){
  return z[0]=='<'
      && (z[1]=='t' || z[1]=='T')
      && (z[2]=='h' || z[2]=='H')
      && z[3]=='1'
      && z[4]=='>';
}

/*
** Return true if the string begins with the TH1 end-script
** tag:  </th1>.
*/
static int isEndScriptTag(const char *z){
  return z[0]=='<'
      && z[1]=='/'
      && (z[2]=='t' || z[2]=='T')
      && (z[3]=='h' || z[3]=='H')
      && z[4]=='1'
      && z[5]=='>';
}

/*
** If string z[0...] contains a valid variable name, return
** the number of characters in that name.  Otherwise, return 0.
*/
static int validVarName(const char *z){
  int i = 0;
  int inBracket = 0;
  if( z[0]=='<' ){
    inBracket = 1;
    z++;
  }
  if( z[0]==':' && z[1]==':' && fossil_isalpha(z[2]) ){
    z += 3;
    i += 3;
  }else if( fossil_isalpha(z[0]) ){
    z ++;
    i += 1;
  }else{
    return 0;
  }
  while( fossil_isalnum(z[0]) || z[0]=='_' ){
    z++;
    i++;
  }
  if( inBracket ){
    if( z[0]!='>' ) return 0;
    i += 2;
  }
  return i;
}

#ifdef FOSSIL_ENABLE_TH1_HOOKS
/*
** This function determines if TH1 hooks are enabled for the repository.  It
** may be necessary to open the repository and/or the configuration ("user")
** database from within this function.  Before this function returns, any
** database opened will be closed again.  This is very important because some
** commands do not expect the repository and/or the configuration ("user")
** database to be open prior to their own code doing so.
*/
int Th_AreHooksEnabled(void){
  int rc;
  if( fossil_getenv("TH1_ENABLE_HOOKS")!=0 ){
    return 1;
  }
  Th_OpenConfig(1);
  rc = db_get_boolean("th1-hooks", 0);
  Th_CloseConfig(1);
  return rc;
}

/*
** This function is called by Fossil just prior to dispatching a command.
** Returning a value other than TH_OK from this function (i.e. via an
** evaluated script raising an error or calling [break]/[continue]) will
** cause the actual command execution to be skipped.
*/
int Th_CommandHook(
  const char *zName,
  char cmdFlags
){
  int rc = TH_OK;
  if( !Th_AreHooksEnabled() ) return rc;
  Th_FossilInit(TH_INIT_HOOK);
  Th_Store("cmd_name", zName);
  Th_StoreList("cmd_args", g.argv, g.argc);
  Th_StoreInt("cmd_flags", cmdFlags);
  rc = Th_Eval(g.interp, 0, "command_hook", -1);
  if( rc==TH_ERROR ){
    int nResult = 0;
    char *zResult = (char*)Th_GetResult(g.interp, &nResult);
    /*
    ** Make sure that the TH1 script error was not caused by a "missing"
    ** command hook handler as that is not actually an error condition.
    */
    if( memcmp(zResult, NO_COMMAND_HOOK_ERROR, nResult)!=0 ){
      sendError(zResult, nResult, 0);
    }else{
      /*
      ** There is no command hook handler "installed".  This situation
      ** is NOT actually an error.
      */
      rc = TH_OK;
    }
  }
  /*
  ** If the script returned TH_ERROR (e.g. the "command_hook" TH1 command does
  ** not exist because commands are not being hooked), return TH_OK because we
  ** do not want to skip executing essential commands unless the called command
  ** (i.e. "command_hook") explicitly forbids this by successfully returning
  ** TH_BREAK or TH_CONTINUE.
  */
  if( g.thTrace ){
    Th_Trace("[command_hook {%h}] => %h<br />\n", zName,
             Th_ReturnCodeName(rc, 0));
  }
  /*
  ** Does our call to Th_FossilInit() result in opening a database?  If so,
  ** clean it up now.  This is very important because some commands do not
  ** expect the repository and/or the configuration ("user") database to be
  ** open prior to their own code doing so.
  */
  if( TH_INIT_HOOK & TH_INIT_NEED_CONFIG ) Th_CloseConfig(1);
  return rc;
}

/*
** This function is called by Fossil just after dispatching a command.
** Returning a value other than TH_OK from this function (i.e. via an
** evaluated script raising an error or calling [break]/[continue]) may
** cause an error message to be displayed to the local interactive user.
** Currently, TH1 error messages generated by this function are ignored.
*/
int Th_CommandNotify(
  const char *zName,
  char cmdFlags
){
  int rc = TH_OK;
  if( !Th_AreHooksEnabled() ) return rc;
  Th_FossilInit(TH_INIT_HOOK);
  Th_Store("cmd_name", zName);
  Th_StoreList("cmd_args", g.argv, g.argc);
  Th_StoreInt("cmd_flags", cmdFlags);
  rc = Th_Eval(g.interp, 0, "command_notify", -1);
  if( g.thTrace ){
    Th_Trace("[command_notify {%h}] => %h<br />\n", zName,
             Th_ReturnCodeName(rc, 0));
  }
  /*
  ** Does our call to Th_FossilInit() result in opening a database?  If so,
  ** clean it up now.  This is very important because some commands do not
  ** expect the repository and/or the configuration ("user") database to be
  ** open prior to their own code doing so.
  */
  if( TH_INIT_HOOK & TH_INIT_NEED_CONFIG ) Th_CloseConfig(1);
  return rc;
}

/*
** This function is called by Fossil just prior to processing a web page.
** Returning a value other than TH_OK from this function (i.e. via an
** evaluated script raising an error or calling [break]/[continue]) will
** cause the actual web page processing to be skipped.
*/
int Th_WebpageHook(
  const char *zName,
  char cmdFlags
){
  int rc = TH_OK;
  if( !Th_AreHooksEnabled() ) return rc;
  Th_FossilInit(TH_INIT_HOOK);
  Th_Store("web_name", zName);
  Th_StoreList("web_args", g.argv, g.argc);
  Th_StoreInt("web_flags", cmdFlags);
  rc = Th_Eval(g.interp, 0, "webpage_hook", -1);
  if( rc==TH_ERROR ){
    int nResult = 0;
    char *zResult = (char*)Th_GetResult(g.interp, &nResult);
    /*
    ** Make sure that the TH1 script error was not caused by a "missing"
    ** webpage hook handler as that is not actually an error condition.
    */
    if( memcmp(zResult, NO_WEBPAGE_HOOK_ERROR, nResult)!=0 ){
      sendError(zResult, nResult, 1);
    }else{
      /*
      ** There is no webpage hook handler "installed".  This situation
      ** is NOT actually an error.
      */
      rc = TH_OK;
    }
  }
  /*
  ** If the script returned TH_ERROR (e.g. the "webpage_hook" TH1 command does
  ** not exist because commands are not being hooked), return TH_OK because we
  ** do not want to skip processing essential web pages unless the called
  ** command (i.e. "webpage_hook") explicitly forbids this by successfully
  ** returning TH_BREAK or TH_CONTINUE.
  */
  if( g.thTrace ){
    Th_Trace("[webpage_hook {%h}] => %h<br />\n", zName,
             Th_ReturnCodeName(rc, 0));
  }
  /*
  ** Does our call to Th_FossilInit() result in opening a database?  If so,
  ** clean it up now.  This is very important because some commands do not
  ** expect the repository and/or the configuration ("user") database to be
  ** open prior to their own code doing so.
  */
  if( TH_INIT_HOOK & TH_INIT_NEED_CONFIG ) Th_CloseConfig(1);
  return rc;
}

/*
** This function is called by Fossil just after processing a web page.
** Returning a value other than TH_OK from this function (i.e. via an
** evaluated script raising an error or calling [break]/[continue]) may
** cause an error message to be displayed to the remote user.
** Currently, TH1 error messages generated by this function are ignored.
*/
int Th_WebpageNotify(
  const char *zName,
  char cmdFlags
){
  int rc = TH_OK;
  if( !Th_AreHooksEnabled() ) return rc;
  Th_FossilInit(TH_INIT_HOOK);
  Th_Store("web_name", zName);
  Th_StoreList("web_args", g.argv, g.argc);
  Th_StoreInt("web_flags", cmdFlags);
  rc = Th_Eval(g.interp, 0, "webpage_notify", -1);
  if( g.thTrace ){
    Th_Trace("[webpage_notify {%h}] => %h<br />\n", zName,
             Th_ReturnCodeName(rc, 0));
  }
  /*
  ** Does our call to Th_FossilInit() result in opening a database?  If so,
  ** clean it up now.  This is very important because some commands do not
  ** expect the repository and/or the configuration ("user") database to be
  ** open prior to their own code doing so.
  */
  if( TH_INIT_HOOK & TH_INIT_NEED_CONFIG ) Th_CloseConfig(1);
  return rc;
}
#endif


#ifdef FOSSIL_ENABLE_TH1_DOCS
/*
** This function determines if TH1 docs are enabled for the repository.
*/
int Th_AreDocsEnabled(void){
  if( fossil_getenv("TH1_ENABLE_DOCS")!=0 ){
    return 1;
  }
  return db_get_boolean("th1-docs", 0);
}
#endif


/*
** The z[] input contains text mixed with TH1 scripts.
** The TH1 scripts are contained within <th1>...</th1>.
** TH1 variables are $aaa or $<aaa>.  The first form of
** variable is literal.  The second is run through htmlize
** before being inserted.
**
** This routine processes the template and writes the results
** on either stdout or into CGI.
*/
int Th_Render(const char *z){
  int i = 0;
  int n;
  int rc = TH_OK;
  char *zResult;
  Th_FossilInit(TH_INIT_DEFAULT);
  while( z[i] ){
    if( z[i]=='$' && (n = validVarName(&z[i+1]))>0 ){
      const char *zVar;
      int nVar;
      int encode = 1;
      sendText(z, i, 0);
      if( z[i+1]=='<' ){
        /* Variables of the form $<aaa> are html escaped */
        zVar = &z[i+2];
        nVar = n-2;
      }else{
        /* Variables of the form $aaa are output raw */
        zVar = &z[i+1];
        nVar = n;
        encode = 0;
      }
      rc = Th_GetVar(g.interp, (char*)zVar, nVar);
      z += i+1+n;
      i = 0;
      zResult = (char*)Th_GetResult(g.interp, &n);
      sendText((char*)zResult, n, encode);
    }else if( z[i]=='<' && isBeginScriptTag(&z[i]) ){
      sendText(z, i, 0);
      z += i+5;
      for(i=0; z[i] && (z[i]!='<' || !isEndScriptTag(&z[i])); i++){}
      if( g.thTrace ){
        Th_Trace("eval {<pre>%#h</pre>}<br>", i, z);
      }
      rc = Th_Eval(g.interp, 0, (const char*)z, i);
      if( rc!=TH_OK ) break;
      z += i;
      if( z[0] ){ z += 6; }
      i = 0;
    }else{
      i++;
    }
  }
  if( rc==TH_ERROR ){
    zResult = (char*)Th_GetResult(g.interp, &n);
    sendError(zResult, n, 1);
  }else{
    sendText(z, i, 0);
  }
  return rc;
}

/*
** COMMAND: test-th-render
**
** Usage: %fossil test-th-render FILE
**
** Read the content of the file named "FILE" as if it were a header or
** footer or ticket rendering script, evaluate it, and show the results
** on standard output.
**
** Options:
**
**     --cgi                Include a CGI response header in the output
**     --http               Include an HTTP response header in the output
**     --open-config        Open the configuration database
**     --th-trace           Trace TH1 execution (for debugging purposes)
*/
void test_th_render(void){
<<<<<<< HEAD
  int forceCgi = 0, fullHttpReply = 0;
=======
  int forceCgi, fullHttpReply;
>>>>>>> ab7508a2
  Blob in;
  Th_InitTraceLog();
  forceCgi = find_option("cgi", 0, 0)!=0;
  fullHttpReply = find_option("http", 0, 0)!=0;
  if( fullHttpReply ) forceCgi = 1;
  if( forceCgi ) Th_ForceCgi(fullHttpReply);
  if( find_option("open-config", 0, 0)!=0 ){
    Th_OpenConfig(1);
  }
  verify_all_options();
  if( g.argc<3 ){
    usage("FILE");
  }
  blob_zero(&in);
  blob_read_from_file(&in, g.argv[2]);
  Th_Render(blob_str(&in));
  Th_PrintTraceLog();
  if( forceCgi ) cgi_reply();
}

/*
** COMMAND: test-th-eval
**
** Usage: %fossil test-th-eval SCRIPT
**
** Evaluate SCRIPT as if it were a header or footer or ticket rendering
<<<<<<< HEAD
** script, evaluate it, and show the results on standard output.
=======
** script and show the results on standard output.
>>>>>>> ab7508a2
**
** Options:
**
**     --cgi                Include a CGI response header in the output
**     --http               Include an HTTP response header in the output
**     --open-config        Open the configuration database
**     --th-trace           Trace TH1 execution (for debugging purposes)
*/
void test_th_eval(void){
  int rc;
  const char *zRc;
  int forceCgi, fullHttpReply;
  Th_InitTraceLog();
  forceCgi = find_option("cgi", 0, 0)!=0;
  fullHttpReply = find_option("http", 0, 0)!=0;
  if( fullHttpReply ) forceCgi = 1;
  if( forceCgi ) Th_ForceCgi(fullHttpReply);
  if( find_option("open-config", 0, 0)!=0 ){
    Th_OpenConfig(1);
  }
<<<<<<< HEAD
=======
  verify_all_options();
>>>>>>> ab7508a2
  if( g.argc!=3 ){
    usage("script");
  }
  Th_FossilInit(TH_INIT_DEFAULT);
  rc = Th_Eval(g.interp, 0, g.argv[2], -1);
  zRc = Th_ReturnCodeName(rc, 1);
  fossil_print("%s%s%s\n", zRc, zRc ? ": " : "", Th_GetResult(g.interp, 0));
  Th_PrintTraceLog();
  if( forceCgi ) cgi_reply();
}

<<<<<<< HEAD
=======
/*
** COMMAND: test-th-source
**
** Usage: %fossil test-th-source FILE
**
** Evaluate the contents of the file named "FILE" as if it were a header
** or footer or ticket rendering script and show the results on standard
** output.
**
** Options:
**
**     --cgi                Include a CGI response header in the output
**     --http               Include an HTTP response header in the output
**     --open-config        Open the configuration database
**     --th-trace           Trace TH1 execution (for debugging purposes)
*/
void test_th_source(void){
  int rc;
  const char *zRc;
  int forceCgi, fullHttpReply;
  Blob in;
  Th_InitTraceLog();
  forceCgi = find_option("cgi", 0, 0)!=0;
  fullHttpReply = find_option("http", 0, 0)!=0;
  if( fullHttpReply ) forceCgi = 1;
  if( forceCgi ) Th_ForceCgi(fullHttpReply);
  if( find_option("open-config", 0, 0)!=0 ){
    Th_OpenConfig(1);
  }
  verify_all_options();
  if( g.argc!=3 ){
    usage("file");
  }
  blob_zero(&in);
  blob_read_from_file(&in, g.argv[2]);
  Th_FossilInit(TH_INIT_DEFAULT);
  rc = Th_Eval(g.interp, 0, blob_str(&in), -1);
  zRc = Th_ReturnCodeName(rc, 1);
  fossil_print("%s%s%s\n", zRc, zRc ? ": " : "", Th_GetResult(g.interp, 0));
  Th_PrintTraceLog();
  if( forceCgi ) cgi_reply();
}

>>>>>>> ab7508a2
#ifdef FOSSIL_ENABLE_TH1_HOOKS
/*
** COMMAND: test-th-hook
**
** Usage: %fossil test-th-hook TYPE NAME FLAGS
**
<<<<<<< HEAD
** Executes the TH1 script configured for the pre-operation (i.e. a command
=======
** Evaluates the TH1 script configured for the pre-operation (i.e. a command
>>>>>>> ab7508a2
** or web page) "hook" or post-operation "notification".  The results of the
** script evaluation, if any, will be printed to the standard output channel.
** The NAME argument must be the name of a command or web page; however, it
** does not necessarily have to be a command or web page that is normally
** recognized by Fossil.  The FLAGS argument will be used to set the value
** of the "cmd_flags" and/or "web_flags" TH1 variables, if applicable.  The
** TYPE argument must be one of the following:
**
**     cmdhook              Executes the TH1 procedure [command_hook], after
**                          setting the TH1 variables "cmd_name", "cmd_args",
**                          and "cmd_flags" to appropriate values.
**
**     cmdnotify            Executes the TH1 procedure [command_notify], after
**                          setting the TH1 variables "cmd_name", "cmd_args",
**                          and "cmd_flags" to appropriate values.
**
**     webhook              Executes the TH1 procedure [webpage_hook], after
**                          setting the TH1 variables "web_name", "web_args",
**                          and "web_flags" to appropriate values.
**
**     webnotify            Executes the TH1 procedure [webpage_notify], after
**                          setting the TH1 variables "web_name", "web_args",
**                          and "web_flags" to appropriate values.
**
** Options:
**
**     --cgi                Include a CGI response header in the output
**     --http               Include an HTTP response header in the output
**     --th-trace           Trace TH1 execution (for debugging purposes)
*/
void test_th_hook(void){
  int rc = TH_OK;
  int nResult = 0;
  char *zResult = 0;
  int forceCgi, fullHttpReply;
  Th_InitTraceLog();
  forceCgi = find_option("cgi", 0, 0)!=0;
  fullHttpReply = find_option("http", 0, 0)!=0;
  if( fullHttpReply ) forceCgi = 1;
  if( forceCgi ) Th_ForceCgi(fullHttpReply);
<<<<<<< HEAD
=======
  verify_all_options();
>>>>>>> ab7508a2
  if( g.argc<5 ){
    usage("TYPE NAME FLAGS");
  }
  if( fossil_stricmp(g.argv[2], "cmdhook")==0 ){
    rc = Th_CommandHook(g.argv[3], (char)atoi(g.argv[4]));
  }else if( fossil_stricmp(g.argv[2], "cmdnotify")==0 ){
    rc = Th_CommandNotify(g.argv[3], (char)atoi(g.argv[4]));
  }else if( fossil_stricmp(g.argv[2], "webhook")==0 ){
    rc = Th_WebpageHook(g.argv[3], (char)atoi(g.argv[4]));
  }else if( fossil_stricmp(g.argv[2], "webnotify")==0 ){
    rc = Th_WebpageNotify(g.argv[3], (char)atoi(g.argv[4]));
  }else{
    fossil_fatal("Unknown TH1 hook %s\n", g.argv[2]);
  }
  if( g.interp ){
    zResult = (char*)Th_GetResult(g.interp, &nResult);
  }
  sendText("RESULT (", -1, 0);
  sendText(Th_ReturnCodeName(rc, 0), -1, 0);
  sendText(")", -1, 0);
  if( zResult && nResult>0 ){
    sendText(": ", -1, 0);
    sendText(zResult, nResult, 0);
  }
  sendText("\n", -1, 0);
  Th_PrintTraceLog();
  if( forceCgi ) cgi_reply();
}
#endif<|MERGE_RESOLUTION|>--- conflicted
+++ resolved
@@ -434,8 +434,6 @@
 }
 
 /*
-<<<<<<< HEAD
-=======
 ** TH1 command: redirect URL
 **
 ** Issues an HTTP redirect (302) to the specified URL and then exits the
@@ -500,7 +498,6 @@
 }
 
 /*
->>>>>>> ab7508a2
 ** TH1 command: markdown STRING
 **
 ** Renders the input string as markdown.  The result is a two-element list.
@@ -582,7 +579,6 @@
 
 /*
 ** TH1 command: encode64 STRING
-<<<<<<< HEAD
 **
 ** Encode the specified string using Base64 and return the result.
 */
@@ -606,31 +602,6 @@
 /*
 ** TH1 command: date
 **
-=======
-**
-** Encode the specified string using Base64 and return the result.
-*/
-static int encode64Cmd(
-  Th_Interp *interp,
-  void *p,
-  int argc,
-  const char **argv,
-  int *argl
-){
-  char *zOut;
-  if( argc!=2 ){
-    return Th_WrongNumArgs(interp, "encode64 STRING");
-  }
-  zOut = encode64((char*)argv[1], argl[1]);
-  Th_SetResult(interp, zOut, -1);
-  free(zOut);
-  return TH_OK;
-}
-
-/*
-** TH1 command: date
-**
->>>>>>> ab7508a2
 ** Return a string which is the current time and date.  If the
 ** -local option is used, the date appears using localtime instead
 ** of UTC.
@@ -792,7 +763,6 @@
 #if defined(FOSSIL_ENABLE_EXEC_REL_PATHS)
   else if( 0 == fossil_strnicmp( zArg, "execRelPaths\0", 13 ) ){
     rc = 1;
-<<<<<<< HEAD
   }
 #endif
 #if defined(FOSSIL_ENABLE_TH1_DOCS)
@@ -800,15 +770,6 @@
     rc = 1;
   }
 #endif
-=======
-  }
-#endif
-#if defined(FOSSIL_ENABLE_TH1_DOCS)
-  else if( 0 == fossil_strnicmp( zArg, "th1Docs\0", 8 ) ){
-    rc = 1;
-  }
-#endif
->>>>>>> ab7508a2
 #if defined(FOSSIL_ENABLE_TH1_HOOKS)
   else if( 0 == fossil_strnicmp( zArg, "th1Hooks\0", 9 ) ){
     rc = 1;
@@ -1035,13 +996,6 @@
     int openRepository = 0;
     if( Th_ToInt(interp, argv[1], argl[1], &openRepository) ){
       return TH_ERROR;
-<<<<<<< HEAD
-    }
-    if( openRepository ) db_find_and_open_repository(OPEN_OK_NOT_FOUND, 0);
-  }
-  Th_SetResult(interp, g.zRepositoryName, -1);
-  return TH_OK;
-=======
     }
     if( openRepository ) db_find_and_open_repository(OPEN_OK_NOT_FOUND, 0);
   }
@@ -1962,1001 +1916,19 @@
   }
   g.th1Flags &= ~TH_INIT_MASK;
   g.th1Flags |= (flags & TH_INIT_MASK);
->>>>>>> ab7508a2
-}
-
-/*
-** TH1 command: checkout ?BOOLEAN?
-**
-** Return the fully qualified directory name of the current checkout or an
-** empty string if it is not available.  Optionally, it will attempt to find
-** the current checkout, opening the configuration ("user") database and the
-** repository as necessary, if the boolean argument is non-zero.
-*/
-<<<<<<< HEAD
-static int checkoutCmd(
-  Th_Interp *interp,
-  void *p,
-  int argc,
-  const char **argv,
-  int *argl
-){
-  if( argc!=1 && argc!=2 ){
-    return Th_WrongNumArgs(interp, "checkout ?BOOLEAN?");
-  }
-  if( argc==2 ){
-    int openCheckout = 0;
-    if( Th_ToInt(interp, argv[1], argl[1], &openCheckout) ){
-      return TH_ERROR;
-=======
+}
+
+/*
+** Store a string value in a variable in the interpreter.
+*/
 void Th_Store(const char *zName, const char *zValue){
   Th_FossilInit(TH_INIT_DEFAULT);
   if( zValue ){
     if( g.thTrace ){
       Th_Trace("set %h {%h}<br />\n", zName, zValue);
->>>>>>> ab7508a2
-    }
-    if( openCheckout ) db_open_local(0);
-  }
-  Th_SetResult(interp, g.zLocalRoot, -1);
-  return TH_OK;
-}
-
-/*
-** TH1 command: trace STRING
-**
-** Generate a TH1 trace message if debugging is enabled.
-*/
-static int traceCmd(
-  Th_Interp *interp,
-  void *p,
-  int argc,
-  const char **argv,
-  int *argl
-){
-  if( argc!=2 ){
-    return Th_WrongNumArgs(interp, "trace STRING");
-  }
-  if( g.thTrace ){
-    Th_Trace("%s", argv[1]);
-  }
-  Th_SetResult(interp, 0, 0);
-  return TH_OK;
-}
-
-/*
-** TH1 command: globalState NAME ?DEFAULT?
-**
-** Returns a string containing the value of the specified global state
-** variable -OR- the specified default value.  Currently, the supported
-** items are:
-**
-** "checkout"        = The active local checkout directory, if any.
-** "configuration"   = The active configuration database file name,
-**                     if any.
-** "executable"      = The fully qualified executable file name.
-** "flags"           = The TH1 initialization flags.
-** "log"             = The error log file name, if any.
-** "repository"      = The active local repository file name, if
-**                     any.
-** "top"             = The base path for the active server instance,
-**                     if applicable.
-** "user"            = The active user name, if any.
-** "vfs"             = The SQLite VFS in use, if overridden.
-**
-** Attempts to query for unsupported global state variables will result
-** in a script error.  Additional global state variables may be exposed
-** in the future.
-**
-** See also: checkout, repository, setting
-*/
-static int globalStateCmd(
-  Th_Interp *interp,
-  void *p,
-  int argc,
-  const char **argv,
-  int *argl
-){
-  const char *zDefault = 0;
-  if( argc!=2 && argc!=3 ){
-    return Th_WrongNumArgs(interp, "globalState NAME ?DEFAULT?");
-  }
-  if( argc==3 ){
-    zDefault = argv[2];
-  }
-  if( fossil_strnicmp(argv[1], "checkout\0", 9)==0 ){
-    Th_SetResult(interp, g.zLocalRoot ? g.zLocalRoot : zDefault, -1);
-    return TH_OK;
-  }else if( fossil_strnicmp(argv[1], "configuration\0", 14)==0 ){
-    Th_SetResult(interp, g.zConfigDbName ? g.zConfigDbName : zDefault, -1);
-    return TH_OK;
-  }else if( fossil_strnicmp(argv[1], "executable\0", 11)==0 ){
-    Th_SetResult(interp, g.nameOfExe ? g.nameOfExe : zDefault, -1);
-    return TH_OK;
-  }else if( fossil_strnicmp(argv[1], "flags\0", 6)==0 ){
-    Th_SetResultInt(interp, g.th1Flags);
-    return TH_OK;
-  }else if( fossil_strnicmp(argv[1], "log\0", 4)==0 ){
-    Th_SetResult(interp, g.zErrlog ? g.zErrlog : zDefault, -1);
-    return TH_OK;
-  }else if( fossil_strnicmp(argv[1], "repository\0", 11)==0 ){
-    Th_SetResult(interp, g.zRepositoryName ? g.zRepositoryName : zDefault, -1);
-    return TH_OK;
-  }else if( fossil_strnicmp(argv[1], "top\0", 4)==0 ){
-    Th_SetResult(interp, g.zTop ? g.zTop : zDefault, -1);
-    return TH_OK;
-  }else if( fossil_strnicmp(argv[1], "user\0", 5)==0 ){
-    Th_SetResult(interp, g.zLogin ? g.zLogin : zDefault, -1);
-    return TH_OK;
-  }else if( fossil_strnicmp(argv[1], "vfs\0", 4)==0 ){
-    Th_SetResult(interp, g.zVfsName ? g.zVfsName : zDefault, -1);
-    return TH_OK;
-  }else{
-    Th_ErrorMessage(interp, "unsupported global state:", argv[1], argl[1]);
-    return TH_ERROR;
-  }
-}
-
-/*
-** TH1 command: getParameter NAME ?DEFAULT?
-**
-** Return the value of the specified query parameter or the specified default
-** value when there is no matching query parameter.
-*/
-static int getParameterCmd(
-  Th_Interp *interp,
-  void *p,
-  int argc,
-  const char **argv,
-  int *argl
-){
-  const char *zDefault = 0;
-  if( argc!=2 && argc!=3 ){
-    return Th_WrongNumArgs(interp, "getParameter NAME ?DEFAULT?");
-  }
-  if( argc==3 ){
-    zDefault = argv[2];
-  }
-  Th_SetResult(interp, cgi_parameter(argv[1], zDefault), -1);
-  return TH_OK;
-}
-
-/*
-** TH1 command: setParameter NAME VALUE
-**
-** Sets the value of the specified query parameter.
-*/
-static int setParameterCmd(
-  Th_Interp *interp,
-  void *p,
-  int argc,
-  const char **argv,
-  int *argl
-){
-  if( argc!=3 ){
-    return Th_WrongNumArgs(interp, "setParameter NAME VALUE");
-  }
-  cgi_replace_parameter(mprintf("%s", argv[1]), mprintf("%s", argv[2]));
-  return TH_OK;
-}
-
-/*
-** TH1 command: reinitialize ?FLAGS?
-**
-** Reinitializes the TH1 interpreter using the specified flags.
-*/
-static int reinitializeCmd(
-  Th_Interp *interp,
-  void *p,
-  int argc,
-  const char **argv,
-  int *argl
-){
-  u32 flags = TH_INIT_DEFAULT;
-  if( argc!=1 && argc!=2 ){
-    return Th_WrongNumArgs(interp, "reinitialize ?FLAGS?");
-  }
-  if( argc==2 ){
-    int iFlags;
-    if( Th_ToInt(interp, argv[1], argl[1], &iFlags) ){
-      return TH_ERROR;
-    }else{
-      flags = (u32)iFlags;
-    }
-  }
-  Th_FossilInit(flags & ~TH_INIT_FORBID_MASK);
-  Th_SetResult(interp, 0, 0);
-  return TH_OK;
-}
-
-/*
-** TH1 command: render STRING
-**
-** Renders the template and writes the results.
-*/
-static int renderCmd(
-  Th_Interp *interp,
-  void *p,
-  int argc,
-  const char **argv,
-  int *argl
-){
-  int rc;
-  if( argc!=2 ){
-    return Th_WrongNumArgs(interp, "render STRING");
-  }
-  rc = Th_Render(argv[1]);
-  Th_SetResult(interp, 0, 0);
-  return rc;
-}
-
-/*
-** TH1 command: styleHeader TITLE
-**
-** Render the configured style header.
-*/
-static int styleHeaderCmd(
-  Th_Interp *interp,
-  void *p,
-  int argc,
-  const char **argv,
-  int *argl
-){
-  if( argc!=2 ){
-    return Th_WrongNumArgs(interp, "styleHeader TITLE");
-  }
-  if( Th_IsRepositoryOpen() ){
-    style_header("%s", argv[1]);
-    Th_SetResult(interp, 0, 0);
-    return TH_OK;
-  }else{
-    Th_SetResult(interp, "repository unavailable", -1);
-    return TH_ERROR;
-  }
-}
-
-/*
-** TH1 command: styleFooter
-**
-** Render the configured style footer.
-*/
-static int styleFooterCmd(
-  Th_Interp *interp,
-  void *p,
-  int argc,
-  const char **argv,
-  int *argl
-){
-  if( argc!=1 ){
-    return Th_WrongNumArgs(interp, "styleFooter");
-  }
-  if( Th_IsRepositoryOpen() ){
-    style_footer();
-    Th_SetResult(interp, 0, 0);
-    return TH_OK;
-  }else{
-    Th_SetResult(interp, "repository unavailable", -1);
-    return TH_ERROR;
-  }
-}
-
-/*
-** TH1 command: artifact ID ?FILENAME?
-**
-** Attempts to locate the specified artifact and return its contents.  An
-** error is generated if the repository is not open or the artifact cannot
-** be found.
-*/
-static int artifactCmd(
-  Th_Interp *interp,
-  void *p,
-  int argc,
-  const char **argv,
-  int *argl
-){
-  if( argc!=2 && argc!=3 ){
-    return Th_WrongNumArgs(interp, "artifact ID ?FILENAME?");
-  }
-  if( Th_IsRepositoryOpen() ){
-    int rid;
-    Blob content;
-    if( argc==3 ){
-      rid = th1_artifact_from_ci_and_filename(interp, argv[1], argv[2]);
-    }else{
-      rid = th1_name_to_typed_rid(interp, argv[1], "*");
-    }
-    if( rid!=0 && content_get(rid, &content) ){
-      Th_SetResult(interp, blob_str(&content), blob_size(&content));
-      blob_reset(&content);
-      return TH_OK;
-    }else{
-      return TH_ERROR;
-    }
-  }else{
-    Th_SetResult(interp, "repository unavailable", -1);
-    return TH_ERROR;
-  }
-}
-
-#ifdef _WIN32
-# include <windows.h>
-#else
-# include <sys/time.h>
-# include <sys/resource.h>
-#endif
-
-/*
-** Get user and kernel times in microseconds.
-*/
-static void getCpuTimes(sqlite3_uint64 *piUser, sqlite3_uint64 *piKernel){
-#ifdef _WIN32
-  FILETIME not_used;
-  FILETIME kernel_time;
-  FILETIME user_time;
-  GetProcessTimes(GetCurrentProcess(), &not_used, &not_used,
-                  &kernel_time, &user_time);
-  if( piUser ){
-     *piUser = ((((sqlite3_uint64)user_time.dwHighDateTime)<<32) +
-                         (sqlite3_uint64)user_time.dwLowDateTime + 5)/10;
-  }
-  if( piKernel ){
-     *piKernel = ((((sqlite3_uint64)kernel_time.dwHighDateTime)<<32) +
-                         (sqlite3_uint64)kernel_time.dwLowDateTime + 5)/10;
-  }
-#else
-  struct rusage s;
-  getrusage(RUSAGE_SELF, &s);
-  if( piUser ){
-    *piUser = ((sqlite3_uint64)s.ru_utime.tv_sec)*1000000 + s.ru_utime.tv_usec;
-  }
-  if( piKernel ){
-    *piKernel =
-              ((sqlite3_uint64)s.ru_stime.tv_sec)*1000000 + s.ru_stime.tv_usec;
-  }
-#endif
-}
-
-/*
-** TH1 command: utime
-**
-** Return the number of microseconds of CPU time consumed by the current
-** process in user space.
-*/
-static int utimeCmd(
-  Th_Interp *interp,
-  void *p,
-  int argc,
-  const char **argv,
-  int *argl
-){
-  sqlite3_uint64 x;
-  char zUTime[50];
-  getCpuTimes(&x, 0);
-  sqlite3_snprintf(sizeof(zUTime), zUTime, "%llu", x);
-  Th_SetResult(interp, zUTime, -1);
-  return TH_OK;
-}
-
-/*
-** TH1 command: stime
-**
-** Return the number of microseconds of CPU time consumed by the current
-** process in system space.
-*/
-static int stimeCmd(
-  Th_Interp *interp,
-  void *p,
-  int argc,
-  const char **argv,
-  int *argl
-){
-  sqlite3_uint64 x;
-  char zUTime[50];
-  getCpuTimes(0, &x);
-  sqlite3_snprintf(sizeof(zUTime), zUTime, "%llu", x);
-  Th_SetResult(interp, zUTime, -1);
-  return TH_OK;
-}
-
-
-/*
-** TH1 command: randhex  N
-**
-** Return N*2 random hexadecimal digits with N<50.  If N is omitted,
-** use a value of 10.
-*/
-static int randhexCmd(
-  Th_Interp *interp,
-  void *p,
-  int argc,
-  const char **argv,
-  int *argl
-){
-  int n;
-  unsigned char aRand[50];
-  unsigned char zOut[100];
-  if( argc!=1 && argc!=2 ){
-    return Th_WrongNumArgs(interp, "repository ?BOOLEAN?");
-  }
-  if( argc==2 ){
-    if( Th_ToInt(interp, argv[1], argl[1], &n) ){
-      return TH_ERROR;
-    }
-    if( n<1 ) n = 1;
-    if( n>sizeof(aRand) ) n = sizeof(aRand);
-  }else{
-    n = 10;
-  }
-  sqlite3_randomness(n, aRand);
-  encode16(aRand, zOut, n);
-  Th_SetResult(interp, (const char *)zOut, -1);
-  return TH_OK;
-}
-
-/*
-** TH1 command: query SQL CODE
-**
-** Run the SQL query given by the SQL argument.  For each row in the result
-** set, run CODE.
-**
-** In SQL, parameters such as $var are filled in using the value of variable
-** "var".  Result values are stored in variables with the column name prior
-** to each invocation of CODE.
-*/
-static int queryCmd(
-  Th_Interp *interp,
-  void *p,
-  int argc,
-  const char **argv,
-  int *argl
-){
-  sqlite3_stmt *pStmt;
-  int rc;
-  const char *zSql;
-  int nSql;
-  const char *zTail;
-  int n, i;
-  int res = TH_OK;
-  int nVar;
-  char *zErr = 0;
-
-  if( argc!=3 ){
-    return Th_WrongNumArgs(interp, "query SQL CODE");
-  }
-  if( g.db==0 ){
-    Th_ErrorMessage(interp, "database is not open", 0, 0);
-    return TH_ERROR;
-  }
-  zSql = argv[1];
-  nSql = argl[1];
-  while( res==TH_OK && nSql>0 ){
-    zErr = 0;
-    sqlite3_set_authorizer(g.db, report_query_authorizer, (void*)&zErr);
-    rc = sqlite3_prepare_v2(g.db, argv[1], argl[1], &pStmt, &zTail);
-    sqlite3_set_authorizer(g.db, 0, 0);
-    if( rc!=0 || zErr!=0 ){
-      Th_ErrorMessage(interp, "SQL error: ",
-                      zErr ? zErr : sqlite3_errmsg(g.db), -1);
-      return TH_ERROR;
-    }
-    n = (int)(zTail - zSql);
-    zSql += n;
-    nSql -= n;
-    if( pStmt==0 ) continue;
-    nVar = sqlite3_bind_parameter_count(pStmt);
-    for(i=1; i<=nVar; i++){
-      const char *zVar = sqlite3_bind_parameter_name(pStmt, i);
-      int szVar = zVar ? th_strlen(zVar) : 0;
-      if( szVar>1 && zVar[0]=='$'
-       && Th_GetVar(interp, zVar+1, szVar-1)==TH_OK ){
-        int nVal;
-        const char *zVal = Th_GetResult(interp, &nVal);
-        sqlite3_bind_text(pStmt, i, zVal, nVal, SQLITE_TRANSIENT);
-      }
-    }
-    while( res==TH_OK && sqlite3_step(pStmt)==SQLITE_ROW ){
-      int nCol = sqlite3_column_count(pStmt);
-      for(i=0; i<nCol; i++){
-        const char *zCol = sqlite3_column_name(pStmt, i);
-        int szCol = th_strlen(zCol);
-        const char *zVal = (const char*)sqlite3_column_text(pStmt, i);
-        int szVal = sqlite3_column_bytes(pStmt, i);
-        Th_SetVar(interp, zCol, szCol, zVal, szVal);
-      }
-      res = Th_Eval(interp, 0, argv[2], argl[2]);
-      if( res==TH_BREAK || res==TH_CONTINUE ) res = TH_OK;
-    }
-    rc = sqlite3_finalize(pStmt);
-    if( rc!=SQLITE_OK ){
-      Th_ErrorMessage(interp, "SQL error: ", sqlite3_errmsg(g.db), -1);
-      return TH_ERROR;
-    }
-  }
-  return res;
-}
-
-/*
-** TH1 command: setting name
-**
-** Gets and returns the value of the specified Fossil setting.
-*/
-#define SETTING_WRONGNUMARGS "setting ?-strict? ?--? name"
-static int settingCmd(
-  Th_Interp *interp,
-  void *p,
-  int argc,
-  const char **argv,
-  int *argl
-){
-  int rc;
-  int strict = 0;
-  int nArg = 1;
-  char *zValue;
-  if( argc<2 || argc>4 ){
-    return Th_WrongNumArgs(interp, SETTING_WRONGNUMARGS);
-  }
-  if( fossil_strcmp(argv[nArg], "-strict")==0 ){
-    strict = 1; nArg++;
-  }
-  if( fossil_strcmp(argv[nArg], "--")==0 ) nArg++;
-  if( nArg+1!=argc ){
-    return Th_WrongNumArgs(interp, SETTING_WRONGNUMARGS);
-  }
-  zValue = db_get(argv[nArg], 0);
-  if( zValue!=0 ){
-    Th_SetResult(interp, zValue, -1);
-    rc = TH_OK;
-  }else if( strict ){
-    Th_ErrorMessage(interp, "no value for setting \"", argv[nArg], -1);
-    rc = TH_ERROR;
-  }else{
-    Th_SetResult(interp, 0, 0);
-    rc = TH_OK;
-  }
-  if( g.thTrace ){
-    Th_Trace("[setting %s%#h] => %d<br />\n", strict ? "strict " : "",
-             argl[nArg], argv[nArg], rc);
-  }
-  return rc;
-}
-
-/*
-** TH1 command: glob_match ?-one? ?--? patternList string
-**
-** Checks the string against the specified glob pattern -OR- list of glob
-** patterns and returns non-zero if there is a match.
-*/
-#define GLOB_MATCH_WRONGNUMARGS "glob_match ?-one? ?--? patternList string"
-static int globMatchCmd(
-  Th_Interp *interp,
-  void *p,
-  int argc,
-  const char **argv,
-  int *argl
-){
-  int rc;
-  int one = 0;
-  int nArg = 1;
-  Glob *pGlob = 0;
-  if( argc<3 || argc>5 ){
-    return Th_WrongNumArgs(interp, GLOB_MATCH_WRONGNUMARGS);
-  }
-  if( fossil_strcmp(argv[nArg], "-one")==0 ){
-    one = 1; nArg++;
-  }
-  if( fossil_strcmp(argv[nArg], "--")==0 ) nArg++;
-  if( nArg+2!=argc ){
-    return Th_WrongNumArgs(interp, GLOB_MATCH_WRONGNUMARGS);
-  }
-  if( one ){
-    Th_SetResultInt(interp, sqlite3_strglob(argv[nArg], argv[nArg+1])==0);
-    rc = TH_OK;
-  }else{
-    pGlob = glob_create(argv[nArg]);
-    if( pGlob ){
-      Th_SetResultInt(interp, glob_match(pGlob, argv[nArg+1]));
-      rc = TH_OK;
-    }else{
-      Th_SetResult(interp, "unable to create glob from pattern list", -1);
-      rc = TH_ERROR;
-    }
-    glob_free(pGlob);
-  }
-  return rc;
-}
-
-/*
-** TH1 command: regexp ?-nocase? ?--? exp string
-**
-** Checks the string against the specified regular expression and returns
-** non-zero if it matches.  If the regular expression is invalid or cannot
-** be compiled, an error will be generated.
-*/
-#define REGEXP_WRONGNUMARGS "regexp ?-nocase? ?--? exp string"
-static int regexpCmd(
-  Th_Interp *interp,
-  void *p,
-  int argc,
-  const char **argv,
-  int *argl
-){
-  int rc;
-  int noCase = 0;
-  int nArg = 1;
-  ReCompiled *pRe = 0;
-  const char *zErr;
-  if( argc<3 || argc>5 ){
-    return Th_WrongNumArgs(interp, REGEXP_WRONGNUMARGS);
-  }
-  if( fossil_strcmp(argv[nArg], "-nocase")==0 ){
-    noCase = 1; nArg++;
-  }
-  if( fossil_strcmp(argv[nArg], "--")==0 ) nArg++;
-  if( nArg+2!=argc ){
-    return Th_WrongNumArgs(interp, REGEXP_WRONGNUMARGS);
-  }
-  zErr = re_compile(&pRe, argv[nArg], noCase);
-  if( !zErr ){
-    Th_SetResultInt(interp, re_match(pRe,
-        (const unsigned char *)argv[nArg+1], argl[nArg+1]));
-    rc = TH_OK;
-  }else{
-    Th_SetResult(interp, zErr, -1);
-    rc = TH_ERROR;
-  }
-  re_free(pRe);
-  return rc;
-}
-
-/*
-** TH1 command: http ?-asynchronous? ?--? url ?payload?
-**
-** Perform an HTTP or HTTPS request for the specified URL.  If a
-** payload is present, it will be interpreted as text/plain and
-** the POST method will be used; otherwise, the GET method will
-** be used.  Upon success, if the -asynchronous option is used, an
-** empty string is returned as the result; otherwise, the response
-** from the server is returned as the result.  Synchronous requests
-** are not currently implemented.
-*/
-#define HTTP_WRONGNUMARGS "http ?-asynchronous? ?--? url ?payload?"
-static int httpCmd(
-  Th_Interp *interp,
-  void *p,
-  int argc,
-  const char **argv,
-  int *argl
-){
-  int nArg = 1;
-  int fAsynchronous = 0;
-  const char *zType, *zRegexp;
-  Blob payload;
-  ReCompiled *pRe = 0;
-  UrlData urlData;
-
-  if( argc<2 || argc>5 ){
-    return Th_WrongNumArgs(interp, HTTP_WRONGNUMARGS);
-  }
-  if( fossil_strnicmp(argv[nArg], "-asynchronous", argl[nArg])==0 ){
-    fAsynchronous = 1; nArg++;
-  }
-  if( fossil_strcmp(argv[nArg], "--")==0 ) nArg++;
-  if( nArg+1!=argc && nArg+2!=argc ){
-    return Th_WrongNumArgs(interp, REGEXP_WRONGNUMARGS);
-  }
-  memset(&urlData, '\0', sizeof(urlData));
-  url_parse_local(argv[nArg], 0, &urlData);
-  if( urlData.isSsh || urlData.isFile ){
-    Th_ErrorMessage(interp, "url must be http:// or https://", 0, 0);
-    return TH_ERROR;
-  }
-  zRegexp = db_get("th1-uri-regexp", 0);
-  if( zRegexp && zRegexp[0] ){
-    const char *zErr = re_compile(&pRe, zRegexp, 0);
-    if( zErr ){
-      Th_SetResult(interp, zErr, -1);
-      return TH_ERROR;
-    }
-  }
-  if( !pRe || !re_match(pRe, (const unsigned char *)urlData.canonical, -1) ){
-    Th_SetResult(interp, "url not allowed", -1);
-    re_free(pRe);
-    return TH_ERROR;
-  }
-  re_free(pRe);
-  blob_zero(&payload);
-  if( nArg+2==argc ){
-    blob_append(&payload, argv[nArg+1], argl[nArg+1]);
-    zType = "POST";
-  }else{
-    zType = "GET";
-  }
-  if( fAsynchronous ){
-    const char *zSep, *zParams;
-    Blob hdr;
-    zParams = strrchr(argv[nArg], '?');
-    if( strlen(urlData.path)>0 && zParams!=argv[nArg] ){
-      zSep = "";
-    }else{
-      zSep = "/";
-    }
-    blob_zero(&hdr);
-    blob_appendf(&hdr, "%s %s%s%s HTTP/1.0\r\n",
-                 zType, zSep, urlData.path, zParams ? zParams : "");
-    if( urlData.proxyAuth ){
-      blob_appendf(&hdr, "Proxy-Authorization: %s\r\n", urlData.proxyAuth);
-    }
-    if( urlData.passwd && urlData.user && urlData.passwd[0]=='#' ){
-      char *zCredentials = mprintf("%s:%s", urlData.user, &urlData.passwd[1]);
-      char *zEncoded = encode64(zCredentials, -1);
-      blob_appendf(&hdr, "Authorization: Basic %s\r\n", zEncoded);
-      fossil_free(zEncoded);
-      fossil_free(zCredentials);
-    }
-    blob_appendf(&hdr, "Host: %s\r\n"
-        "User-Agent: %s\r\n", urlData.hostname, get_user_agent());
-    if( zType[0]=='P' ){
-      blob_appendf(&hdr, "Content-Type: application/x-www-form-urlencoded\r\n"
-          "Content-Length: %d\r\n\r\n", blob_size(&payload));
-    }else{
-      blob_appendf(&hdr, "\r\n");
-    }
-    if( transport_open(&urlData) ){
-      Th_ErrorMessage(interp, transport_errmsg(&urlData), 0, 0);
-      blob_reset(&hdr);
-      blob_reset(&payload);
-      return TH_ERROR;
-    }
-    transport_send(&urlData, &hdr);
-    transport_send(&urlData, &payload);
-    blob_reset(&hdr);
-    blob_reset(&payload);
-    transport_close(&urlData);
-    Th_SetResult(interp, 0, 0); /* NOTE: Asynchronous, no results. */
-    return TH_OK;
-  }else{
-    Th_ErrorMessage(interp,
-        "synchronous requests are not yet implemented", 0, 0);
-    blob_reset(&payload);
-    return TH_ERROR;
-  }
-}
-
-/*
-** Attempts to open the configuration ("user") database.  Optionally, also
-** attempts to try to find the repository and open it.
-*/
-void Th_OpenConfig(
-  int openRepository
-){
-  if( openRepository && !Th_IsRepositoryOpen() ){
-    db_find_and_open_repository(OPEN_ANY_SCHEMA | OPEN_OK_NOT_FOUND, 0);
-    if( Th_IsRepositoryOpen() ){
-      g.th1Flags |= TH_STATE_REPOSITORY;
-    }else{
-      g.th1Flags &= ~TH_STATE_REPOSITORY;
-    }
-  }
-  if( !Th_IsConfigOpen() ){
-    db_open_config(0);
-    if( Th_IsConfigOpen() ){
-      g.th1Flags |= TH_STATE_CONFIG;
-    }else{
-      g.th1Flags &= ~TH_STATE_CONFIG;
-    }
-  }
-}
-
-/*
-** Attempts to close the configuration ("user") database.  Optionally, also
-** attempts to close the repository.
-*/
-void Th_CloseConfig(
-  int closeRepository
-){
-  if( g.th1Flags & TH_STATE_CONFIG ){
-    db_close_config();
-    g.th1Flags &= ~TH_STATE_CONFIG;
-  }
-  if( closeRepository && (g.th1Flags & TH_STATE_REPOSITORY) ){
-    db_close(1);
-    g.th1Flags &= ~TH_STATE_REPOSITORY;
-  }
-}
-
-/*
-** Make sure the interpreter has been initialized.  Initialize it if
-** it has not been already.
-**
-** The interpreter is stored in the g.interp global variable.
-*/
-void Th_FossilInit(u32 flags){
-  int wasInit = 0;
-  int needConfig = flags & TH_INIT_NEED_CONFIG;
-  int forceReset = flags & TH_INIT_FORCE_RESET;
-  int forceTcl = flags & TH_INIT_FORCE_TCL;
-  int forceSetup = flags & TH_INIT_FORCE_SETUP;
-  static unsigned int aFlags[] = { 0, 1, WIKI_LINKSONLY };
-  static int anonFlag = LOGIN_ANON;
-  static int zeroInt = 0;
-  static struct _Command {
-    const char *zName;
-    Th_CommandProc xProc;
-    void *pContext;
-  } aCommand[] = {
-    {"anoncap",       hascapCmd,            (void*)&anonFlag},
-    {"anycap",        anycapCmd,            0},
-    {"artifact",      artifactCmd,          0},
-    {"checkout",      checkoutCmd,          0},
-    {"combobox",      comboboxCmd,          0},
-    {"date",          dateCmd,              0},
-    {"decorate",      wikiCmd,              (void*)&aFlags[2]},
-    {"dir",           dirCmd,               0},
-    {"enable_output", enableOutputCmd,      0},
-    {"encode64",      encode64Cmd,          0},
-    {"getParameter",  getParameterCmd,      0},
-    {"glob_match",    globMatchCmd,         0},
-    {"globalState",   globalStateCmd,       0},
-    {"httpize",       httpizeCmd,           0},
-    {"hascap",        hascapCmd,            (void*)&zeroInt},
-    {"hasfeature",    hasfeatureCmd,        0},
-    {"html",          putsCmd,              (void*)&aFlags[0]},
-    {"htmlize",       htmlizeCmd,           0},
-    {"http",          httpCmd,              0},
-    {"linecount",     linecntCmd,           0},
-    {"markdown",      markdownCmd,          0},
-    {"puts",          putsCmd,              (void*)&aFlags[1]},
-    {"query",         queryCmd,             0},
-    {"randhex",       randhexCmd,           0},
-    {"regexp",        regexpCmd,            0},
-    {"reinitialize",  reinitializeCmd,      0},
-    {"render",        renderCmd,            0},
-    {"repository",    repositoryCmd,        0},
-    {"searchable",    searchableCmd,        0},
-    {"setParameter",  setParameterCmd,      0},
-    {"setting",       settingCmd,           0},
-    {"styleHeader",   styleHeaderCmd,       0},
-    {"styleFooter",   styleFooterCmd,       0},
-    {"tclReady",      tclReadyCmd,          0},
-    {"trace",         traceCmd,             0},
-    {"stime",         stimeCmd,             0},
-    {"utime",         utimeCmd,             0},
-    {"wiki",          wikiCmd,              (void*)&aFlags[0]},
-    {0, 0, 0}
-  };
-  if( g.thTrace ){
-    Th_Trace("th1-init 0x%x => 0x%x<br />\n", g.th1Flags, flags);
-  }
-  if( needConfig ){
-    /*
-    ** This function uses several settings which may be defined in the
-    ** repository and/or the global configuration.  Since the caller
-    ** passed a non-zero value for the needConfig parameter, make sure
-    ** the necessary database connections are open prior to continuing.
-    */
-    Th_OpenConfig(1);
-  }
-  if( forceReset || forceTcl || g.interp==0 ){
-    int created = 0;
-    int i;
-    if( g.interp==0 ){
-      g.interp = Th_CreateInterp(&vtab);
-      created = 1;
-    }
-    if( forceReset || created ){
-      th_register_language(g.interp);     /* Basic scripting commands. */
-    }
-#ifdef FOSSIL_ENABLE_TCL
-    if( forceTcl || fossil_getenv("TH1_ENABLE_TCL")!=0 ||
-        db_get_boolean("tcl", 0) ){
-      if( !g.tcl.setup ){
-        g.tcl.setup = db_get("tcl-setup", 0); /* Grab Tcl setup script. */
-      }
-      th_register_tcl(g.interp, &g.tcl);  /* Tcl integration commands. */
-    }
-#endif
-    for(i=0; i<sizeof(aCommand)/sizeof(aCommand[0]); i++){
-      if ( !aCommand[i].zName || !aCommand[i].xProc ) continue;
-      Th_CreateCommand(g.interp, aCommand[i].zName, aCommand[i].xProc,
-                       aCommand[i].pContext, 0);
-    }
-  }else{
-    wasInit = 1;
-  }
-  if( forceSetup || !wasInit ){
-    int rc = TH_OK;
-    if( !g.th1Setup ){
-      g.th1Setup = db_get("th1-setup", 0); /* Grab TH1 setup script. */
-    }
-    if( g.th1Setup ){
-      rc = Th_Eval(g.interp, 0, g.th1Setup, -1);
-      if( rc==TH_ERROR ){
-        int nResult = 0;
-        char *zResult = (char*)Th_GetResult(g.interp, &nResult);
-        sendError(zResult, nResult, 0);
-      }
-    }
-    if( g.thTrace ){
-      Th_Trace("th1-setup {%h} => %h<br />\n", g.th1Setup,
-               Th_ReturnCodeName(rc, 0));
-    }
-  }
-  g.th1Flags &= ~TH_INIT_MASK;
-  g.th1Flags |= (flags & TH_INIT_MASK);
-}
-
-/*
-** Store a string value in a variable in the interpreter.
-*/
-void Th_Store(const char *zName, const char *zValue){
-  Th_FossilInit(TH_INIT_DEFAULT);
-  if( zValue ){
-    if( g.thTrace ){
-      Th_Trace("set %h {%h}<br />\n", zName, zValue);
     }
     Th_SetVar(g.interp, zName, -1, zValue, strlen(zValue));
   }
-}
-
-/*
-** Appends an element to a TH1 list value.  This function is called by the
-** transfer subsystem; therefore, it must be very careful to avoid doing
-** any unnecessary work.  To that end, the TH1 subsystem will not be called
-** or initialized if the list pointer is zero (i.e. which will be the case
-** when TH1 transfer hooks are disabled).
-*/
-void Th_AppendToList(
-  char **pzList,
-  int *pnList,
-  const char *zElem,
-  int nElem
-){
-  if( pzList && zElem ){
-    Th_FossilInit(TH_INIT_DEFAULT);
-    Th_ListAppend(g.interp, pzList, pnList, zElem, nElem);
-  }
-}
-
-/*
-** Stores a list value in the specified TH1 variable using the specified
-** array of strings as the source of the element values.
-*/
-void Th_StoreList(
-  const char *zName,
-  char **pzList,
-  int nList
-){
-  Th_FossilInit(TH_INIT_DEFAULT);
-  if( pzList ){
-    char *zValue = 0;
-    int nValue = 0;
-    int i;
-    for(i=0; i<nList; i++){
-      Th_ListAppend(g.interp, &zValue, &nValue, pzList[i], -1);
-    }
-    if( g.thTrace ){
-      Th_Trace("set %h {%h}<br />\n", zName, zValue);
-    }
-    Th_SetVar(g.interp, zName, -1, zValue, nValue);
-    Th_Free(g.interp, zValue);
-  }
-}
-
-/*
-** Store an integer value in a variable in the interpreter.
-*/
-void Th_StoreInt(const char *zName, int iValue){
-  Blob value;
-  char *zValue;
-  Th_FossilInit(TH_INIT_DEFAULT);
-  blob_zero(&value);
-  blob_appendf(&value, "%d", iValue);
-  zValue = blob_str(&value);
-  if( g.thTrace ){
-    Th_Trace("set %h {%h}<br />\n", zName, zValue);
-  }
-  Th_SetVar(g.interp, zName, -1, zValue, strlen(zValue));
-  blob_reset(&value);
 }
 
 /*
@@ -3388,11 +2360,7 @@
 **     --th-trace           Trace TH1 execution (for debugging purposes)
 */
 void test_th_render(void){
-<<<<<<< HEAD
-  int forceCgi = 0, fullHttpReply = 0;
-=======
   int forceCgi, fullHttpReply;
->>>>>>> ab7508a2
   Blob in;
   Th_InitTraceLog();
   forceCgi = find_option("cgi", 0, 0)!=0;
@@ -3419,11 +2387,7 @@
 ** Usage: %fossil test-th-eval SCRIPT
 **
 ** Evaluate SCRIPT as if it were a header or footer or ticket rendering
-<<<<<<< HEAD
-** script, evaluate it, and show the results on standard output.
-=======
 ** script and show the results on standard output.
->>>>>>> ab7508a2
 **
 ** Options:
 **
@@ -3444,10 +2408,7 @@
   if( find_option("open-config", 0, 0)!=0 ){
     Th_OpenConfig(1);
   }
-<<<<<<< HEAD
-=======
   verify_all_options();
->>>>>>> ab7508a2
   if( g.argc!=3 ){
     usage("script");
   }
@@ -3459,8 +2420,6 @@
   if( forceCgi ) cgi_reply();
 }
 
-<<<<<<< HEAD
-=======
 /*
 ** COMMAND: test-th-source
 **
@@ -3504,18 +2463,13 @@
   if( forceCgi ) cgi_reply();
 }
 
->>>>>>> ab7508a2
 #ifdef FOSSIL_ENABLE_TH1_HOOKS
 /*
 ** COMMAND: test-th-hook
 **
 ** Usage: %fossil test-th-hook TYPE NAME FLAGS
 **
-<<<<<<< HEAD
-** Executes the TH1 script configured for the pre-operation (i.e. a command
-=======
 ** Evaluates the TH1 script configured for the pre-operation (i.e. a command
->>>>>>> ab7508a2
 ** or web page) "hook" or post-operation "notification".  The results of the
 ** script evaluation, if any, will be printed to the standard output channel.
 ** The NAME argument must be the name of a command or web page; however, it
@@ -3556,10 +2510,7 @@
   fullHttpReply = find_option("http", 0, 0)!=0;
   if( fullHttpReply ) forceCgi = 1;
   if( forceCgi ) Th_ForceCgi(fullHttpReply);
-<<<<<<< HEAD
-=======
   verify_all_options();
->>>>>>> ab7508a2
   if( g.argc<5 ){
     usage("TYPE NAME FLAGS");
   }
