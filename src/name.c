/*
** Copyright (c) 2006 D. Richard Hipp
**
** This program is free software; you can redistribute it and/or
** modify it under the terms of the Simplified BSD License (also
** known as the "2-Clause License" or "FreeBSD License".)

** This program is distributed in the hope that it will be useful,
** but without any warranty; without even the implied warranty of
** merchantability or fitness for a particular purpose.
**
** Author contact information:
**   drh@hwaci.com
**   http://www.hwaci.com/drh/
**
*******************************************************************************
**
** This file contains code used to convert user-supplied object names into
** canonical UUIDs.
**
** A user-supplied object name is any unique prefix of a valid UUID but
** not necessarily in canonical form.
*/
#include "config.h"
#include "name.h"
#include <assert.h>

/*
** Return TRUE if the string begins with something that looks roughly
** like an ISO date/time string.  The SQLite date/time functions will
** have the final say-so about whether or not the date/time string is
** well-formed.
*/
int fossil_isdate(const char *z){
  if( !fossil_isdigit(z[0]) ) return 0;
  if( !fossil_isdigit(z[1]) ) return 0;
  if( !fossil_isdigit(z[2]) ) return 0;
  if( !fossil_isdigit(z[3]) ) return 0;
  if( z[4]!='-') return 0;
  if( !fossil_isdigit(z[5]) ) return 0;
  if( !fossil_isdigit(z[6]) ) return 0;
  if( z[7]!='-') return 0;
  if( !fossil_isdigit(z[8]) ) return 0;
  if( !fossil_isdigit(z[9]) ) return 0;
  return 1;
}

/*
** Return the RID that is the "root" of the branch that contains
** check-in "rid" if inBranch==0 or the first check-in in the branch
** if inBranch==1.
*/
int start_of_branch(int rid, int inBranch){
  Stmt q;
  int rc;
  char *zBr;
  zBr = db_text("trunk","SELECT value FROM tagxref"
                        " WHERE rid=%d AND tagid=%d"
                        " AND tagtype>0",
                        rid, TAG_BRANCH);
  db_prepare(&q,
    "SELECT pid, EXISTS(SELECT 1 FROM tagxref"
                       " WHERE tagid=%d AND tagtype>0"
                       "   AND value=%Q AND rid=plink.pid)"
    "  FROM plink"
    " WHERE cid=:cid AND isprim",
    TAG_BRANCH, zBr
  );
  fossil_free(zBr);
  do{
    db_reset(&q);
    db_bind_int(&q, ":cid", rid);
    rc = db_step(&q);
    if( rc!=SQLITE_ROW ) break;
    if( inBranch && db_column_int(&q,1)==0 ) break;
    rid = db_column_int(&q, 0);
  }while( db_column_int(&q, 1)==1 && rid>0 );
  db_finalize(&q);
  return rid;
}

/*
** Convert a symbolic name into a RID.  Acceptable forms:
**
**   *  SHA1 hash
**   *  SHA1 hash prefix of at least 4 characters
**   *  Symbolic Name
**   *  "tag:" + symbolic name
**   *  Date or date-time
**   *  "date:" + Date or date-time
**   *  symbolic-name ":" date-time
**   *  "tip"
**
** The following additional forms are available in local checkouts:
**
**   *  "current"
**   *  "prev" or "previous"
**   *  "next"
**
** Return the RID of the matching artifact.  Or return 0 if the name does not
** match any known object.  Or return -1 if the name is ambiguous.
**
** The zType parameter specifies the type of artifact: ci, t, w, e, g.
** If zType is NULL or "" or "*" then any type of artifact will serve.
** If zType is "br" then find the first check-in of the named branch
** rather than the last.
** zType is "ci" in most use cases since we are usually searching for
** a check-in.
**
** Note that the input zTag for types "t" and "e" is the SHA1 hash of
** the ticket-change or event-change artifact, not the randomly generated
** hexadecimal identifier assigned to tickets and events.  Those identifiers
** live in a separate namespace.
*/
int symbolic_name_to_rid(const char *zTag, const char *zType){
  int vid;
  int rid = 0;
  int nTag;
  int i;
  int startOfBranch = 0;

  if( zType==0 || zType[0]==0 ){
    zType = "*";
  }else if( zType[0]=='b' ){
    zType = "ci";
    startOfBranch = 1;
  }
  if( zTag==0 || zTag[0]==0 ) return 0;

  /* special keyword: "tip" */
  if( fossil_strcmp(zTag, "tip")==0 && (zType[0]=='*' || zType[0]=='c') ){
    rid = db_int(0,
      "SELECT objid"
      "  FROM event"
      " WHERE type='ci'"
      " ORDER BY event.mtime DESC"
    );
    if( rid ) return rid;
  }

  /* special keywords: "prev", "previous", "current", and "next" */
  if( g.localOpen && (vid=db_lget_int("checkout",0))!=0 ){
    if( fossil_strcmp(zTag, "current")==0 ){
      rid = vid;
    }else if( fossil_strcmp(zTag, "prev")==0
              || fossil_strcmp(zTag, "previous")==0 ){
      rid = db_int(0, "SELECT pid FROM plink WHERE cid=%d AND isprim", vid);
    }else if( fossil_strcmp(zTag, "next")==0 ){
      rid = db_int(0, "SELECT cid FROM plink WHERE pid=%d"
                      "  ORDER BY isprim DESC, mtime DESC", vid);
    }
    if( rid ) return rid;
  }

  /* Date and times */
  if( memcmp(zTag, "date:", 5)==0 ){
    rid = db_int(0,
      "SELECT objid FROM event"
      " WHERE mtime<=julianday(%Q,fromLocal()) AND type GLOB '%q'"
      " ORDER BY mtime DESC LIMIT 1",
      &zTag[5], zType);
    return rid;
  }
  if( fossil_isdate(zTag) ){
    rid = db_int(0,
      "SELECT objid FROM event"
      " WHERE mtime<=julianday(%Q,fromLocal()) AND type GLOB '%q'"
      " ORDER BY mtime DESC LIMIT 1",
      zTag, zType);
    if( rid) return rid;
  }

  /* Deprecated date & time formats:   "local:" + date-time and
  ** "utc:" + date-time */
  if( memcmp(zTag, "local:", 6)==0 ){
    rid = db_int(0,
      "SELECT objid FROM event"
      " WHERE mtime<=julianday(%Q) AND type GLOB '%q'"
      " ORDER BY mtime DESC LIMIT 1",
      &zTag[6], zType);
    return rid;
  }
  if( memcmp(zTag, "utc:", 4)==0 ){
    rid = db_int(0,
      "SELECT objid FROM event"
      " WHERE mtime<=julianday('%qz') AND type GLOB '%q'"
      " ORDER BY mtime DESC LIMIT 1",
      &zTag[4], zType);
    return rid;
  }

  /* "tag:" + symbolic-name */
  if( memcmp(zTag, "tag:", 4)==0 ){
    rid = db_int(0,
       "SELECT event.objid, max(event.mtime)"
       "  FROM tag, tagxref, event"
       " WHERE tag.tagname='sym-%q' "
       "   AND tagxref.tagid=tag.tagid AND tagxref.tagtype>0 "
       "   AND event.objid=tagxref.rid "
       "   AND event.type GLOB '%q'",
       &zTag[4], zType
    );
    if( startOfBranch ) rid = start_of_branch(rid,1);
    return rid;
  }

  /* root:TAG -> The origin of the branch */
  if( memcmp(zTag, "root:", 5)==0 ){
    rid = symbolic_name_to_rid(zTag+5, zType);
    return start_of_branch(rid, 0);
  }

  /* symbolic-name ":" date-time */
  nTag = strlen(zTag);
  for(i=0; i<nTag-10 && zTag[i]!=':'; i++){}
  if( zTag[i]==':' && fossil_isdate(&zTag[i+1]) ){
    char *zDate = mprintf("%s", &zTag[i+1]);
    char *zTagBase = mprintf("%.*s", i, zTag);
    int nDate = strlen(zDate);
    if( sqlite3_strnicmp(&zDate[nDate-3],"utc",3)==0 ){
      zDate[nDate-3] = 'z';
      zDate[nDate-2] = 0;
    }
    rid = db_int(0,
      "SELECT event.objid, max(event.mtime)"
      "  FROM tag, tagxref, event"
      " WHERE tag.tagname='sym-%q' "
      "   AND tagxref.tagid=tag.tagid AND tagxref.tagtype>0 "
      "   AND event.objid=tagxref.rid "
      "   AND event.mtime<=julianday(%Q)"
      "   AND event.type GLOB '%q'",
      zTagBase, zDate, zType
    );
    return rid;
  }

  /* SHA1 hash or prefix */
  if( nTag>=4 && nTag<=UUID_SIZE && validate16(zTag, nTag) ){
    Stmt q;
    char zUuid[UUID_SIZE+1];
    memcpy(zUuid, zTag, nTag+1);
    canonical16(zUuid, nTag);
    rid = 0;
    if( zType[0]=='*' ){
      db_prepare(&q, "SELECT rid FROM blob WHERE uuid GLOB '%q*'", zUuid);
    }else{
      db_prepare(&q,
        "SELECT blob.rid"
        "  FROM blob, event"
        " WHERE blob.uuid GLOB '%q*'"
        "   AND event.objid=blob.rid"
        "   AND event.type GLOB '%q'",
        zUuid, zType
      );
    }
    if( db_step(&q)==SQLITE_ROW ){
      rid = db_column_int(&q, 0);
      if( db_step(&q)==SQLITE_ROW ) rid = -1;
    }
    db_finalize(&q);
    if( rid ) return rid;
  }

  /* Symbolic name */
  rid = db_int(0,
    "SELECT event.objid, max(event.mtime)"
    "  FROM tag, tagxref, event"
    " WHERE tag.tagname='sym-%q' "
    "   AND tagxref.tagid=tag.tagid AND tagxref.tagtype>0 "
    "   AND event.objid=tagxref.rid "
    "   AND event.type GLOB '%q'",
    zTag, zType
  );
  if( rid>0 ){
    if( startOfBranch ) rid = start_of_branch(rid,1);
    return rid;
  }

  /* Undocumented:  numeric tags get translated directly into the RID */
  if( memcmp(zTag, "rid:", 4)==0 ){
    zTag += 4;
    for(i=0; fossil_isdigit(zTag[i]); i++){}
    if( zTag[i]==0 ){
      if( strcmp(zType,"*")==0 ){
        rid = atoi(zTag);
      }else{
        rid = db_int(0,
          "SELECT event.objid"
          "  FROM event"
          " WHERE event.objid=%s"
          "   AND event.type GLOB '%q'", zTag /*safe-for-%s*/, zType);
      }
    }
  }
  return rid;
}

/*
** This routine takes a user-entered UUID which might be in mixed
** case and might only be a prefix of the full UUID and converts it
** into the full-length UUID in canonical form.
**
** If the input is not a UUID or a UUID prefix, then try to resolve
** the name as a tag.  If multiple tags match, pick the latest.
** If the input name matches "tag:*" then always resolve as a tag.
**
** If the input is not a tag, then try to match it as an ISO-8601 date
** string YYYY-MM-DD HH:MM:SS and pick the nearest check-in to that date.
** If the input is of the form "date:*" then always resolve the name as
** a date. The forms "utc:*" and "local:" are deprecated.
**
** Return 0 on success.  Return 1 if the name cannot be resolved.
** Return 2 name is ambiguous.
*/
int name_to_uuid(Blob *pName, int iErrPriority, const char *zType){
  char *zName = blob_str(pName);
  int rid = symbolic_name_to_rid(zName, zType);
  if( rid<0 ){
    fossil_error(iErrPriority, "ambiguous name: %s", zName);
    return 2;
  }else if( rid==0 ){
    fossil_error(iErrPriority, "not found: %s", zName);
    return 1;
  }else{
    blob_reset(pName);
    db_blob(pName, "SELECT uuid FROM blob WHERE rid=%d", rid);
    return 0;
  }
}

/*
** This routine is similar to name_to_uuid() except in the form it
** takes its parameters and returns its value, and in that it does not
** treat errors as fatal. zName must be a UUID, as described for
** name_to_uuid(). zType is also as described for that function. If
** zName does not resolve, 0 is returned. If it is ambiguous, a
** negative value is returned. On success the rid is returned and
** pUuid (if it is not NULL) is set to the a newly-allocated string,
** the full UUID, which must eventually be free()d by the caller.
*/
int name_to_uuid2(const char *zName, const char *zType, char **pUuid){
  int rid = symbolic_name_to_rid(zName, zType);
  if((rid>0) && pUuid){
    *pUuid = db_text(NULL, "SELECT uuid FROM blob WHERE rid=%d", rid);
  }
  return rid;
}


/*
** name_collisions searches through events, blobs, and tickets for
** collisions of a given UUID based on its length on UUIDs no shorter
** than 4 characters in length.
*/
int name_collisions(const char *zName){
  int c = 0;         /* count of collisions for zName */
  int nLen;          /* length of zName */
  nLen = strlen(zName);
  if( nLen>=4 && nLen<=UUID_SIZE && validate16(zName, nLen) ){
    c = db_int(0,
      "SELECT"
      " (SELECT count(*) FROM ticket"
      "   WHERE tkt_uuid GLOB '%q*') +"
      " (SELECT count(*) FROM tag"
      "   WHERE tagname GLOB 'event-%q*') +"
      " (SELECT count(*) FROM blob"
      "   WHERE uuid GLOB '%q*');",
      zName, zName, zName
    );
    if( c<2 ) c = 0;
  }
  return c;
}

/*
** COMMAND:  test-name-to-id
**
** Convert a name to a full artifact ID.
*/
void test_name_to_id(void){
  int i;
  Blob name;
  db_must_be_within_tree();
  for(i=2; i<g.argc; i++){
    blob_init(&name, g.argv[i], -1);
    fossil_print("%s -> ", g.argv[i]);
    if( name_to_uuid(&name, 1, "*") ){
      fossil_print("ERROR: %s\n", g.zErrMsg);
      fossil_error_reset();
    }else{
      fossil_print("%s\n", blob_buffer(&name));
    }
    blob_reset(&name);
  }
}

/*
** Convert a name to a rid.  If the name can be any of the various forms
** accepted:
**
**   * SHA1 hash or prefix thereof
**   * symbolic name
**   * date
**   * label:date
**   * prev, previous
**   * next
**   * tip
**
** This routine is used by command-line routines to resolve command-line inputs
** into a rid.
*/
int name_to_typed_rid(const char *zName, const char *zType){
  int rid;

  if( zName==0 || zName[0]==0 ) return 0;
  rid = symbolic_name_to_rid(zName, zType);
  if( rid<0 ){
    fossil_fatal("ambiguous name: %s", zName);
  }else if( rid==0 ){
    fossil_fatal("not found: %s", zName);
  }
  return rid;
}
int name_to_rid(const char *zName){
  return name_to_typed_rid(zName, "*");
}

/*
** WEBPAGE: ambiguous
** URL: /ambiguous?name=UUID&src=WEBPAGE
**
** The UUID given by the name parameter is ambiguous.  Display a page
** that shows all possible choices and let the user select between them.
*/
void ambiguous_page(void){
  Stmt q;
  const char *zName = P("name");
  const char *zSrc = P("src");
  char *z;

  if( zName==0 || zName[0]==0 || zSrc==0 || zSrc[0]==0 ){
    fossil_redirect_home();
  }
  style_header("Ambiguous Artifact ID");
  @ <p>The artifact id <b>%h(zName)</b> is ambiguous and might
  @ mean any of the following:
  @ <ol>
  z = mprintf("%s", zName);
  canonical16(z, strlen(z));
  db_prepare(&q, "SELECT uuid, rid FROM blob WHERE uuid GLOB '%q*'", z);
  while( db_step(&q)==SQLITE_ROW ){
    const char *zUuid = db_column_text(&q, 0);
    int rid = db_column_int(&q, 1);
    @ <li><p><a href="%R/%T(zSrc)/%!S(zUuid)">
    @ %s(zUuid)</a> -
    object_description(rid, 0, 0);
    @ </p></li>
  }
  db_finalize(&q);
  db_prepare(&q,
    "   SELECT tkt_rid, tkt_uuid, title"
    "     FROM ticket, ticketchng"
    "    WHERE ticket.tkt_id = ticketchng.tkt_id"
    "      AND tkt_uuid GLOB '%q*'"
    " GROUP BY tkt_uuid"
    " ORDER BY tkt_ctime DESC", z);
  while( db_step(&q)==SQLITE_ROW ){
    int rid = db_column_int(&q, 0);
    const char *zUuid = db_column_text(&q, 1);
    const char *zTitle = db_column_text(&q, 2);
    @ <li><p><a href="%R/%T(zSrc)/%!S(zUuid)">
    @ %s(zUuid)</a> -
    @ <ul></ul>
    @ Ticket
    hyperlink_to_uuid(zUuid);
    @ - %s(zTitle).
    @ <ul><li>
<<<<<<< HEAD
    object_description(rid, 0, 0);
    @ </li></ul>
    @ </p></li>
  }
  db_finalize(&q);
  db_prepare(&q,
    "SELECT rid, uuid FROM"
    "  (SELECT tagxref.rid AS rid, substr(tagname, 7) AS uuid"
    "     FROM tagxref, tag WHERE tagxref.tagid = tag.tagid"
    "      AND tagname GLOB 'event-%q*') GROUP BY uuid", z);
  while( db_step(&q)==SQLITE_ROW ){
    int rid = db_column_int(&q, 0);
    const char* zUuid = db_column_text(&q, 1);
    @ <li><p><a href="%R/%T(zSrc)/%!S(zUuid)">
    @ %s(zUuid)</a> -
    @ <ul><li>
    object_description(rid, 0, 0);
    @ </li></ul>
=======
    object_description(rid, 0, 0);
    @ </li></ul>
    @ </p></li>
  }
  db_finalize(&q);
  db_prepare(&q,
    "SELECT rid, uuid FROM"
    "  (SELECT tagxref.rid AS rid, substr(tagname, 7) AS uuid"
    "     FROM tagxref, tag WHERE tagxref.tagid = tag.tagid"
    "      AND tagname GLOB 'event-%q*') GROUP BY uuid", z);
  while( db_step(&q)==SQLITE_ROW ){
    int rid = db_column_int(&q, 0);
    const char* zUuid = db_column_text(&q, 1);
    @ <li><p><a href="%R/%T(zSrc)/%!S(zUuid)">
    @ %s(zUuid)</a> -
    @ <ul><li>
    object_description(rid, 0, 0);
    @ </li></ul>
>>>>>>> ab7508a2
    @ </p></li>
  }
  @ </ol>
  db_finalize(&q);
  style_footer();
}

/*
** Convert the name in CGI parameter zParamName into a rid and return that
** rid.  If the CGI parameter is missing or is not a valid artifact tag,
** return 0.  If the CGI parameter is ambiguous, redirect to a page that
** shows all possibilities and do not return.
*/
int name_to_rid_www(const char *zParamName){
  int rid;
  const char *zName = P(zParamName);
#ifdef FOSSIL_ENABLE_JSON
  if(!zName && fossil_has_json()){
    zName = json_find_option_cstr(zParamName,NULL,NULL);
  }
#endif
  if( zName==0 || zName[0]==0 ) return 0;
  rid = symbolic_name_to_rid(zName, "*");
  if( rid<0 ){
    cgi_redirectf("%s/ambiguous/%T?src=%t", g.zTop, zName, g.zPath);
    rid = 0;
  }
  return rid;
}

/*
** Generate a description of artifact "rid"
*/
void whatis_rid(int rid, int verboseFlag){
  Stmt q;
  int cnt;

  /* Basic information about the object. */
  db_prepare(&q,
     "SELECT uuid, size, datetime(mtime,toLocal()), ipaddr"
     "  FROM blob, rcvfrom"
     " WHERE rid=%d"
     "   AND rcvfrom.rcvid=blob.rcvid",
     rid);
  if( db_step(&q)==SQLITE_ROW ){
    if( verboseFlag ){
      fossil_print("artifact:   %s (%d)\n", db_column_text(&q,0), rid);
      fossil_print("size:       %d bytes\n", db_column_int(&q,1));
      fossil_print("received:   %s from %s\n",
         db_column_text(&q, 2),
         db_column_text(&q, 3));
    }else{
      fossil_print("artifact:   %s\n", db_column_text(&q,0));
      fossil_print("size:       %d bytes\n", db_column_int(&q,1));
    }
  }
  db_finalize(&q);

  /* Report any symbolic tags on this artifact */
  db_prepare(&q,
    "SELECT substr(tagname,5)"
    "  FROM tag JOIN tagxref ON tag.tagid=tagxref.tagid"
    " WHERE tagxref.rid=%d"
    "   AND tagname GLOB 'sym-*'"
    " ORDER BY 1",
    rid
  );
  cnt = 0;
  while( db_step(&q)==SQLITE_ROW ){
    const char *zPrefix = cnt++ ? ", " : "tags:       ";
    fossil_print("%s%s", zPrefix, db_column_text(&q,0));
  }
  if( cnt ) fossil_print("\n");
  db_finalize(&q);

  /* Report any HIDDEN, PRIVATE, CLUSTER, or CLOSED tags on this artifact */
  db_prepare(&q,
    "SELECT tagname"
    "  FROM tag JOIN tagxref ON tag.tagid=tagxref.tagid"
    " WHERE tagxref.rid=%d"
    "   AND tag.tagid IN (5,6,7,9)"
    " ORDER BY 1",
    rid
  );
  cnt = 0;
  while( db_step(&q)==SQLITE_ROW ){
    const char *zPrefix = cnt++ ? ", " : "raw-tags:   ";
    fossil_print("%s%s", zPrefix, db_column_text(&q,0));
  }
  if( cnt ) fossil_print("\n");
  db_finalize(&q);

  /* Check for entries on the timeline that reference this object */
  db_prepare(&q,
     "SELECT type, datetime(mtime,toLocal()),"
     "       coalesce(euser,user), coalesce(ecomment,comment)"
     "  FROM event WHERE objid=%d", rid);
  if( db_step(&q)==SQLITE_ROW ){
    const char *zType;
    switch( db_column_text(&q,0)[0] ){
      case 'c':  zType = "Check-in";       break;
      case 'w':  zType = "Wiki-edit";      break;
      case 'e':  zType = "Event";          break;
      case 't':  zType = "Ticket-change";  break;
      case 'g':  zType = "Tag-change";     break;
      default:   zType = "Unknown";        break;
    }
    fossil_print("type:       %s by %s on %s\n", zType, db_column_text(&q,2),
                 db_column_text(&q, 1));
    fossil_print("comment:    ");
    comment_print(db_column_text(&q,3), 0, 12, -1, g.comFmtFlags);
  }
  db_finalize(&q);

  /* Check to see if this object is used as a file in a check-in */
  db_prepare(&q,
    "SELECT filename.name, blob.uuid, datetime(event.mtime,toLocal()),"
    "       coalesce(euser,user), coalesce(ecomment,comment)"
    "  FROM mlink, filename, blob, event"
    " WHERE mlink.fid=%d"
    "   AND filename.fnid=mlink.fnid"
    "   AND event.objid=mlink.mid"
    "   AND blob.rid=mlink.mid"
    " ORDER BY event.mtime DESC /*sort*/",
    rid);
  while( db_step(&q)==SQLITE_ROW ){
    fossil_print("file:       %s\n", db_column_text(&q,0));
    fossil_print("            part of [%S] by %s on %s\n",
      db_column_text(&q, 1),
      db_column_text(&q, 3),
      db_column_text(&q, 2));
    fossil_print("            ");
    comment_print(db_column_text(&q,4), 0, 12, -1, g.comFmtFlags);
  }
  db_finalize(&q);

  /* Check to see if this object is used as an attachment */
  db_prepare(&q,
    "SELECT attachment.filename,"
    "       attachment.comment,"
    "       attachment.user,"
    "       datetime(attachment.mtime,toLocal()),"
    "       attachment.target,"
    "       CASE WHEN EXISTS(SELECT 1 FROM tag WHERE tagname=('tkt-'||target))"
    "            THEN 'ticket'"
    "       WHEN EXISTS(SELECT 1 FROM tag WHERE tagname=('wiki-'||target))"
    "            THEN 'wiki' END,"
    "       attachment.attachid,"
    "       (SELECT uuid FROM blob WHERE rid=attachid)"
    "  FROM attachment JOIN blob ON attachment.src=blob.uuid"
    " WHERE blob.rid=%d",
    rid
  );
  while( db_step(&q)==SQLITE_ROW ){
    fossil_print("attachment: %s\n", db_column_text(&q,0));
    fossil_print("            attached to %s %s\n",
                 db_column_text(&q,5), db_column_text(&q,4));
    if( verboseFlag ){
      fossil_print("            via %s (%d)\n",
                   db_column_text(&q,7), db_column_int(&q,6));
    }else{
      fossil_print("            via %s\n",
                   db_column_text(&q,7));
    }
    fossil_print("            by user %s on %s\n",
                 db_column_text(&q,2), db_column_text(&q,3));
    fossil_print("            ");
    comment_print(db_column_text(&q,1), 0, 12, -1, g.comFmtFlags);
  }
  db_finalize(&q);
}

/*
** COMMAND: whatis*
** Usage: %fossil whatis NAME
**
** Resolve the symbol NAME into its canonical 40-character SHA1-hash
** artifact name and provide a description of what role that artifact
** plays.
<<<<<<< HEAD
=======
**
** Options:
**
**    --type TYPE          Only find artifacts of TYPE (one of: 'ci', 't',
**                         'w', 'g', or 'e').
**    -v|--verbose         Provide extra information (such as the RID)
>>>>>>> ab7508a2
*/
void whatis_cmd(void){
  int rid;
  const char *zName;
  int verboseFlag;
  int i;
  const char *zType = 0;
  db_find_and_open_repository(0,0);
  verboseFlag = find_option("verbose","v",0)!=0;
  zType = find_option("type",0,1);

  /* We should be done with options.. */
  verify_all_options();

  if( g.argc<3 ) usage("whatis NAME ...");
  for(i=2; i<g.argc; i++){
    zName = g.argv[i];
    if( i>2 ) fossil_print("%.79c\n",'-');
    rid = symbolic_name_to_rid(zName, zType);
    if( rid<0 ){
      Stmt q;
      int cnt = 0;
      fossil_print("name:       %s (ambiguous)\n", zName);
      db_prepare(&q,
         "SELECT rid FROM blob WHERE uuid>=lower(%Q) AND uuid<(lower(%Q)||'z')",
         zName, zName
      );
      while( db_step(&q)==SQLITE_ROW ){
        if( cnt++ ) fossil_print("%12s---- meaning #%d ----\n", " ", cnt);
        whatis_rid(db_column_int(&q, 0), verboseFlag);
      }
      db_finalize(&q);
    }else if( rid==0 ){
                 /* 0123456789 12 */
      fossil_print("unknown:    %s\n", zName);
    }else{
      fossil_print("name:       %s\n", zName);
      whatis_rid(rid, verboseFlag);
    }
  }
}

/*
** COMMAND: test-whatis-all
** Usage: %fossil test-whatis-all
**
** Show "whatis" information about every artifact in the repository
*/
void test_whatis_all_cmd(void){
  Stmt q;
  int cnt = 0;
  db_find_and_open_repository(0,0);
  db_prepare(&q, "SELECT rid FROM blob ORDER BY rid");
  while( db_step(&q)==SQLITE_ROW ){
    if( cnt++ ) fossil_print("%.79c\n", '-');
    whatis_rid(db_column_int(&q,0), 1);
  }
  db_finalize(&q);
}


/*
** COMMAND: test-ambiguous
** Usage: %fossil test-ambiguous [--minsize N]
**
** Show a list of ambiguous SHA1-hash abbreviations of N characters or
** more where N defaults to 4.  Change N to a different value using
** the "--minsize N" command-line option.
*/
void test_ambiguous_cmd(void){
  Stmt q, ins;
  int i;
  int minSize = 4;
  const char *zMinsize;
  char zPrev[100];
  db_find_and_open_repository(0,0);
  zMinsize = find_option("minsize",0,1);
  if( zMinsize && atoi(zMinsize)>0 ) minSize = atoi(zMinsize);
  db_multi_exec("CREATE TEMP TABLE dups(uuid, cnt)");
  db_prepare(&ins,"INSERT INTO dups(uuid) VALUES(substr(:uuid,1,:cnt))");
  db_prepare(&q,
    "SELECT uuid FROM blob "
    "UNION "
    "SELECT substr(tagname,7) FROM tag WHERE tagname GLOB 'event-*' "
    "UNION "
    "SELECT tkt_uuid FROM ticket "
    "ORDER BY 1"
  );
  zPrev[0] = 0;
  while( db_step(&q)==SQLITE_ROW ){
    const char *zUuid = db_column_text(&q, 0);
    for(i=0; zUuid[i]==zPrev[i] && zUuid[i]!=0; i++){}
    if( i>=minSize ){
      db_bind_int(&ins, ":cnt", i);
      db_bind_text(&ins, ":uuid", zUuid);
      db_step(&ins);
      db_reset(&ins);
    }
    sqlite3_snprintf(sizeof(zPrev), zPrev, "%s", zUuid);
  }
  db_finalize(&ins);
  db_finalize(&q);
  db_prepare(&q, "SELECT uuid FROM dups ORDER BY length(uuid) DESC, uuid");
  while( db_step(&q)==SQLITE_ROW ){
    fossil_print("%s\n", db_column_text(&q, 0));
  }
  db_finalize(&q);
}

/*
** Schema for the description table
*/
static const char zDescTab[] =
@ CREATE TEMP TABLE IF NOT EXISTS description(
@   rid INTEGER PRIMARY KEY,       -- RID of the object
@   uuid TEXT,                     -- SHA1 hash of the object
@   ctime DATETIME,                -- Time of creation
@   isPrivate BOOLEAN DEFAULT 0,   -- True for unpublished artifacts
@   type TEXT,                     -- file, checkin, wiki, ticket, etc.
@   summary TEXT,                  -- Summary comment for the object
@   detail TEXT                    -- File name, check-in comment, etc
@ );
;

/*
** Create the description table if it does not already exists.
** Populate fields of this table with descriptions for all artifacts
** whose RID matches the SQL expression in zWhere.
*/
void describe_artifacts(const char *zWhere){
  db_multi_exec("%s", zDescTab/*safe-for-%s*/);

  /* Describe check-ins */
  db_multi_exec(
    "INSERT OR IGNORE INTO description(rid,uuid,ctime,type,summary)\n"
    "SELECT blob.rid, blob.uuid, event.mtime, 'checkin',\n"
    "       'check-in on ' || strftime('%%Y-%%m-%%d %%H:%%M',event.mtime)\n"
    "  FROM event, blob\n"
    " WHERE (event.objid %s) AND event.type='ci'\n"
    "   AND event.objid=blob.rid;",
    zWhere /*safe-for-%s*/
  );

  /* Describe files */
  db_multi_exec(
    "INSERT OR IGNORE INTO description(rid,uuid,ctime,type,summary)\n"
    "SELECT blob.rid, blob.uuid, event.mtime, 'file', 'file '||filename.name\n"
    "  FROM mlink, blob, event, filename\n"
    " WHERE (mlink.fid %s)\n"
    "   AND mlink.mid=event.objid\n"
    "   AND filename.fnid=mlink.fnid\n"
    "   AND mlink.fid=blob.rid;",
    zWhere /*safe-for-%s*/
  );

  /* Describe tags */
  db_multi_exec(
   "INSERT OR IGNORE INTO description(rid,uuid,ctime,type,summary)\n"
    "SELECT blob.rid, blob.uuid, tagxref.mtime, 'tag',\n"
    "     'tag '||substr((SELECT uuid FROM blob WHERE rid=tagxref.rid),1,16)\n"
    "  FROM tagxref, blob\n"
    " WHERE (tagxref.srcid %s) AND tagxref.srcid!=tagxref.rid\n"
    "   AND tagxref.srcid=blob.rid;",
    zWhere /*safe-for-%s*/
  );

  /* Cluster artifacts */
  db_multi_exec(
    "INSERT OR IGNORE INTO description(rid,uuid,ctime,type,summary)\n"
    "SELECT blob.rid, blob.uuid, rcvfrom.mtime, 'cluster', 'cluster'\n"
    "  FROM tagxref, blob, rcvfrom\n"
    " WHERE (tagxref.rid %s)\n"
    "   AND tagxref.tagid=(SELECT tagid FROM tag WHERE tagname='cluster')\n"
    "   AND blob.rid=tagxref.rid"
    "   AND rcvfrom.rcvid=blob.rcvid;",
    zWhere /*safe-for-%s*/
  );

  /* Ticket change artifacts */
  db_multi_exec(
    "INSERT OR IGNORE INTO description(rid,uuid,ctime,type,summary)\n"
    "SELECT blob.rid, blob.uuid, tagxref.mtime, 'ticket',\n"
    "       'ticket '||substr(tag.tagname,5,21)\n"
    "  FROM tagxref, tag, blob\n"
    " WHERE (tagxref.rid %s)\n"
    "   AND tag.tagid=tagxref.tagid\n"
    "   AND tag.tagname GLOB 'tkt-*'"
    "   AND blob.rid=tagxref.rid;",
    zWhere /*safe-for-%s*/
  );

  /* Wiki edit artifacts */
  db_multi_exec(
    "INSERT OR IGNORE INTO description(rid,uuid,ctime,type,summary)\n"
    "SELECT blob.rid, blob.uuid, tagxref.mtime, 'wiki',\n"
    "       printf('wiki \"%%s\"',substr(tag.tagname,6))\n"
    "  FROM tagxref, tag, blob\n"
    " WHERE (tagxref.rid %s)\n"
    "   AND tag.tagid=tagxref.tagid\n"
    "   AND tag.tagname GLOB 'wiki-*'"
    "   AND blob.rid=tagxref.rid;",
    zWhere /*safe-for-%s*/
  );

  /* Event edit artifacts */
  db_multi_exec(
    "INSERT OR IGNORE INTO description(rid,uuid,ctime,type,summary)\n"
    "SELECT blob.rid, blob.uuid, tagxref.mtime, 'event',\n"
    "       'event '||substr(tag.tagname,7)\n"
    "  FROM tagxref, tag, blob\n"
    " WHERE (tagxref.rid %s)\n"
    "   AND tag.tagid=tagxref.tagid\n"
    "   AND tag.tagname GLOB 'event-*'"
    "   AND blob.rid=tagxref.rid;",
    zWhere /*safe-for-%s*/
  );

  /* Attachments */
  db_multi_exec(
    "INSERT OR IGNORE INTO description(rid,uuid,ctime,type,summary)\n"
    "SELECT blob.rid, blob.uuid, attachment.mtime, 'attach-control',\n"
    "       'attachment-control for '||attachment.filename\n"
    "  FROM attachment, blob\n"
    " WHERE (attachment.attachid %s)\n"
    "   AND blob.rid=attachment.attachid",
    zWhere /*safe-for-%s*/
  );
  db_multi_exec(
    "INSERT OR IGNORE INTO description(rid,uuid,ctime,type,summary)\n"
    "SELECT blob.rid, blob.uuid, attachment.mtime, 'attachment',\n"
    "       'attachment '||attachment.filename\n"
    "  FROM attachment, blob\n"
    " WHERE (blob.rid %s)\n"
    "   AND blob.rid NOT IN (SELECT rid FROM description)\n"
    "   AND blob.uuid=attachment.src",
    zWhere /*safe-for-%s*/
  );

  /* Everything else */
  db_multi_exec(
    "INSERT OR IGNORE INTO description(rid,uuid,type,summary)\n"
    "SELECT blob.rid, blob.uuid,"
    "       CASE WHEN blob.size<0 THEN 'phantom' ELSE '' END,\n"
    "       'unknown'\n"
    "  FROM blob WHERE (blob.rid %s);",
    zWhere /*safe-for-%s*/
  );

  /* Mark private elements */
  db_multi_exec(
   "UPDATE description SET isPrivate=1 WHERE rid IN private"
  );
}

/*
** Print the content of the description table on stdout
*/
int describe_artifacts_to_stdout(const char *zWhere, const char *zLabel){
  Stmt q;
  int cnt = 0;
  describe_artifacts(zWhere);
  db_prepare(&q,
    "SELECT uuid, summary, isPrivate\n"
    "  FROM description\n"
    " ORDER BY ctime, type;"
  );
  while( db_step(&q)==SQLITE_ROW ){
    if( zLabel ){
      fossil_print("%s\n", zLabel);
      zLabel = 0;
    }
    fossil_print("  %.16s %s", db_column_text(&q,0), db_column_text(&q,1));
    if( db_column_int(&q,2) ) fossil_print(" (unpublished)");
    fossil_print("\n");
    cnt++;
  }
  db_finalize(&q);
  db_multi_exec("DELETE FROM description;");
  return cnt;
}

/*
** COMMAND: test-describe-artifacts
**
** Usage: %fossil test-describe-artifacts [--from S] [--count N]
**
** Display a one-line description of every artifact.
*/
void test_describe_artifacts_cmd(void){
  int iFrom = 0;
  int iCnt = 1000000;
  const char *z;
  char *zRange;
  db_find_and_open_repository(0,0);
  z = find_option("from",0,1);
  if( z ) iFrom = atoi(z);
  z = find_option("count",0,1);
  if( z ) iCnt = atoi(z);
  zRange = mprintf("BETWEEN %d AND %d", iFrom, iFrom+iCnt-1);
  describe_artifacts_to_stdout(zRange, 0);
}

/*
** WEBPAGE: bloblist
**
** Return a page showing all artifacts in the repository.  Query parameters:
**
**   n=N         Show N artifacts
**   s=S         Start with artifact number S
**   unpub       Show only unpublished artifacts
*/
void bloblist_page(void){
  Stmt q;
  int s = atoi(PD("s","0"));
  int n = atoi(PD("n","5000"));
  int mx = db_int(0, "SELECT max(rid) FROM blob");
  int unpubOnly = PB("unpub");
  char *zRange;

  login_check_credentials();
  if( !g.perm.Read ){ login_needed(g.anon.Read); return; }
  style_header("List Of Artifacts");
  style_submenu_element("250 Largest", 0, "bigbloblist");
  if( !unpubOnly && mx>n && P("s")==0 ){
    int i;
    @ <p>Select a range of artifacts to view:</p>
    @ <ul>
    for(i=1; i<=mx; i+=n){
      @ <li> %z(href("%R/bloblist?s=%d&n=%d",i,n))
      @ %d(i)..%d(i+n-1<mx?i+n-1:mx)</a>
    }
    @ </ul>
    style_footer();
    return;
  }
  if( !unpubOnly && mx>n ){
    style_submenu_element("Index", "Index", "bloblist");
  }
  if( unpubOnly ){
    zRange = mprintf("IN private");
  }else{
    zRange = mprintf("BETWEEN %d AND %d", s, s+n-1);
  }
  describe_artifacts(zRange);
  fossil_free(zRange);
  db_prepare(&q,
    "SELECT rid, uuid, summary, isPrivate FROM description ORDER BY rid"
  );
  @ <table cellpadding="0" cellspacing="0">
  while( db_step(&q)==SQLITE_ROW ){
    int rid = db_column_int(&q,0);
    const char *zUuid = db_column_text(&q, 1);
    const char *zDesc = db_column_text(&q, 2);
    int isPriv = db_column_int(&q,3);
    @ <tr><td align="right">%d(rid)</td>
    @ <td>&nbsp;%z(href("%R/info/%!S",zUuid))%S(zUuid)</a>&nbsp;</td>
    @ <td align="left">%h(zDesc)</td>
    if( isPriv ){
      @ <td>(unpublished)</td>
    }
    @ </tr>
  }
  @ </table>
  db_finalize(&q);
  style_footer();
}

/*
** WEBPAGE: bigbloblist
**
** Return a page showing the largest artifacts in the repository in order
** of decreasing size.
**
**   n=N         Show the top N artifacts
*/
void bigbloblist_page(void){
  Stmt q;
  int n = atoi(PD("n","250"));

  login_check_credentials();
  if( !g.perm.Read ){ login_needed(g.anon.Read); return; }
  style_header("%d Largest Artifacts", n);
  db_multi_exec(
    "CREATE TEMP TABLE toshow(rid INTEGER PRIMARY KEY);"
    "INSERT INTO toshow(rid)"
    "  SELECT rid FROM blob"
    "   ORDER BY length(content) DESC"
    "   LIMIT %d;", n
  );
  describe_artifacts("IN toshow");
  db_prepare(&q,
    "SELECT description.rid, description.uuid, description.summary,"
    "       length(blob.content), coalesce(delta.srcid,''),"
    "       datetime(description.ctime)"
    "  FROM description, blob LEFT JOIN delta ON delta.rid=blob.rid"
    " WHERE description.rid=blob.rid"
    " ORDER BY length(content) DESC"
  );
  @ <table cellpadding="2" cellspacing="0" border="1" id="bigblobtab">
  @ <thead><tr><th align="right">Size<th align="right">RID
  @ <th align="right">Delta From<th>SHA1<th>Description<th>Date</tr></thead>
  @ <tbody>
  while( db_step(&q)==SQLITE_ROW ){
    int rid = db_column_int(&q,0);
    const char *zUuid = db_column_text(&q, 1);
    const char *zDesc = db_column_text(&q, 2);
    int sz = db_column_int(&q,3);
    const char *zSrcId = db_column_text(&q,4);
    const char *zDate = db_column_text(&q,5);
    @ <tr><td align="right">%d(sz)</td>
    @ <td align="right">%d(rid)</td>
    @ <td align="right">%s(zSrcId)</td>
    @ <td>&nbsp;%z(href("%R/info/%!S",zUuid))%S(zUuid)</a>&nbsp;</td>
    @ <td align="left">%h(zDesc)</td>
    @ <td align="left">%z(href("%R/timeline?c=%T",zDate))%s(zDate)</a></td>
    @ </tr>
  }
  @ </tbody></table>
  db_finalize(&q);
  output_table_sorting_javascript("bigblobtab", "NnnttT", -1);
  style_footer();
}

/*
** COMMAND: test-unsent
**
** Usage: %fossil test-unsent
**
** Show all artifacts in the unsent table
*/
void test_unsent_cmd(void){
  db_find_and_open_repository(0,0);
  describe_artifacts_to_stdout("IN unsent", 0);
}

/*
** COMMAND: test-unclustered
**
** Usage: %fossil test-unclustered
**
** Show all artifacts in the unclustered table
*/
void test_unclusterd_cmd(void){
  db_find_and_open_repository(0,0);
  describe_artifacts_to_stdout("IN unclustered", 0);
}

/*
** COMMAND: test-phantoms
**
** Usage: %fossil test-phantoms
**
** Show all phantom artifacts
*/
void test_phatoms_cmd(void){
  db_find_and_open_repository(0,0);
  describe_artifacts_to_stdout("IN (SELECT rid FROM blob WHERE size<0)", 0);
}

/* Maximum number of collision examples to remember */
#define MAX_COLLIDE 25

/*
** Generate a report on the number of collisions in SHA1 hashes
** generated by the SQL given in the argument.
*/
static void collision_report(const char *zSql){
  int i, j, kk;
  int nHash = 0;
  Stmt q;
  char zPrev[UUID_SIZE+1];
  struct {
    int cnt;
    char *azHit[MAX_COLLIDE];
    char z[UUID_SIZE+1];
  } aCollide[UUID_SIZE+1];
  memset(aCollide, 0, sizeof(aCollide));
  memset(zPrev, 0, sizeof(zPrev));
  db_prepare(&q,"%s",zSql/*safe-for-%s*/);
  while( db_step(&q)==SQLITE_ROW ){
    const char *zUuid = db_column_text(&q,0);
    int n = db_column_bytes(&q,0);
    int i;
    nHash++;
    for(i=0; zPrev[i] && zPrev[i]==zUuid[i]; i++){}
    if( i>0 && i<=UUID_SIZE ){
      if( i>=4 && aCollide[i].cnt<MAX_COLLIDE ){
        aCollide[i].azHit[aCollide[i].cnt] = mprintf("%.*s", i, zPrev);
      }
      aCollide[i].cnt++;
      if( aCollide[i].z[0]==0 ) memcpy(aCollide[i].z, zPrev, n+1);
    }
    memcpy(zPrev, zUuid, n+1);
  }
  db_finalize(&q);
  @ <table border=1><thead>
  @ <tr><th>Length<th>Instances<th>First Instance</tr>
  @ </thead><tbody>
  for(i=1; i<=UUID_SIZE; i++){
    if( aCollide[i].cnt==0 ) continue;
    @ <tr><td>%d(i)<td>%d(aCollide[i].cnt)<td>%h(aCollide[i].z)</tr>
  }
  @ </tbody></table>
  @ <p>Total number of hashes: %d(nHash)</p>
  kk = 0;
  for(i=UUID_SIZE; i>=4; i--){
    if( aCollide[i].cnt==0 ) continue;
    if( aCollide[i].cnt>200 ) break;
    kk += aCollide[i].cnt;
    if( aCollide[i].cnt<25 ){
      @ <p>Collisions of length %d(i):
    }else{
      @ <p>First 25 collisions of length %d(i):
    }
    for(j=0; j<aCollide[i].cnt && j<MAX_COLLIDE; j++){
      char *zId = aCollide[i].azHit[j];
      if( zId==0 ) continue;
      @ %z(href("%R/whatis/%s",zId))%h(zId)</a>
    }
  }
  for(i=4; i<ArraySize(aCollide); i++){
    for(j=0; j<aCollide[i].cnt && j<MAX_COLLIDE; j++){
      fossil_free(aCollide[i].azHit[j]);
    }
  }
}

/*
** WEBPAGE: hash-collisions
**
** Show the number of hash collisions for hash prefixes of various lengths.
*/
void hash_collisions_webpage(void){
  login_check_credentials();
  if( !g.perm.Read ){ login_needed(g.anon.Read); return; }
  style_header("SHA1 Prefix Collisions");
  style_submenu_element("Activity Reports", 0, "reports");
  style_submenu_element("Stats", 0, "stat");
  @ <h1>Hash Prefix Collisions on Check-ins</h1>
  collision_report("SELECT (SELECT uuid FROM blob WHERE rid=objid)"
                   "  FROM event WHERE event.type='ci'"
                   " ORDER BY 1");
  @ <h1>Hash Prefix Collisions on All Artifacts</h1>
  collision_report("SELECT uuid FROM blob ORDER BY 1");
  style_footer();
}<|MERGE_RESOLUTION|>--- conflicted
+++ resolved
@@ -475,7 +475,6 @@
     hyperlink_to_uuid(zUuid);
     @ - %s(zTitle).
     @ <ul><li>
-<<<<<<< HEAD
     object_description(rid, 0, 0);
     @ </li></ul>
     @ </p></li>
@@ -494,26 +493,6 @@
     @ <ul><li>
     object_description(rid, 0, 0);
     @ </li></ul>
-=======
-    object_description(rid, 0, 0);
-    @ </li></ul>
-    @ </p></li>
-  }
-  db_finalize(&q);
-  db_prepare(&q,
-    "SELECT rid, uuid FROM"
-    "  (SELECT tagxref.rid AS rid, substr(tagname, 7) AS uuid"
-    "     FROM tagxref, tag WHERE tagxref.tagid = tag.tagid"
-    "      AND tagname GLOB 'event-%q*') GROUP BY uuid", z);
-  while( db_step(&q)==SQLITE_ROW ){
-    int rid = db_column_int(&q, 0);
-    const char* zUuid = db_column_text(&q, 1);
-    @ <li><p><a href="%R/%T(zSrc)/%!S(zUuid)">
-    @ %s(zUuid)</a> -
-    @ <ul><li>
-    object_description(rid, 0, 0);
-    @ </li></ul>
->>>>>>> ab7508a2
     @ </p></li>
   }
   @ </ol>
@@ -693,15 +672,12 @@
 ** Resolve the symbol NAME into its canonical 40-character SHA1-hash
 ** artifact name and provide a description of what role that artifact
 ** plays.
-<<<<<<< HEAD
-=======
 **
 ** Options:
 **
 **    --type TYPE          Only find artifacts of TYPE (one of: 'ci', 't',
 **                         'w', 'g', or 'e').
 **    -v|--verbose         Provide extra information (such as the RID)
->>>>>>> ab7508a2
 */
 void whatis_cmd(void){
   int rid;
