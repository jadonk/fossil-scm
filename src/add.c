/*
** Copyright (c) 2007 D. Richard Hipp
**
** This program is free software; you can redistribute it and/or
** modify it under the terms of the Simplified BSD License (also
** known as the "2-Clause License" or "FreeBSD License".)

** This program is distributed in the hope that it will be useful,
** but without any warranty; without even the implied warranty of
** merchantability or fitness for a particular purpose.
**
** Author contact information:
**   drh@hwaci.com
**   http://www.hwaci.com/drh/
**
*******************************************************************************
**
** This file contains code used to check-out versions of the project
** from the local repository.
*/
#include "config.h"
#include "add.h"
#include <assert.h>
#include <dirent.h>
#include "cygsup.h"

/*
** This routine returns the names of files in a working check-out that
** are created by Fossil itself, and hence should not be added, deleted,
** or merge, and should be omitted from "clean" and "extras" lists.
**
** Return the N-th name.  The first name has N==0.  When all names have
** been used, return 0.
*/
const char *fossil_reserved_name(int N, int omitRepo){
  /* Possible names of the local per-check-out database file and
  ** its associated journals
  */
  static const char *const azName[] = {
     "_FOSSIL_",
     "_FOSSIL_-journal",
     "_FOSSIL_-wal",
     "_FOSSIL_-shm",
     ".fslckout",
     ".fslckout-journal",
     ".fslckout-wal",
     ".fslckout-shm",

     /* The use of ".fos" as the name of the check-out database is
     ** deprecated.  Use ".fslckout" instead.  At some point, the following
     ** entries should be removed.  2012-02-04 */
     ".fos",
     ".fos-journal",
     ".fos-wal",
     ".fos-shm",
  };

  /* Possible names of auxiliary files generated when the "manifest" property
  ** is used
  */
  static const struct {
    const char *fname;
    int flg;
  }aManifestflags[] = {
    { "manifest",      MFESTFLG_RAW },
    { "manifest.uuid", MFESTFLG_UUID },
    { "manifest.tags", MFESTFLG_TAGS }
  };
  static const char *azManifests[3];

  /*
  ** Names of repository files, if they exist in the check-out.
  */
  static const char *azRepo[4] = { 0, 0, 0, 0 };

  /* Cached setting "manifest" */
  static int cachedManifest = -1;
  static int numManifests;

  if( cachedManifest == -1 ){
    int i;
    Blob repo;
    cachedManifest = db_get_manifest_setting();
    numManifests = 0;
    for(i=0; i<count(aManifestflags); i++){
      if( cachedManifest&aManifestflags[i].flg ) {
        azManifests[numManifests++] = aManifestflags[i].fname;
      }
    }
    blob_zero(&repo);
    if( file_tree_name(g.zRepositoryName, &repo, 0, 0) ){
      const char *zRepo = blob_str(&repo);
      azRepo[0] = zRepo;
      azRepo[1] = mprintf("%s-journal", zRepo);
      azRepo[2] = mprintf("%s-wal", zRepo);
      azRepo[3] = mprintf("%s-shm", zRepo);
    }
  }

  if( N<0 ) return 0;
  if( N<count(azName) ) return azName[N];
  N -= count(azName);
  if( cachedManifest ){
    if( N<numManifests ) return azManifests[N];
    N -= numManifests;
  }
  if( !omitRepo && N<count(azRepo) ) return azRepo[N];
  return 0;
}

/*
** Return a list of all reserved filenames as an SQL list.
*/
const char *fossil_all_reserved_names(int omitRepo){
  static char *zAll = 0;
  if( zAll==0 ){
    Blob x;
    int i;
    const char *z;
    blob_zero(&x);
    for(i=0; (z = fossil_reserved_name(i, omitRepo))!=0; i++){
      if( i>0 ) blob_append(&x, ",", 1);
      blob_appendf(&x, "'%q'", z);
    }
    zAll = blob_str(&x);
  }
  return zAll;
}

/*
** COMMAND: test-reserved-names
**
** Usage: %fossil test-reserved-names [-omitrepo]
**
** Show all reserved filenames for the current check-out.
*/
void test_reserved_names(void){
  int i;
  const char *z;
  int omitRepo = find_option("omitrepo",0,0)!=0;

  /* We should be done with options.. */
  verify_all_options();

  db_must_be_within_tree();
  for(i=0; (z = fossil_reserved_name(i, omitRepo))!=0; i++){
    fossil_print("%3d: %s\n", i, z);
  }
  fossil_print("ALL: (%s)\n", fossil_all_reserved_names(omitRepo));
}

/*
** Add a single file named zName to the VFILE table with vid.
**
** Omit any file whose name is pOmit.
*/
static int add_one_file(
  const char *zPath,   /* Tree-name of file to add. */
  int vid              /* Add to this VFILE */
){
  int doSkip = 0;
  if( !file_is_simple_pathname(zPath, 1) ){
    fossil_warning("filename contains illegal characters: %s", zPath);
    return 0;
  }
  if( db_exists("SELECT 1 FROM vfile"
                " WHERE pathname=%Q %s", zPath, filename_collation()) ){
    db_multi_exec("UPDATE vfile SET deleted=0"
                  " WHERE pathname=%Q %s AND deleted",
                  zPath, filename_collation());
  }else{
    char *zFullname = mprintf("%s%s", g.zLocalRoot, zPath);
    int isExe = file_isexe(zFullname, RepoFILE);
    int isLink = file_islink(0);
    if( file_nondir_objects_on_path(g.zLocalRoot, zFullname) ){
      /* Do not add unsafe files to the vfile */
      doSkip = 1;
    }else{
      db_multi_exec(
        "INSERT INTO vfile(vid,deleted,rid,mrid,pathname,isexe,islink,mhash)"
        "VALUES(%d,0,0,0,%Q,%d,%d,NULL)",
        vid, zPath, isExe, isLink);
    }
    fossil_free(zFullname);
  }
  if( db_changes() && !doSkip ){
    fossil_print("ADDED  %s\n", zPath);
    return 1;
  }else{
    fossil_print("SKIP   %s\n", zPath);
    return 0;
  }
}

/*
** Add all files in the sfile temp table.
**
** Automatically exclude the repository file and any other files
** with reserved names. Also exclude files that are beneath an
** existing symlink.
*/
static int add_files_in_sfile(int vid){
  const char *zRepo;        /* Name of the repository database file */
  int nAdd = 0;             /* Number of files added */
  int i;                    /* Loop counter */
  const char *zReserved;    /* Name of a reserved file */
  Blob repoName;            /* Treename of the repository */
  Stmt loop;                /* SQL to loop over all files to add */
  int (*xCmp)(const char*,const char*);

  if( !file_tree_name(g.zRepositoryName, &repoName, 0, 0) ){
    blob_zero(&repoName);
    zRepo = "";
  }else{
    zRepo = blob_str(&repoName);
  }
  if( filenames_are_case_sensitive() ){
    xCmp = fossil_strcmp;
  }else{
    xCmp = fossil_stricmp;
  }
  db_prepare(&loop,
     "SELECT pathname FROM sfile"
     " WHERE pathname NOT IN ("
       "SELECT sfile.pathname FROM vfile, sfile"
       " WHERE vfile.islink"
       "   AND NOT vfile.deleted"
       "   AND sfile.pathname>(vfile.pathname||'/')"
       "   AND sfile.pathname<(vfile.pathname||'0'))"
     " ORDER BY pathname");
  while( db_step(&loop)==SQLITE_ROW ){
    const char *zToAdd = db_column_text(&loop, 0);
    if( fossil_strcmp(zToAdd, zRepo)==0 ) continue;
    if( strchr(zToAdd,'/') ){
      if( file_is_reserved_name(zToAdd, -1) ) continue;
    }else{
      for(i=0; (zReserved = fossil_reserved_name(i, 0))!=0; i++){
        if( xCmp(zToAdd, zReserved)==0 ) break;
      }
      if( zReserved ) continue;
    }
    nAdd += add_one_file(zToAdd, vid);
  }
  db_finalize(&loop);
  blob_reset(&repoName);
  return nAdd;
}

/*
** Resets the ADDED/DELETED state of a check-out, such that all
** newly-added (but not yet committed) files are no longer added and
** newly-removed (but not yet committed) files are no longer
** removed. If bIsAdd is true, it operates on the "add" state, else it
** operates on the "rm" state.
**
** If bDryRun is true it outputs what it would have done, but does not
** actually do it. In this case it rolls back the transaction it
** starts (so don't start a transaction before calling this).
**
** If bVerbose is true it outputs the name of each reset entry.
**
** This is intended to be called only in the context of the
** add/rm/addremove commands, after a call to verify_all_options().
**
** Un-added files are not modified but any un-rm'd files which are
** missing from the check-out are restored from the repo. un-rm'd files
** which exist in the check-out are left as-is, rather than restoring
** them using vfile_to_disk(), to avoid overwriting any local changes
** made to those files.
*/
static void addremove_reset(int bIsAdd, int bDryRun, int bVerbose){
  int nReset = 0; /* # of entries which get reset */
  Stmt stmt;      /* vfile loop query */

  db_begin_transaction();
  db_prepare(&stmt, "SELECT id, pathname FROM vfile "
                    "WHERE %s ORDER BY pathname",
                    bIsAdd==0 ? "deleted<>0" : "rid=0"/*safe-for-%s*/);
  while( db_step(&stmt)==SQLITE_ROW ){
    /* This loop exists only so we can restore the contents of un-rm'd
    ** files and support verbose mode. All manipulation of vfile's
    ** contents happens after the loop. For the ADD case in non-verbose
    ** mode we "could" skip this loop entirely.
    */
    int const id = db_column_int(&stmt, 0);
    char const * zPathname = db_column_text(&stmt, 1);
    Blob relName = empty_blob;
    if(bIsAdd==0 || bVerbose!=0){
      /* Make filename relative... */
      char *zFullName = mprintf("%s%s", g.zLocalRoot, zPathname);
      file_relative_name(zFullName, &relName, 0);
      fossil_free(zFullName);
    }
    if(bIsAdd==0){
      /* Restore contents of missing un-rm'd files. We don't do this
      ** unconditionally because we might cause data loss if a file
      ** is modified, rm'd, then un-rm'd.
      */
      ++nReset;
      if(!file_isfile_or_link(blob_str(&relName))){
        if(bDryRun==0){
          vfile_to_disk(0, id, 0, 0);
          if(bVerbose){
            fossil_print("Restored missing file: %b\n", &relName);
          }
        }else{
          fossil_print("Dry-run: not restoring missing file: %b\n", &relName);
        }
      }
      if(bVerbose){
        fossil_print("Un-removed: %b\n", &relName);
      }
    }else{
      /* un-add... */
      ++nReset;
      if(bVerbose){
        fossil_print("Un-added: %b\n", &relName);
      }
    }
    blob_reset(&relName);
  }
  db_finalize(&stmt);
  if(nReset>0){
    if(bIsAdd==0){
      if(bDryRun==0){
        db_exec_sql("UPDATE vfile SET deleted=0 WHERE deleted<>0");
      }
      fossil_print("Un-removed %d file(s).\n", nReset);
    }else{
      if(bDryRun==0){
        db_exec_sql("DELETE FROM vfile WHERE rid=0");
      }
      fossil_print("Un-added %d file(s).\n", nReset);
    }
  }
  db_end_transaction(bDryRun ? 1 : 0);
}


/*
** COMMAND: add
**
** Usage: %fossil add ?OPTIONS? FILE1 ?FILE2 ...?
**
** Make arrangements to add one or more files or directories to the
** current check-out at the next [[commit]].
**
** When adding files or directories recursively, filenames that begin
** with "." are excluded by default.  To include such files, add
** the "--dotfiles" option to the command-line.
**
** The --ignore and --clean options are comma-separated lists of glob patterns
** for files to be excluded.  Example:  '*.o,*.obj,*.exe'  If the --ignore
** option does not appear on the command line then the "ignore-glob" setting
** is used.  If the --clean option does not appear on the command line then
** the "clean-glob" setting is used.
**
** If files are attempted to be added explicitly on the command line which
** match "ignore-glob", a confirmation is asked first. This can be prevented
** using the -f|--force option.
**
** The --case-sensitive option determines whether or not filenames should
** be treated case sensitive or not. If the option is not given, the default
** depends on the global setting, or the operating system default, if not set.
**
** Options:
**
**    --case-sensitive BOOL   Override the case-sensitive setting
**    --dotfiles              Include files beginning with a dot (".")
**    -f|--force              Add files without prompting
**    --ignore CSG            Ignore unmanaged files matching patterns from
**                            the Comma Separated Glob (CSG) pattern list
**    --clean CSG             Also ignore files matching patterns from
**                            the Comma Separated Glob (CSG) list
**    --reset                 Reset the ADDED state of a check-out, such
**                            that all newly-added (but not yet committed)
**                            files are no longer added. No flags other
**                            than --verbose and --dry-run may be used
**                            with --reset.
**    --allow-reserved        Permit filenames which are reserved on
**                            Windows platforms. Such files cannot be
**                            checked out on Windows, so use with care.
**
** The following options are only valid with --reset:
**    -v|--verbose            Output information about each --reset file
**    -n|--dry-run            Display instead of run actions
**
** See also: [[addremove]], [[rm]]
*/
void add_cmd(void){
  int i;                     /* Loop counter */
  int vid;                   /* Currently checked-out version */
  int nRoot;                 /* Full path characters in g.zLocalRoot */
  const char *zCleanFlag;    /* The --clean option or clean-glob setting */
  const char *zIgnoreFlag;   /* The --ignore option or ignore-glob setting */
  Glob *pIgnore, *pClean;    /* Ignore everything matching the glob patterns */
  unsigned scanFlags = 0;    /* Flags passed to vfile_scan() */
  int forceFlag;
  int allowReservedFlag = 0; /* --allow-reserved flag */

  if(0!=find_option("reset",0,0)){
    int const verboseFlag = find_option("verbose","v",0)!=0;
    int const dryRunFlag = find_option("dry-run","n",0)!=0;
    db_must_be_within_tree();
    verify_all_options();
    addremove_reset(1, dryRunFlag, verboseFlag);
    return;
  }

  zCleanFlag = find_option("clean",0,1);
  zIgnoreFlag = find_option("ignore",0,1);
  forceFlag = find_option("force","f",0)!=0;
  if( find_option("dotfiles",0,0)!=0 ) scanFlags |= SCAN_ALL;
  allowReservedFlag = find_option("allow-reserved",0,0)!=0;

  /* We should be done with options.. */
  verify_all_options();

  db_must_be_within_tree();
  if( zCleanFlag==0 ){
    zCleanFlag = db_get("clean-glob", 0);
  }
  if( zIgnoreFlag==0 ){
    zIgnoreFlag = db_get("ignore-glob", 0);
  }
  if( db_get_boolean("dotfiles", 0) ) scanFlags |= SCAN_ALL;
  vid = db_lget_int("checkout",0);
  db_begin_transaction();
  db_multi_exec("CREATE TEMP TABLE sfile(pathname TEXT PRIMARY KEY %s)",
                filename_collation());
  pClean = glob_create(zCleanFlag);
  pIgnore = glob_create(zIgnoreFlag);
  nRoot = strlen(g.zLocalRoot);

  /* Load the names of all files that are to be added into sfile temp table */
  for(i=2; i<g.argc; i++){
    char *zName;
    int isDir;
    Blob fullName = empty_blob;

    /* file_tree_name() throws a fatal error if g.argv[i] is outside of the
    ** check-out. */
    file_tree_name(g.argv[i], &fullName, 0, 1);
    blob_reset(&fullName);
    file_canonical_name(g.argv[i], &fullName, 0);
    zName = blob_str(&fullName);
    isDir = file_isdir(zName, RepoFILE);
    if( isDir==1 ){
      vfile_scan(&fullName, nRoot-1, scanFlags, pClean, pIgnore, RepoFILE);
    }else if( isDir==0 ){
      fossil_warning("not found: %s", zName);
    }else{
      char *zTreeName = &zName[nRoot];
      if( !forceFlag && glob_match(pIgnore, zTreeName) ){
        Blob ans;
        char cReply;
        char *prompt = mprintf("file \"%s\" matches \"ignore-glob\".  "
                               "Add it (a=all/y/N)? ", zTreeName);
        prompt_user(prompt, &ans);
        fossil_free(prompt);
        cReply = blob_str(&ans)[0];
        blob_reset(&ans);
        if( cReply=='a' || cReply=='A' ){
          forceFlag = 1;
        }else if( cReply!='y' && cReply!='Y' ){
          blob_reset(&fullName);
          continue;
        }
      }
      db_multi_exec(
         "INSERT OR IGNORE INTO sfile(pathname) VALUES(%Q)",
         zTreeName
      );
    }
    blob_reset(&fullName);
  }
  glob_free(pIgnore);
  glob_free(pClean);

  /** Check for Windows-reserved names and warn or exit, as
   ** appopriate. Note that the 'add' internal machinery already
   ** _silently_ skips over any names for which
   ** file_is_reserved_name() returns true or which is in the
   ** fossil_reserved_name() list. We do not need to warn for those,
   ** as they're outright verboten. */
  if(db_exists("SELECT 1 FROM sfile WHERE win_reserved(pathname)")){
    int reservedCount = 0;
    Stmt q = empty_Stmt;
    db_prepare(&q,"SELECT pathname FROM sfile "
                  "WHERE win_reserved(pathname)");
    while( db_step(&q)==SQLITE_ROW ){
      const char * zName = db_column_text(&q, 0);
      ++reservedCount;
      if(allowReservedFlag){
        fossil_warning("WARNING: Windows-reserved "
                       "filename: %s", zName);
      }else{
        fossil_warning("ERROR: Windows-reserved filename: %s", zName);
      }
    }
    db_finalize(&q);
    if(allowReservedFlag==0){
      fossil_fatal("ERROR: %d Windows-reserved filename(s) added. "
                   "Use --allow-reserved to permit such names.",
                   reservedCount);
    }
  }
  add_files_in_sfile(vid);
  db_end_transaction(0);
}

/*
** This function adds a file to list of files to delete from disk after
** the other actions required for the parent operation have completed
** successfully.  The first time it is called for the current process,
** it creates a temporary table named "fremove", to keep track of these
** files.
*/
static void add_file_to_remove(
  const char *zOldName /* The old name of the file on disk. */
){
  static int tableCreated = 0;
  Blob fullOldName;
  if( !tableCreated ){
    db_multi_exec("CREATE TEMP TABLE fremove(x TEXT PRIMARY KEY %s)",
                  filename_collation());
    tableCreated = 1;
  }
  file_tree_name(zOldName, &fullOldName, 1, 1);
  db_multi_exec("INSERT INTO fremove VALUES('%q');", blob_str(&fullOldName));
  blob_reset(&fullOldName);
}

/*
** This function deletes files from the check-out, using the file names
** contained in the temporary table "fremove".  The temporary table is
** created on demand by the add_file_to_remove() function.
**
** If dryRunFlag is non-zero, no files will be removed; however, their
** names will still be output.
**
** The temporary table "fremove" is dropped after being processed.
*/
static void process_files_to_remove(
  int dryRunFlag /* Zero to actually operate on the file-system. */
){
  Stmt remove;
  if( db_table_exists("temp", "fremove") ){
    db_prepare(&remove, "SELECT x FROM fremove ORDER BY x;");
    while( db_step(&remove)==SQLITE_ROW ){
      const char *zOldName = db_column_text(&remove, 0);
      if( !dryRunFlag ){
        file_delete(zOldName);
      }
      fossil_print("DELETED_FILE %s\n", zOldName);
    }
    db_finalize(&remove);
    db_multi_exec("DROP TABLE fremove;");
  }
}

/*
** COMMAND: rm
** COMMAND: delete
** COMMAND: forget*
**
** Usage: %fossil rm|delete|forget FILE1 ?FILE2 ...?
**
** Remove one or more files or directories from the repository.
**
** The 'rm' and 'delete' commands do NOT normally remove the files from
** disk.  They just mark the files as no longer being part of the project.
** In other words, future changes to the named files will not be versioned.
** However, the default behavior of this command may be overridden via the
** command line options listed below and/or the 'mv-rm-files' setting.
**
** The 'forget' command never removes files from disk, even when the command
** line options and/or the 'mv-rm-files' setting would otherwise require it
** to do so.
**
** WARNING: If the "--hard" option is specified -OR- the "mv-rm-files"
**          setting is non-zero, files WILL BE removed from disk as well.
**          This does NOT apply to the 'forget' command.
**
** Options:
**   --soft                  Skip removing files from the check-out.
**                           This supersedes the --hard option.
**   --hard                  Remove files from the check-out
**   --case-sensitive BOOL   Override the case-sensitive setting
**   -n|--dry-run            If given, display instead of run actions.
**   --reset                 Reset the DELETED state of a check-out, such
**                           that all newly-rm'd (but not yet committed)
**                           files are no longer removed. No flags other
**                           than --verbose or --dry-run may be used with
**                           --reset.
**   -v|--verbose            Outputs information about each --reset file.
**                           Only usable with --reset.
**
** See also: [[addremove]], [[add]]
*/
void delete_cmd(void){
  int i;
  int removeFiles;
  int dryRunFlag = find_option("dry-run","n",0)!=0;
  int softFlag;
  int hardFlag;
  Stmt loop;

  if(0!=find_option("reset",0,0)){
    int const verboseFlag = find_option("verbose","v",0)!=0;
    db_must_be_within_tree();
    verify_all_options();
    addremove_reset(0, dryRunFlag, verboseFlag);
    return;
  }

  softFlag = find_option("soft",0,0)!=0;
  hardFlag = find_option("hard",0,0)!=0;

  /* We should be done with options.. */
  verify_all_options();

  db_must_be_within_tree();
  db_begin_transaction();
  if( g.argv[1][0]=='f' ){ /* i.e. "forget" */
    removeFiles = 0;
  }else if( softFlag ){
    removeFiles = 0;
  }else if( hardFlag ){
    removeFiles = 1;
  }else{
    removeFiles = db_get_boolean("mv-rm-files",0);
  }
  db_multi_exec("CREATE TEMP TABLE sfile(pathname TEXT PRIMARY KEY %s)",
                filename_collation());
  for(i=2; i<g.argc; i++){
    Blob treeName;
    char *zTreeName;

    file_tree_name(g.argv[i], &treeName, 0, 1);
    zTreeName = blob_str(&treeName);
    db_multi_exec(
       "INSERT OR IGNORE INTO sfile"
       " SELECT pathname FROM vfile"
       "  WHERE (pathname=%Q %s"
       "     OR (pathname>'%q/' %s AND pathname<'%q0' %s))"
       "    AND NOT deleted",
       zTreeName, filename_collation(), zTreeName,
       filename_collation(), zTreeName, filename_collation()
    );
    blob_reset(&treeName);
  }

  db_prepare(&loop, "SELECT pathname FROM sfile");
  while( db_step(&loop)==SQLITE_ROW ){
    fossil_print("DELETED %s\n", db_column_text(&loop, 0));
    if( removeFiles ) add_file_to_remove(db_column_text(&loop, 0));
  }
  db_finalize(&loop);
  if( !dryRunFlag ){
    db_multi_exec(
      "UPDATE vfile SET deleted=1 WHERE pathname IN sfile;"
      "DELETE FROM vfile WHERE rid=0 AND deleted;"
    );
  }
  db_end_transaction(0);
  if( removeFiles ) process_files_to_remove(dryRunFlag);
}

/*
** Capture the command-line --case-sensitive option.
*/
static const char *zCaseSensitive = 0;
void capture_case_sensitive_option(void){
  if( zCaseSensitive==0 ){
    zCaseSensitive = find_option("case-sensitive",0,1);
  }
}

/*
** This routine determines if files should be case-sensitive or not.
** In other words, this routine determines if two filenames that
** differ only in case should be considered the same name or not.
**
** The case-sensitive setting determines the default value.  If
** the case-sensitive setting is undefined, then case sensitivity
** defaults off for Cygwin, Mac and Windows and on for all other unix.
** If case-sensitivity is enabled in the windows kernel, the Cygwin port
** of fossil.exe can detect that, and modifies the default to 'on'.
**
** The "--case-sensitive BOOL" command-line option overrides any
** setting.
*/
int filenames_are_case_sensitive(void){
  static int caseSensitive;
  static int once = 1;

  if( once ){
    once = 0;
    if( zCaseSensitive ){
      caseSensitive = is_truth(zCaseSensitive);
    }else{
#if defined(_WIN32) || defined(__DARWIN__) || defined(__APPLE__)
      caseSensitive = 0;  /* Mac and Windows */
#elif defined(__CYGWIN__)
      /* Cygwin can be configured to be case-sensitive, check this. */
      void *hKey;
      int value = 1, length = sizeof(int);
      caseSensitive = 0;  /* Cygwin default */
      if( (RegOpenKeyExW((void *)0x80000002, L"SYSTEM\\CurrentControlSet\\"
          "Control\\Session Manager\\kernel", 0, 1, (void *)&hKey)
          == 0) && (RegQueryValueExW(hKey, L"obcaseinsensitive",
          0, NULL, (void *)&value, (void *)&length) == 0) && !value ){
        caseSensitive = 1;
      }
#else
      caseSensitive = 1;  /* Unix */
#endif
      caseSensitive = db_get_boolean("case-sensitive",caseSensitive);
    }
    if( !caseSensitive && g.localOpen ){
      db_multi_exec(
         "CREATE INDEX IF NOT EXISTS localdb.vfile_nocase"
         "  ON vfile(pathname COLLATE nocase)"
      );
    }
  }
  return caseSensitive;
}

/*
** Return one of two things:
**
**   ""                 (empty string) if filenames are case sensitive
**
**   "COLLATE nocase"   if filenames are not case sensitive.
*/
const char *filename_collation(void){
  return filenames_are_case_sensitive() ? "" : "COLLATE nocase";
}

/*
** COMMAND: addremove
**
** Usage: %fossil addremove ?OPTIONS?
**
** Do all necessary "[[add]]" and "[[rm]]" commands to synchronize the
** repository with the content of the working check-out:
**
**  *  All files in the check-out but not in the repository (that is,
**     all files displayed using the "extras" command) are added as
**     if by the "[[add]]" command.
**
**  *  All files in the repository but missing from the check-out (that is,
**     all files that show as MISSING with the "status" command) are
**     removed as if by the "[[rm]]" command.
**
** The command does not "[[commit]]".  You must run the "[[commit]]" separately
** as a separate step.
**
** Files and directories whose names begin with "." are ignored unless
** the --dotfiles option is used.
**
** The --ignore option overrides the "ignore-glob" setting, as do the
** --case-sensitive option with the "case-sensitive" setting and the
** --clean option with the "clean-glob" setting. See the documentation
** on the "settings" command for further information.
**
** The -n|--dry-run option shows what would happen without actually doing
** anything.
**
** This command can be used to track third party software.
**
** Options:
**   --case-sensitive BOOL   Override the case-sensitive setting
**   --dotfiles              Include files beginning with a dot (".")
**   --ignore CSG            Ignore unmanaged files matching patterns from
**                           the Comma Separated Glob (CSG) list
**   --clean CSG             Also ignore files matching patterns from
**                           the Comma Separated Glob (CSG) list
**   -n|--dry-run            If given, display instead of run actions
<<<<<<< HEAD
**   --reset                 Reset the ADDED/DELETED state of a checkout,
=======
**   --reset                 Reset the ADDED/DELETED state of a check-out,
>>>>>>> f4014599
**                           such that all newly-added (but not yet committed)
**                           files are no longer added and all newly-removed
**                           (but not yet committed) files are no longer
**                           removed. No flags other than --verbose and
**                           --dry-run may be used with --reset.
**   -v|--verbose            Outputs information about each --reset file.
**                           Only usable with --reset.
**
** See also: [[add]], [[rm]]
*/
void addremove_cmd(void){
  Blob path;
  const char *zCleanFlag;
  const char *zIgnoreFlag;
  unsigned scanFlags;
  int dryRunFlag = find_option("dry-run","n",0)!=0;
  int n;
  Stmt q;
  int vid;
  int nAdd = 0;
  int nDelete = 0;
  Glob *pIgnore, *pClean;

  if( !dryRunFlag ){
    dryRunFlag = find_option("test",0,0)!=0; /* deprecated */
  }

  if(0!=find_option("reset",0,0)){
    int const verboseFlag = find_option("verbose","v",0)!=0;
    db_must_be_within_tree();
    verify_all_options();
    addremove_reset(0, dryRunFlag, verboseFlag);
    addremove_reset(1, dryRunFlag, verboseFlag);
    return;
  }

  zCleanFlag = find_option("clean",0,1);
  zIgnoreFlag = find_option("ignore",0,1);
  scanFlags = find_option("dotfiles",0,0)!=0 ? SCAN_ALL : 0;

  /* We should be done with options.. */
  verify_all_options();

  /* Fail if unprocessed arguments are present, in case user expect the
  ** addremove command to accept a list of file or directory.
  */
  if( g.argc>2 ){
    fossil_fatal(
        "%s: Can only work on the entire check-out, no arguments supported.",
        g.argv[1]);
  }
  db_must_be_within_tree();
  if( zCleanFlag==0 ){
    zCleanFlag = db_get("clean-glob", 0);
  }
  if( zIgnoreFlag==0 ){
    zIgnoreFlag = db_get("ignore-glob", 0);
  }
  if( db_get_boolean("dotfiles", 0) ) scanFlags |= SCAN_ALL;
  vid = db_lget_int("checkout",0);
  db_begin_transaction();

  /* step 1:
  ** Populate the temp table "sfile" with the names of all unmanaged
  ** files currently in the check-out, except for files that match the
  ** --ignore or ignore-glob patterns and dot-files.  Then add all of
  ** the files in the sfile temp table to the set of managed files.
  */
  db_multi_exec("CREATE TEMP TABLE sfile(pathname TEXT PRIMARY KEY %s)",
                filename_collation());
  n = strlen(g.zLocalRoot);
  blob_init(&path, g.zLocalRoot, n-1);
  /* now we read the complete file structure into a temp table */
  pClean = glob_create(zCleanFlag);
  pIgnore = glob_create(zIgnoreFlag);
  vfile_scan(&path, blob_size(&path), scanFlags, pClean, pIgnore, RepoFILE);
  glob_free(pIgnore);
  glob_free(pClean);
  nAdd = add_files_in_sfile(vid);

  /* step 2: search for missing files */
  db_prepare(&q,
      "SELECT pathname, %Q || pathname, deleted FROM vfile"
      " WHERE NOT deleted"
      " ORDER BY 1",
      g.zLocalRoot
  );
  while( db_step(&q)==SQLITE_ROW ){
    const char *zFile;
    const char *zPath;

    zFile = db_column_text(&q, 0);
    zPath = db_column_text(&q, 1);
    if( !file_isfile_or_link(zPath) ){
      if( !dryRunFlag ){
        db_multi_exec("UPDATE vfile SET deleted=1 WHERE pathname=%Q", zFile);
      }
      fossil_print("DELETED  %s\n", zFile);
      nDelete++;
    }
  }
  db_finalize(&q);
  /* show command summary */
  fossil_print("added %d files, deleted %d files\n", nAdd, nDelete);
  if(dryRunFlag!=0){
    fossil_print("Dry-run mode: no changes were made.\n");
  }
  db_end_transaction(dryRunFlag);
}

/*
** Rename a single file.
**
** The original name of the file is zOrig.  The new filename is zNew.
*/
static void mv_one_file(
  int vid,
  const char *zOrig,
  const char *zNew,
  int dryRunFlag
){
  int x = db_int(-1, "SELECT deleted FROM vfile WHERE pathname=%Q %s",
                         zNew, filename_collation());
  if( x>=0 ){
    if( x==0 ){
      if( !filenames_are_case_sensitive() && fossil_stricmp(zOrig,zNew)==0 ){
        /* Case change only */
      }else{
        fossil_fatal("cannot rename '%s' to '%s' since another file named '%s'"
                     " is currently under management", zOrig, zNew, zNew);
      }
    }else{
      fossil_fatal("cannot rename '%s' to '%s' since the delete of '%s' has "
                   "not yet been committed", zOrig, zNew, zNew);
    }
  }
  fossil_print("RENAME %s %s\n", zOrig, zNew);
  if( !dryRunFlag ){
    db_multi_exec(
      "UPDATE vfile SET pathname='%q' WHERE pathname='%q' %s AND vid=%d",
      zNew, zOrig, filename_collation(), vid
    );
  }
}

/*
** This function adds a file to list of files to move on disk after the
** other actions required for the parent operation have completed
** successfully.  The first time it is called for the current process,
** it creates a temporary table named "fmove", to keep track of these
** files.
*/
static void add_file_to_move(
  const char *zOldName, /* The old name of the file on disk. */
  const char *zNewName  /* The new name of the file on disk. */
){
  static int tableCreated = 0;
  Blob fullOldName;
  Blob fullNewName;
  char *zOld, *zNew;
  if( !tableCreated ){
    db_multi_exec("CREATE TEMP TABLE fmove(x TEXT PRIMARY KEY %s, y TEXT %s)",
                  filename_collation(), filename_collation());
    tableCreated = 1;
  }
  file_tree_name(zOldName, &fullOldName, 1, 1);
  zOld = blob_str(&fullOldName);
  file_tree_name(zNewName, &fullNewName, 1, 1);
  zNew = blob_str(&fullNewName);
  if( filenames_are_case_sensitive() || fossil_stricmp(zOld,zNew)!=0 ){
    db_multi_exec("INSERT INTO fmove VALUES('%q','%q');", zOld, zNew);
  }
  blob_reset(&fullNewName);
  blob_reset(&fullOldName);
}

/*
** This function moves files within the check-out, using the file names
** contained in the temporary table "fmove".  The temporary table is
** created on demand by the add_file_to_move() function.
**
** If dryRunFlag is non-zero, no files will be moved; however, their
** names will still be output.
**
** The temporary table "fmove" is dropped after being processed.
*/
static void process_files_to_move(
  int dryRunFlag /* Zero to actually operate on the file-system. */
){
  Stmt move;
  if( db_table_exists("temp", "fmove") ){
    db_prepare(&move, "SELECT x, y FROM fmove ORDER BY x;");
    while( db_step(&move)==SQLITE_ROW ){
      const char *zOldName = db_column_text(&move, 0);
      const char *zNewName = db_column_text(&move, 1);
      if( !dryRunFlag ){
        int isOldDir = file_isdir(zOldName, RepoFILE);
        if( isOldDir==1 ){
          int isNewDir = file_isdir(zNewName, RepoFILE);
          if( isNewDir==0 ){
            file_rename(zOldName, zNewName, isOldDir, isNewDir);
          }
        }else{
          if( file_islink(zOldName) ){
            symlink_copy(zOldName, zNewName);
          }else{
            file_copy(zOldName, zNewName);
          }
          file_delete(zOldName);
        }
      }
      fossil_print("MOVED_FILE %s\n", zOldName);
    }
    db_finalize(&move);
    db_multi_exec("DROP TABLE fmove;");
  }
}

/*
** COMMAND: mv
** COMMAND: rename*
**
** Usage: %fossil mv|rename OLDNAME NEWNAME
**    or: %fossil mv|rename OLDNAME... DIR
**
** Move or rename one or more files or directories within the repository tree.
** You can either rename a file or directory or move it to another subdirectory.
**
** The 'mv' command does NOT normally rename or move the files on disk.
** This command merely records the fact that file names have changed so
** that appropriate notations can be made at the next [[commit]].
** However, the default behavior of this command may be overridden via
** command line options listed below and/or the 'mv-rm-files' setting.
**
** The 'rename' command never renames or moves files on disk, even when the
** command line options and/or the 'mv-rm-files' setting would otherwise
** require it to do so.
**
** WARNING: If the "--hard" option is specified -OR- the "mv-rm-files"
**          setting is non-zero, files WILL BE renamed or moved on disk
**          as well.  This does NOT apply to the 'rename' command.
**
** Options:
**   --soft                    Skip moving files within the check-out.
**                             This supersedes the --hard option.
**   --hard                    Move files within the check-out
**   --case-sensitive BOOL     Override the case-sensitive setting
**   -n|--dry-run              If given, display instead of run actions
**
** See also: [[changes]], [[status]]
*/
void mv_cmd(void){
  int i;
  int vid;
  int moveFiles;
  int dryRunFlag;
  int softFlag;
  int hardFlag;
  int origType;
  int destType;
  char *zDest;
  Blob dest;
  Stmt q;

  db_must_be_within_tree();
  dryRunFlag = find_option("dry-run","n",0)!=0;
  softFlag = find_option("soft",0,0)!=0;
  hardFlag = find_option("hard",0,0)!=0;

  /* We should be done with options.. */
  verify_all_options();

  vid = db_lget_int("checkout", 0);
  if( vid==0 ){
    fossil_fatal("no check-out in which to rename files");
  }
  if( g.argc<4 ){
    usage("OLDNAME NEWNAME");
  }
  zDest = g.argv[g.argc-1];
  db_begin_transaction();
  if( g.argv[1][0]=='r' ){ /* i.e. "rename" */
    moveFiles = 0;
  }else if( softFlag ){
    moveFiles = 0;
  }else if( hardFlag ){
    moveFiles = 1;
  }else{
    moveFiles = db_get_boolean("mv-rm-files",0);
  }
  file_tree_name(zDest, &dest, 0, 1);
  db_multi_exec(
    "UPDATE vfile SET origname=pathname WHERE origname IS NULL;"
  );
  db_multi_exec(
    "CREATE TEMP TABLE mv(f TEXT UNIQUE ON CONFLICT IGNORE, t TEXT);"
  );
  if( g.argc!=4 ){
    origType = -1;
  }else{
    origType = (file_isdir(g.argv[2], RepoFILE) == 1);
  }
  destType = file_isdir(zDest, RepoFILE);
  if( origType==-1 && destType!=1 ){
    usage("OLDNAME NEWNAME");
  }else if( origType==1 && destType==2 ){
    fossil_fatal("cannot rename '%s' to '%s' since another file named"
                 " '%s' exists", g.argv[2], zDest, zDest);
  }else if( origType==0 && destType!=1 ){
    Blob orig;
    file_tree_name(g.argv[2], &orig, 0, 1);
    db_multi_exec(
      "INSERT INTO mv VALUES(%B,%B)", &orig, &dest
    );
  }else{
    if( blob_eq(&dest, ".") ){
      blob_reset(&dest);
    }else{
      blob_append(&dest, "/", 1);
    }
    for(i=2; i<g.argc-1; i++){
      Blob orig;
      char *zOrig;
      int nOrig;
      file_tree_name(g.argv[i], &orig, 0, 1);
      zOrig = blob_str(&orig);
      nOrig = blob_size(&orig);
      db_prepare(&q,
         "SELECT pathname FROM vfile"
         " WHERE vid=%d"
         "  AND (pathname='%q' %s OR (pathname>'%q/' %s AND pathname<'%q0' %s))"
         " ORDER BY 1",
         vid, zOrig, filename_collation(), zOrig, filename_collation(),
         zOrig, filename_collation()
      );
      while( db_step(&q)==SQLITE_ROW ){
        const char *zPath = db_column_text(&q, 0);
        int nPath = db_column_bytes(&q, 0);
        const char *zTail;
        if( nPath==nOrig ){
          zTail = file_tail(zPath);
        }else if( origType!=0 && destType==1 ){
          zTail = &zPath[nOrig-strlen(file_tail(zOrig))];
        }else{
          zTail = &zPath[nOrig+1];
        }
        db_multi_exec(
          "INSERT INTO mv VALUES('%q','%q%q')",
          zPath, blob_str(&dest), zTail
        );
      }
      db_finalize(&q);
    }
  }
  db_prepare(&q, "SELECT f, t FROM mv ORDER BY f");
  while( db_step(&q)==SQLITE_ROW ){
    const char *zFrom = db_column_text(&q, 0);
    const char *zTo = db_column_text(&q, 1);
    mv_one_file(vid, zFrom, zTo, dryRunFlag);
    if( moveFiles ) add_file_to_move(zFrom, zTo);
  }
  db_finalize(&q);
  undo_reset();
  db_end_transaction(0);
  if( moveFiles ) process_files_to_move(dryRunFlag);
}

/*
** Function for stash_apply to be able to restore a file and indicate
** newly ADDED state.
*/
int stash_add_files_in_sfile(int vid){
  return add_files_in_sfile(vid);
}<|MERGE_RESOLUTION|>--- conflicted
+++ resolved
@@ -779,11 +779,7 @@
 **   --clean CSG             Also ignore files matching patterns from
 **                           the Comma Separated Glob (CSG) list
 **   -n|--dry-run            If given, display instead of run actions
-<<<<<<< HEAD
-**   --reset                 Reset the ADDED/DELETED state of a checkout,
-=======
 **   --reset                 Reset the ADDED/DELETED state of a check-out,
->>>>>>> f4014599
 **                           such that all newly-added (but not yet committed)
 **                           files are no longer added and all newly-removed
 **                           (but not yet committed) files are no longer
