/*
** Copyright (c) 2006 D. Richard Hipp
**
** This program is free software; you can redistribute it and/or
** modify it under the terms of the Simplified BSD License (also
** known as the "2-Clause License" or "FreeBSD License".)

** This program is distributed in the hope that it will be useful,
** but without any warranty; without even the implied warranty of
** merchantability or fitness for a particular purpose.
**
** Author contact information:
**   drh@hwaci.com
**   http://www.hwaci.com/drh/
**
*******************************************************************************
**
** This module implements the interface to the delta generator.
*/
#include "config.h"
#include "deltacmd.h"

/*
** Create a delta that describes the change from pOriginal to pTarget
** and put that delta in pDelta.  The pDelta blob is assumed to be
** uninitialized.
*/
int blob_delta_create(Blob *pOriginal, Blob *pTarget, Blob *pDelta){
  const char *zOrig, *zTarg;
  int lenOrig, lenTarg;
  int len;
  char *zRes;
  blob_zero(pDelta);
  zOrig = blob_buffer(pOriginal);
  lenOrig = blob_size(pOriginal);
  zTarg = blob_buffer(pTarget);
  lenTarg = blob_size(pTarget);
  blob_resize(pDelta, lenTarg+16);
  zRes = blob_buffer(pDelta);
  len = delta_create(zOrig, lenOrig, zTarg, lenTarg, zRes);
  blob_resize(pDelta, len);
  return 0;
}

/*
** COMMAND:  test-delta-create
**
** Usage: %fossil test-delta-create FILE1 FILE2 DELTA
**
** Create and output a delta that carries FILE1 into FILE2.
** Store the result in DELTA.
*/
void delta_create_cmd(void){
  Blob orig, target, delta;
  if( g.argc!=5 ){
    usage("ORIGIN TARGET DELTA");
  }
  if( blob_read_from_file(&orig, g.argv[2])<0 ){
    fossil_fatal("cannot read %s\n", g.argv[2]);
  }
  if( blob_read_from_file(&target, g.argv[3])<0 ){
    fossil_fatal("cannot read %s\n", g.argv[3]);
  }
  blob_delta_create(&orig, &target, &delta);
  if( blob_write_to_file(&delta, g.argv[4])<blob_size(&delta) ){
    fossil_fatal("cannot write %s\n", g.argv[4]);
  }
  blob_reset(&orig);
  blob_reset(&target);
  blob_reset(&delta);
}

/*
** COMMAND:  test-delta-analyze
**
** Usage: %fossil test-delta-analyze FILE1 FILE2
**
** Create and a delta that carries FILE1 into FILE2.  Print the
** number bytes copied and the number of bytes inserted.
*/
void delta_analyze_cmd(void){
  Blob orig, target, delta;
  int nCopy = 0;
  int nInsert = 0;
  int sz1, sz2, sz3;
  if( g.argc!=4 ){
    usage("ORIGIN TARGET");
  }
  if( blob_read_from_file(&orig, g.argv[2])<0 ){
    fossil_fatal("cannot read %s\n", g.argv[2]);
  }
  if( blob_read_from_file(&target, g.argv[3])<0 ){
    fossil_fatal("cannot read %s\n", g.argv[3]);
  }
  blob_delta_create(&orig, &target, &delta);
  delta_analyze(blob_buffer(&delta), blob_size(&delta), &nCopy, &nInsert);
  sz1 = blob_size(&orig);
  sz2 = blob_size(&target);
  sz3 = blob_size(&delta);
  blob_reset(&orig);
  blob_reset(&target);
  blob_reset(&delta);
  fossil_print("original size:  %8d\n", sz1);
<<<<<<< HEAD
  fossil_print("bytes copied:   %8d (%.1f%% of target)\n",
               nCopy, (100.0*nCopy)/sz2);
  fossil_print("bytes inserted: %8d (%.1f%% of target)\n",
=======
  fossil_print("bytes copied:   %8d (%.2f%% of target)\n",
               nCopy, (100.0*nCopy)/sz2);
  fossil_print("bytes inserted: %8d (%.2f%% of target)\n",
>>>>>>> ab7508a2
               nInsert, (100.0*nInsert)/sz2);
  fossil_print("final size:     %8d\n", sz2);
  fossil_print("delta size:     %8d\n", sz3);
}

/*
** Apply the delta in pDelta to the original file pOriginal to generate
** the target file pTarget.  The pTarget blob is initialized by this
** routine.
**
** It works ok for pTarget and pOriginal to be the same blob.
**
** Return the length of the target.  Return -1 if there is an error.
*/
int blob_delta_apply(Blob *pOriginal, Blob *pDelta, Blob *pTarget){
  int len, n;
  Blob out;

  n = delta_output_size(blob_buffer(pDelta), blob_size(pDelta));
  blob_zero(&out);
  if( n<0 ) return -1;
  blob_resize(&out, n);
  len = delta_apply(
     blob_buffer(pOriginal), blob_size(pOriginal),
     blob_buffer(pDelta), blob_size(pDelta),
     blob_buffer(&out));
  if( len<0 ){
    blob_reset(&out);
  }else if( len!=n ){
    blob_resize(&out, len);
  }
  if( pTarget==pOriginal ){
    blob_reset(pOriginal);
  }
  *pTarget = out;
  return len;
}

/*
** COMMAND:  test-delta-apply
**
** Usage: %fossil test-delta-apply FILE1 DELTA
**
** Apply DELTA to FILE1 and output the result.
*/
void delta_apply_cmd(void){
  Blob orig, target, delta;
  if( g.argc!=5 ){
    usage("ORIGIN DELTA TARGET");
  }
  if( blob_read_from_file(&orig, g.argv[2])<0 ){
    fossil_fatal("cannot read %s\n", g.argv[2]);
  }
  if( blob_read_from_file(&delta, g.argv[3])<0 ){
    fossil_fatal("cannot read %s\n", g.argv[3]);
  }
  blob_delta_apply(&orig, &delta, &target);
  if( blob_write_to_file(&target, g.argv[4])<blob_size(&target) ){
    fossil_fatal("cannot write %s\n", g.argv[4]);
  }
  blob_reset(&orig);
  blob_reset(&target);
  blob_reset(&delta);
}


/*
** COMMAND:  test-delta
**
** Usage: %fossil test-delta FILE1 FILE2
**
** Read two files named on the command-line.  Create and apply deltas
** going in both directions.  Verify that the original files are
** correctly recovered.
*/
void cmd_test_delta(void){
  Blob f1, f2;     /* Original file content */
  Blob d12, d21;   /* Deltas from f1->f2 and f2->f1 */
  Blob a1, a2;     /* Recovered file content */
  if( g.argc!=4 ) usage("FILE1 FILE2");
  blob_read_from_file(&f1, g.argv[2]);
  blob_read_from_file(&f2, g.argv[3]);
  blob_delta_create(&f1, &f2, &d12);
  blob_delta_create(&f2, &f1, &d21);
  blob_delta_apply(&f1, &d12, &a2);
  blob_delta_apply(&f2, &d21, &a1);
  if( blob_compare(&f1,&a1) || blob_compare(&f2, &a2) ){
    fossil_fatal("delta test failed");
  }
  fossil_print("ok\n");
}<|MERGE_RESOLUTION|>--- conflicted
+++ resolved
@@ -101,15 +101,9 @@
   blob_reset(&target);
   blob_reset(&delta);
   fossil_print("original size:  %8d\n", sz1);
-<<<<<<< HEAD
-  fossil_print("bytes copied:   %8d (%.1f%% of target)\n",
-               nCopy, (100.0*nCopy)/sz2);
-  fossil_print("bytes inserted: %8d (%.1f%% of target)\n",
-=======
   fossil_print("bytes copied:   %8d (%.2f%% of target)\n",
                nCopy, (100.0*nCopy)/sz2);
   fossil_print("bytes inserted: %8d (%.2f%% of target)\n",
->>>>>>> ab7508a2
                nInsert, (100.0*nInsert)/sz2);
   fossil_print("final size:     %8d\n", sz2);
   fossil_print("delta size:     %8d\n", sz3);
