--- conflicted
+++ resolved
@@ -186,11 +186,7 @@
   }
 
   if( g.argc==3 && (fsize = file_size(g.argv[2]))>0 && (fsize&0x1ff)==0 ){
-<<<<<<< HEAD
-    db_open_config(0);
-=======
     db_open_config(0, 0);
->>>>>>> ab7508a2
     db_open_repository(g.argv[2]);
     db_record_repository_filename(g.argv[2]);
     fossil_print("project-name: %s\n", db_get("project-name", "<unnamed>"));
@@ -1350,7 +1346,6 @@
         @ Manifest of check-in
         objType |= OBJTYPE_CHECKIN;
       }else if( zType[0]=='e' ){
-<<<<<<< HEAD
         if( eventTagId != 0) {
           @ Instance of technote
           objType |= OBJTYPE_EVENT;
@@ -1358,11 +1353,6 @@
         }else{
           @ Attachment to technote 
         }
-=======
-        @ Instance of technote
-        objType |= OBJTYPE_EVENT;
-        hyperlink_to_event_tagid(db_column_int(&q, 5));
->>>>>>> ab7508a2
       }else{
         @ Tag referencing
       }
@@ -1400,7 +1390,6 @@
     }
     objType |= OBJTYPE_ATTACHMENT;
     if( strlen(zTarget)==UUID_SIZE && validate16(zTarget,UUID_SIZE) ){
-<<<<<<< HEAD
       if ( db_exists("SELECT 1 FROM tag WHERE tagname='tkt-%q'",
             zTarget)
       ){
@@ -1417,10 +1406,6 @@
         }else{
           @ tech note [%S(zTarget)]
         }
-=======
-      if( g.perm.Hyperlink && g.anon.RdTkt ){
-        @ ticket [%z(href("%R/tktview?name=%!S",zTarget))%S(zTarget)</a>]
->>>>>>> ab7508a2
       }else{
         if( g.perm.Hyperlink && g.anon.RdWiki ){
           @ wiki page [%z(href("%R/wiki?name=%t",zTarget))%h(zTarget)</a>]
@@ -1709,7 +1694,6 @@
   const char *zCI,
   const char *zFilename
 ){
-<<<<<<< HEAD
   int cirid;
   Manifest *pManifest;
   ManifestFile *pFile;
@@ -1730,126 +1714,6 @@
   return 0;
 }
 
-/*
-** Look for "ci" and "filename" query parameters.  If found, try to
-** use them to extract the record ID of an artifact for the file.
-*/
-int artifact_from_ci_and_filename_www(void){
-  const char *zFilename;
-  const char *zCI;
-=======
->>>>>>> ab7508a2
-  int cirid;
-  Manifest *pManifest;
-  ManifestFile *pFile;
-
-  if( zCI==0 ) return 0;
-  if( zFilename==0 ) return 0;
-<<<<<<< HEAD
-  cirid = name_to_rid_www("ci");
-=======
-  cirid = name_to_rid(zCI);
->>>>>>> ab7508a2
-  pManifest = manifest_get(cirid, CFTYPE_MANIFEST, 0);
-  if( pManifest==0 ) return 0;
-  manifest_file_rewind(pManifest);
-  while( (pFile = manifest_file_next(pManifest,0))!=0 ){
-    if( fossil_strcmp(zFilename, pFile->zName)==0 ){
-      int rid = db_int(0, "SELECT rid FROM blob WHERE uuid=%Q", pFile->zUuid);
-      manifest_destroy(pManifest);
-      return rid;
-    }
-  }
-  return 0;
-}
-
-<<<<<<< HEAD
-/*
-** The "z" argument is a string that contains the text of a source code
-** file.  This routine appends that text to the HTTP reply with line numbering.
-**
-** zLn is the ?ln= parameter for the HTTP query.  If there is an argument,
-** then highlight that line number and scroll to it once the page loads.
-** If there are two line numbers, highlight the range of lines.
-** Multiple ranges can be highlighed by adding additional line numbers
-** separated by a non-digit character (also not one of [-,.]).
-*/
-void output_text_with_line_numbers(
-  const char *z,
-  const char *zLn
-){
-  int iStart, iEnd;    /* Start and end of region to highlight */
-  int n = 0;           /* Current line number */
-  int i = 0;           /* Loop index */
-  int iTop = 0;        /* Scroll so that this line is on top of screen. */
-  Stmt q;
-
-  iStart = iEnd = atoi(zLn);
-  db_multi_exec(
-    "CREATE TEMP TABLE lnos(iStart INTEGER PRIMARY KEY, iEnd INTEGER)");
-  if( iStart>0 ){
-    do{
-      while( fossil_isdigit(zLn[i]) ) i++;
-      if( zLn[i]==',' || zLn[i]=='-' || zLn[i]=='.' ){
-        i++;
-        while( zLn[i]=='.' ){ i++; }
-        iEnd = atoi(&zLn[i]);
-        while( fossil_isdigit(zLn[i]) ) i++;
-      }
-      while( fossil_isdigit(zLn[i]) ) i++;
-      if( iEnd<iStart ) iEnd = iStart;
-      db_multi_exec(
-        "INSERT OR REPLACE INTO lnos VALUES(%d,%d)", iStart, iEnd
-      );
-      iStart = iEnd = atoi(&zLn[i++]);
-    }while( zLn[i] && iStart && iEnd );
-  }
-  db_prepare(&q, "SELECT min(iStart), iEnd FROM lnos");
-  if( db_step(&q)==SQLITE_ROW ){
-    iStart = db_column_int(&q, 0);
-    iEnd = db_column_int(&q, 1);
-    iTop = iStart - 15 + (iEnd-iStart)/4;
-    if( iTop>iStart - 2 ) iTop = iStart-2;
-  }
-  db_finalize(&q);
-  @ <pre>
-  while( z[0] ){
-    n++;
-    db_prepare(&q,
-      "SELECT min(iStart), max(iEnd) FROM lnos"
-      " WHERE iStart <= %d AND iEnd >= %d", n, n);
-    if( db_step(&q)==SQLITE_ROW ){
-      iStart = db_column_int(&q, 0);
-      iEnd = db_column_int(&q, 1);
-    }
-    db_finalize(&q);
-    for(i=0; z[i] && z[i]!='\n'; i++){}
-    if( n==iTop ) cgi_append_content("<span id=\"topln\">", -1);
-    if( n==iStart ){
-      cgi_append_content("<div class=\"selectedText\">",-1);
-    }
-    cgi_printf("%6d  ", n);
-    if( i>0 ){
-      char *zHtml = htmlize(z, i);
-      cgi_append_content(zHtml, -1);
-      fossil_free(zHtml);
-    }
-    if( n==iTop ) cgi_append_content("</span>", -1);
-    if( n==iEnd ) cgi_append_content("</div>", -1);
-    else cgi_append_content("\n", 1);
-    z += i;
-    if( z[0]=='\n' ) z++;
-  }
-  if( n<iEnd ) cgi_printf("</div>");
-  @ </pre>
-  if( db_int(0, "SELECT EXISTS(SELECT 1 FROM lnos)") ){
-    @ <script>gebi('topln').scrollIntoView(true);</script>
-  }
-}
-
-
-/*
-=======
 /*
 ** Look for "ci" and "filename" query parameters.  If found, try to
 ** use them to extract the record ID of an artifact for the file.
@@ -1964,7 +1828,6 @@
 
 
 /*
->>>>>>> ab7508a2
 ** WEBPAGE: whatis
 ** WEBPAGE: artifact
 **
@@ -2115,10 +1978,7 @@
           @ </pre>
         }
       }else if( strncmp(zMime, "image/", 6)==0 ){
-<<<<<<< HEAD
-=======
         @ <i>(file is %d(blob_size(&content)) bytes of image data)</i><br>
->>>>>>> ab7508a2
         @ <img src="%R/raw/%s(zUuid)?m=%s(zMime)" />
         style_submenu_element("Image", "Image",
                               "%R/raw/%s?m=%s", zUuid, zMime);
@@ -2965,11 +2825,7 @@
 **    --author USER           Make USER the author for check-in
 **    -m|--comment COMMENT    Make COMMENT the check-in comment
 **    -M|--message-file FILE  Read the amended comment from FILE
-<<<<<<< HEAD
-**    --edit-comment          Launch editor to revise comment
-=======
 **    -e|--edit-comment       Launch editor to revise comment
->>>>>>> ab7508a2
 **    --date DATE             Make DATE the check-in time
 **    --bgcolor COLOR         Apply COLOR to this check-in
 **    --branchcolor COLOR     Apply and propagate COLOR to the branch
@@ -3011,11 +2867,7 @@
   Stmt q;
 
   if( g.argc==3 ) usage(AMEND_USAGE_STMT);
-<<<<<<< HEAD
-  fEditComment = find_option("edit-comment",0,0)!=0;
-=======
   fEditComment = find_option("edit-comment","e",0)!=0;
->>>>>>> ab7508a2
   zNewComment = find_option("comment","m",1);
   zComFile = find_option("message-file","M",1);
   zNewBranch = find_option("branch",0,1);
