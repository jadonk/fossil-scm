/*
** Copyright (c) 2007 D. Richard Hipp
**
** This program is free software; you can redistribute it and/or
** modify it under the terms of the Simplified BSD License (also
** known as the "2-Clause License" or "FreeBSD License".)

** This program is distributed in the hope that it will be useful,
** but without any warranty; without even the implied warranty of
** merchantability or fitness for a particular purpose.
**
** Author contact information:
**   drh@hwaci.com
**   http://www.hwaci.com/drh/
**
*******************************************************************************
**
** This file contains code to implement the "info" command.  The
** "info" command gives command-line access to information about
** the current tree, or a particular artifact or check-in.
*/
#include "config.h"
#include "info.h"
#include <assert.h>

/*
** Return a string (in memory obtained from malloc) holding a
** comma-separated list of tags that apply to check-in with
** record-id rid.  If the "propagatingOnly" flag is true, then only
** show branch tags (tags that propagate to children).
**
** Return NULL if there are no such tags.
*/
char *info_tags_of_checkin(int rid, int propagatingOnly){
  char *zTags;
  zTags = db_text(0, "SELECT group_concat(substr(tagname, 5), ', ')"
                     "  FROM tagxref, tag"
                     " WHERE tagxref.rid=%d AND tagxref.tagtype>%d"
                     "   AND tag.tagid=tagxref.tagid"
                     "   AND tag.tagname GLOB 'sym-*'",
                     rid, propagatingOnly!=0);
  return zTags;
}


/*
** Print common information about a particular record.
**
**     *  The UUID
**     *  The record ID
**     *  mtime and ctime
**     *  who signed it
*/
void show_common_info(
  int rid,                   /* The rid for the check-in to display info for */
  const char *zUuidName,     /* Name of the UUID */
  int showComment,           /* True to show the check-in comment */
  int showFamily             /* True to show parents and children */
){
  Stmt q;
  char *zComment = 0;
  char *zTags;
  char *zDate;
  char *zUuid;
  zUuid = db_text(0, "SELECT uuid FROM blob WHERE rid=%d", rid);
  if( zUuid ){
    zDate = db_text(0,
      "SELECT datetime(mtime) || ' UTC' FROM event WHERE objid=%d",
      rid
    );
         /* 01234567890123 */
    fossil_print("%-13s %s %s\n", zUuidName, zUuid, zDate ? zDate : "");
    free(zUuid);
    free(zDate);
  }
  if( zUuid && showComment ){
    zComment = db_text(0,
      "SELECT coalesce(ecomment,comment) || "
      "       ' (user: ' || coalesce(euser,user,'?') || ')' "
      "  FROM event WHERE objid=%d",
      rid
    );
  }
  if( showFamily ){
    db_prepare(&q, "SELECT uuid, pid, isprim FROM plink JOIN blob ON pid=rid "
                   " WHERE cid=%d"
                   " ORDER BY isprim DESC, mtime DESC /*sort*/", rid);
    while( db_step(&q)==SQLITE_ROW ){
      const char *zUuid = db_column_text(&q, 0);
      const char *zType = db_column_int(&q, 2) ? "parent:" : "merged-from:";
      zDate = db_text("",
        "SELECT datetime(mtime) || ' UTC' FROM event WHERE objid=%d",
        db_column_int(&q, 1)
      );
      fossil_print("%-13s %s %s\n", zType, zUuid, zDate);
      free(zDate);
    }
    db_finalize(&q);
    db_prepare(&q, "SELECT uuid, cid, isprim FROM plink JOIN blob ON cid=rid "
                   " WHERE pid=%d"
                   " ORDER BY isprim DESC, mtime DESC /*sort*/", rid);
    while( db_step(&q)==SQLITE_ROW ){
      const char *zUuid = db_column_text(&q, 0);
      const char *zType = db_column_int(&q, 2) ? "child:" : "merged-into:";
      zDate = db_text("",
        "SELECT datetime(mtime) || ' UTC' FROM event WHERE objid=%d",
        db_column_int(&q, 1)
      );
      fossil_print("%-13s %s %s\n", zType, zUuid, zDate);
      free(zDate);
    }
    db_finalize(&q);
  }
  if( zUuid ){
    fossil_print("%-13s ", "leaf:");
    if(is_a_leaf(rid)){
      if(db_int(0, "SELECT 1 FROM tagxref AS tx"
                " WHERE tx.rid=%d"
                " AND tx.tagid=%d"
                " AND tx.tagtype>0",
                rid, TAG_CLOSED)){
        fossil_print("%s\n", "closed");
      }else{
        fossil_print("%s\n", "open");
      }
    }else{
      fossil_print("no\n");
    }
  }
  zTags = info_tags_of_checkin(rid, 0);
  if( zTags && zTags[0] ){
    fossil_print("tags:         %s\n", zTags);
  }
  free(zTags);
  if( zComment ){
    fossil_print("comment:      ");
    comment_print(zComment, 14, 79);
    free(zComment);
  }
}

/*
** Print information about the URLs used to access a repository and
** checkouts in a repository.
*/
static void extraRepoInfo(void){
  Stmt s;
  db_prepare(&s, "SELECT substr(name,7), date(mtime,'unixepoch')"
                 "  FROM config"
                 " WHERE name GLOB 'ckout:*' ORDER BY name");
  while( db_step(&s)==SQLITE_ROW ){
    const char *zName;
    const char *zCkout = db_column_text(&s, 0);
    if( g.localOpen ){
      if( fossil_strcmp(zCkout, g.zLocalRoot)==0 ) continue;
      zName = "alt-root:";
    }else{
      zName = "check-out:";
    }
    fossil_print("%-11s   %-54s %s\n", zName, zCkout,
                 db_column_text(&s, 1));
  }
  db_finalize(&s);
  db_prepare(&s, "SELECT substr(name,9), date(mtime,'unixepoch')"
                 "  FROM config"
                 " WHERE name GLOB 'baseurl:*' ORDER BY name");
  while( db_step(&s)==SQLITE_ROW ){
    fossil_print("access-url:   %-54s %s\n", db_column_text(&s, 0),
                 db_column_text(&s, 1));
  }
  db_finalize(&s);
}


/*
** COMMAND: info
**
** Usage: %fossil info ?VERSION | REPOSITORY_FILENAME? ?OPTIONS?
**
** With no arguments, provide information about the current tree.
** If an argument is specified, provide information about the object
** in the repository of the current tree that the argument refers
** to.  Or if the argument is the name of a repository, show
** information about that repository.
**
** Use the "finfo" command to get information about a specific
** file in a checkout.
**
** Options:
**
**    -R|--repository FILE       Extract info from repository FILE
**    -v|--verbose               Show extra information
**
** See also: annotate, artifact, finfo, timeline
*/
void info_cmd(void){
  i64 fsize;
  int verboseFlag = find_option("verbose","v",0)!=0;
  if( !verboseFlag ){
    verboseFlag = find_option("detail","l",0)!=0; /* deprecated */
  }
  if( g.argc==3 && (fsize = file_size(g.argv[2]))>0 && (fsize&0x1ff)==0 ){
    db_open_config(0);
    db_record_repository_filename(g.argv[2]);
    db_open_repository(g.argv[2]);
    fossil_print("project-name: %s\n", db_get("project-name", "<unnamed>"));
    fossil_print("project-code: %s\n", db_get("project-code", "<none>"));
    extraRepoInfo();
    return;
  }
  db_find_and_open_repository(0,0);
  if( g.argc==2 ){
    int vid;
         /* 012345678901234 */
    db_record_repository_filename(0);
    fossil_print("project-name: %s\n", db_get("project-name", "<unnamed>"));
    if( g.localOpen ){
      fossil_print("repository:   %s\n", db_repository_filename());
      fossil_print("local-root:   %s\n", g.zLocalRoot);
    }
    if( verboseFlag ) extraRepoInfo();
    if( g.zConfigDbName ){
      fossil_print("config-db:    %s\n", g.zConfigDbName);
    }
    fossil_print("project-code: %s\n", db_get("project-code", ""));
    vid = g.localOpen ? db_lget_int("checkout", 0) : 0;
    if( vid ){
      show_common_info(vid, "checkout:", 1, 1);
    }
    fossil_print("checkins:     %d\n",
                 db_int(-1, "SELECT count(*) FROM event WHERE type='ci' /*scan*/"));
  }else{
    int rid;
    rid = name_to_rid(g.argv[2]);
    if( rid==0 ){
      fossil_fatal("no such object: %s\n", g.argv[2]);
    }
    show_common_info(rid, "uuid:", 1, 1);
  }
}

/*
** Show information about all tags on a given node.
*/
static void showTags(int rid, const char *zNotGlob){
  Stmt q;
  int cnt = 0;
  db_prepare(&q,
    "SELECT tag.tagid, tagname, "
    "       (SELECT uuid FROM blob WHERE rid=tagxref.srcid AND rid!=%d),"
    "       value, datetime(tagxref.mtime%s), tagtype,"
    "       (SELECT uuid FROM blob WHERE rid=tagxref.origid AND rid!=%d)"
    "  FROM tagxref JOIN tag ON tagxref.tagid=tag.tagid"
    " WHERE tagxref.rid=%d AND tagname NOT GLOB '%q'"
    " ORDER BY tagname /*sort*/", rid, timeline_utc(), rid, rid, zNotGlob
  );
  while( db_step(&q)==SQLITE_ROW ){
    const char *zTagname = db_column_text(&q, 1);
    const char *zSrcUuid = db_column_text(&q, 2);
    const char *zValue = db_column_text(&q, 3);
    const char *zDate = db_column_text(&q, 4);
    int tagtype = db_column_int(&q, 5);
    const char *zOrigUuid = db_column_text(&q, 6);
    cnt++;
    if( cnt==1 ){
      @ <div class="section">Tags And Properties</div>
      @ <ul>
    }
    @ <li>
    if( tagtype==0 ){
      @ <span class="infoTagCancelled">%h(zTagname)</span> cancelled
    }else if( zValue ){
      @ <span class="infoTag">%h(zTagname)=%h(zValue)</span>
    }else {
      @ <span class="infoTag">%h(zTagname)</span>
    }
    if( tagtype==2 ){
      if( zOrigUuid && zOrigUuid[0] ){
        @ inherited from
        hyperlink_to_uuid(zOrigUuid);
      }else{
        @ propagates to descendants
      }
#if 0
      if( zValue && fossil_strcmp(zTagname,"branch")==0 ){
        @ &nbsp;&nbsp;
        @ %z(href("%R/timeline?r=%T",zValue))branch timeline</a>
      }
#endif
    }
    if( zSrcUuid && zSrcUuid[0] ){
      if( tagtype==0 ){
        @ by
      }else{
        @ added by
      }
      hyperlink_to_uuid(zSrcUuid);
      @ on
      hyperlink_to_date(zDate,0);
    }
    @ </li>
  }
  db_finalize(&q);
  if( cnt ){
    @ </ul>
  }
}


/*
** Append the difference between artifacts to the output
*/
static void append_diff(
  const char *zFrom,    /* Diff from this artifact */
  const char *zTo,      /*  ... to this artifact */
  u64 diffFlags,        /* Diff formatting flags */
  ReCompiled *pRe       /* Only show change matching this regex */
){
  int fromid;
  int toid;
  Blob from, to, out;
  if( zFrom ){
    fromid = uuid_to_rid(zFrom, 0);
    content_get(fromid, &from);
  }else{
    blob_zero(&from);
  }
  if( zTo ){
    toid = uuid_to_rid(zTo, 0);
    content_get(toid, &to);
  }else{
    blob_zero(&to);
  }
  blob_zero(&out);
  if( diffFlags & DIFF_SIDEBYSIDE ){
    text_diff(&from, &to, &out, pRe, diffFlags | DIFF_HTML | DIFF_NOTTOOBIG);
    @ %s(blob_str(&out))
  }else{
    text_diff(&from, &to, &out, pRe,
           diffFlags | DIFF_LINENO | DIFF_HTML | DIFF_NOTTOOBIG);
    @ <pre class="udiff">
    @ %s(blob_str(&out))
    @ </pre>
  }
  blob_reset(&from);
  blob_reset(&to);
  blob_reset(&out);
}

/*
** Write a line of web-page output that shows changes that have occurred
** to a file between two check-ins.
*/
static void append_file_change_line(
  const char *zName,    /* Name of the file that has changed */
  const char *zOld,     /* blob.uuid before change.  NULL for added files */
  const char *zNew,     /* blob.uuid after change.  NULL for deletes */
  const char *zOldName, /* Prior name.  NULL if no name change. */
  u64 diffFlags,        /* Flags for text_diff().  Zero to omit diffs */
  ReCompiled *pRe,      /* Only show diffs that match this regex, if not NULL */
  int mperm             /* executable or symlink permission for zNew */
){
  if( !g.perm.Hyperlink ){
    if( zNew==0 ){
      @ <p>Deleted %h(zName)</p>
    }else if( zOld==0 ){
      @ <p>Added %h(zName)</p>
    }else if( zOldName!=0 && fossil_strcmp(zName,zOldName)!=0 ){
      @ <p>Name change from %h(zOldName) to %h(zName)
    }else if( fossil_strcmp(zNew, zOld)==0 ){
      @ <p>Execute permission %s(( mperm==PERM_EXE )?"set":"cleared")
      @  for %h(zName)</p>
    }else{
      @ <p>Changes to %h(zName)</p>
    }
    if( diffFlags ){
      append_diff(zOld, zNew, diffFlags, pRe);
    }
  }else{
    if( zOld && zNew ){
      if( fossil_strcmp(zOld, zNew)!=0 ){
        @ <p>Modified %z(href("%R/finfo?name=%T",zName))%h(zName)</a>
        @ from %z(href("%R/artifact/%s",zOld))[%S(zOld)]</a>
        @ to %z(href("%R/artifact/%s",zNew))[%S(zNew)].</a>
      }else if( zOldName!=0 && fossil_strcmp(zName,zOldName)!=0 ){
        @ <p>Name change
        @ from %z(href("%R/finfo?name=%T",zOldName))%h(zOldName)</a>
        @ to %z(href("%R/finfo?name=%T",zName))%h(zName)</a>.
      }else{
        @ <p>Execute permission %s(( mperm==PERM_EXE )?"set":"cleared") for
        @ %z(href("%R/finfo?name=%T",zName))%h(zName)</a>
      }
    }else if( zOld ){
      @ <p>Deleted %z(href("%s/finfo?name=%T",g.zTop,zName))%h(zName)</a>
      @ version %z(href("%R/artifact/%s",zOld))[%S(zOld)]</a>
    }else{
      @ <p>Added %z(href("%R/finfo?name=%T",zName))%h(zName)</a>
      @ version %z(href("%R/artifact/%s",zNew))[%S(zNew)]</a>
    }
    if( diffFlags ){
      append_diff(zOld, zNew, diffFlags, pRe);
    }else if( zOld && zNew && fossil_strcmp(zOld,zNew)!=0 ){
      @ &nbsp;&nbsp;
      @ %z(href("%R/fdiff?v1=%S&v2=%S&sbs=1",zOld,zNew))[diff]</a>
    }
  }
}

/*
** Generate javascript to enhance HTML diffs.
*/
void append_diff_javascript(int sideBySide){
  if( !sideBySide ) return;
  @ <script>(function(){
  @ var SCROLL_LEN = 25;
  @ function initSbsDiff(diff){
  @   var txtCols = diff.querySelectorAll('.difftxtcol');
  @   var txtPres = diff.querySelectorAll('.difftxtcol pre');
  @   var width = Math.max(txtPres[0].scrollWidth, txtPres[1].scrollWidth);
  @   for(var i=0; i<2; i++){
  @     txtPres[i].style.width = width + 'px';
  @     txtCols[i].onscroll = function(e){
  @       txtCols[0].scrollLeft = txtCols[1].scrollLeft = this.scrollLeft;
  @     };
  @   }
  @   diff.tabIndex = 0;
  @   diff.onkeydown = function(e){
  @     e = e || event;
  @     var len = {37: -SCROLL_LEN, 39: SCROLL_LEN}[e.keyCode];
  @     if( !len ) return;
  @     txtCols[0].scrollLeft += len;
  @     return false;
  @   };
  @ }
  @
  @ var diffs = document.querySelectorAll('.sbsdiffcols');
  @ for(var i=0; i<diffs.length; i++){
  @   initSbsDiff(diffs[i]);
  @ }
  @ }())</script>
}

/*
** Construct an appropriate diffFlag for text_diff() based on query
** parameters and the to boolean arguments.
*/
u64 construct_diff_flags(int verboseFlag, int sideBySide){
  u64 diffFlags;
  if( verboseFlag==0 ){
    diffFlags = 0;  /* Zero means do not show any diff */
  }else{
    int x;
    if( sideBySide ){
      diffFlags = DIFF_SIDEBYSIDE;

      /* "dw" query parameter determines width of each column */
      x = atoi(PD("dw","80"))*(DIFF_CONTEXT_MASK+1);
      if( x<0 || x>DIFF_WIDTH_MASK ) x = DIFF_WIDTH_MASK;
      diffFlags += x;
    }else{
      diffFlags = DIFF_INLINE;
    }

    if( P("w") ){
      diffFlags |= DIFF_IGNORE_ALLWS;
    }
    /* "dc" query parameter determines lines of context */
    x = atoi(PD("dc","7"));
    if( x<0 || x>DIFF_CONTEXT_MASK ) x = DIFF_CONTEXT_MASK;
    diffFlags += x;

    /* The "noopt" parameter disables diff optimization */
    if( PD("noopt",0)!=0 ) diffFlags |= DIFF_NOOPT;
  }
  return diffFlags;
}

/*
** WEBPAGE: vinfo
** WEBPAGE: ci
** URL:  /ci?name=RID|ARTIFACTID
**
** Display information about a particular check-in.
**
** We also jump here from /info if the name is a version.
**
** If the /ci page is used (instead of /vinfo or /info) then the
** default behavior is to show unified diffs of all file changes.
** With /vinfo and /info, only a list of the changed files are
** shown, without diffs.  This behavior is inverted if the
** "show-version-diffs" setting is turned on.
*/
void ci_page(void){
  Stmt q1, q2, q3;
  int rid;
  int isLeaf;
  int verboseFlag;     /* True to show diffs */
  int sideBySide;      /* True for side-by-side diffs */
  u64 diffFlags;       /* Flag parameter for text_diff() */
  const char *zName;   /* Name of the checkin to be displayed */
  const char *zUuid;   /* UUID of zName */
  const char *zParent; /* UUID of the parent checkin (if any) */
  const char *zRe;     /* regex parameter */
  ReCompiled *pRe = 0; /* regex */
  const char *zW;      /* URL param for ignoring whitespace */
  const char *zPage = "vinfo";  /* Page that shows diffs */
  const char *zPageHide = "ci"; /* Page that hides diffs */

  login_check_credentials();
  if( !g.perm.Read ){ login_needed(); return; }
  zName = P("name");
  rid = name_to_rid_www("name");
  if( rid==0 ){
    style_header("Check-in Information Error");
    @ No such object: %h(g.argv[2])
    style_footer();
    return;
  }
  zRe = P("regex");
  if( zRe ) re_compile(&pRe, zRe, 0);
  zUuid = db_text(0, "SELECT uuid FROM blob WHERE rid=%d", rid);
  zParent = db_text(0,
    "SELECT uuid FROM plink, blob"
    " WHERE plink.cid=%d AND blob.rid=plink.pid AND plink.isprim",
    rid
  );
  isLeaf = is_a_leaf(rid);
  db_prepare(&q1,
     "SELECT uuid, datetime(mtime%s), user, comment,"
     "       datetime(omtime%s), mtime"
     "  FROM blob, event"
     " WHERE blob.rid=%d"
     "   AND event.objid=%d",
     timeline_utc(), timeline_utc(), rid, rid
  );
  sideBySide = !is_false(PD("sbs","1"));
  if( db_step(&q1)==SQLITE_ROW ){
    const char *zUuid = db_column_text(&q1, 0);
    char *zTitle = mprintf("Check-in [%.10s]", zUuid);
    char *zEUser, *zEComment;
    const char *zUser;
    const char *zComment;
    const char *zDate;
    const char *zOrigDate;

    style_header(zTitle);
    login_anonymous_available();
    free(zTitle);
    zEUser = db_text(0,
                   "SELECT value FROM tagxref"
                   " WHERE tagid=%d AND rid=%d AND tagtype>0",
                    TAG_USER, rid);
    zEComment = db_text(0,
                   "SELECT value FROM tagxref WHERE tagid=%d AND rid=%d",
                   TAG_COMMENT, rid);
    zUser = db_column_text(&q1, 2);
    zComment = db_column_text(&q1, 3);
    zDate = db_column_text(&q1,1);
    zOrigDate = db_column_text(&q1, 4);
    @ <div class="section">Overview</div>
    @ <table class="label-value">
    @ <tr><th>SHA1&nbsp;Hash:</th><td>%s(zUuid)
    if( g.perm.Setup ){
      @ (Record ID: %d(rid))
    }
    @ </td></tr>
    @ <tr><th>Date:</th><td>
    hyperlink_to_date(zDate, "</td></tr>");
    if( zOrigDate && fossil_strcmp(zDate, zOrigDate)!=0 ){
      @ <tr><th>Original&nbsp;Date:</th><td>
      hyperlink_to_date(zOrigDate, "</td></tr>");
    }
    if( zEUser ){
      @ <tr><th>Edited&nbsp;User:</th><td>
      hyperlink_to_user(zEUser,zDate,"</td></tr>");
      @ <tr><th>Original&nbsp;User:</th><td>
      hyperlink_to_user(zUser,zDate,"</td></tr>");
    }else{
      @ <tr><th>User:</th><td>
      hyperlink_to_user(zUser,zDate,"</td></tr>");
    }
    if( zEComment ){
      @ <tr><th>Edited&nbsp;Comment:</th><td class="infoComment">%!w(zEComment)</td></tr>
      @ <tr><th>Original&nbsp;Comment:</th><td class="infoComment">%!w(zComment)</td></tr>
    }else{
      @ <tr><th>Comment:</th><td class="infoComment">%!w(zComment)</td></tr>
    }
    if( g.perm.Admin ){
      db_prepare(&q2,
         "SELECT rcvfrom.ipaddr, user.login, datetime(rcvfrom.mtime)"
         "  FROM blob JOIN rcvfrom USING(rcvid) LEFT JOIN user USING(uid)"
         " WHERE blob.rid=%d",
         rid
      );
      if( db_step(&q2)==SQLITE_ROW ){
        const char *zIpAddr = db_column_text(&q2, 0);
        const char *zUser = db_column_text(&q2, 1);
        const char *zDate = db_column_text(&q2, 2);
        if( zUser==0 || zUser[0]==0 ) zUser = "unknown";
        @ <tr><th>Received&nbsp;From:</th>
        @ <td>%h(zUser) @ %h(zIpAddr) on %s(zDate)</td></tr>
      }
      db_finalize(&q2);
    }
    if( g.perm.Hyperlink ){
      char *zPJ = db_get("short-project-name", 0);
      Blob projName;
      int jj;
      if( zPJ==0 ) zPJ = db_get("project-name", "unnamed");
      blob_zero(&projName);
      blob_append(&projName, zPJ, -1);
      blob_trim(&projName);
      zPJ = blob_str(&projName);
      for(jj=0; zPJ[jj]; jj++){
        if( (zPJ[jj]>0 && zPJ[jj]<' ') || strchr("\"*/:<>?\\|", zPJ[jj]) ){
          zPJ[jj] = '_';
        }
      }
      @ <tr><th>Timelines:</th><td>
      @   %z(href("%R/timeline?f=%S&unhide",zUuid))family</a>
      if( zParent ){
        @ | %z(href("%R/timeline?p=%S&unhide",zUuid))ancestors</a>
      }
      if( !isLeaf ){
        @ | %z(href("%R/timeline?d=%S&unhide",zUuid))descendants</a>
      }
      if( zParent && !isLeaf ){
        @ | %z(href("%R/timeline?dp=%S&unhide",zUuid))both</a>
      }
      db_prepare(&q2,"SELECT substr(tag.tagname,5) FROM tagxref, tag "
                     " WHERE rid=%d AND tagtype>0 "
                     "   AND tag.tagid=tagxref.tagid "
                     "   AND +tag.tagname GLOB 'sym-*'", rid);
      while( db_step(&q2)==SQLITE_ROW ){
        const char *zTagName = db_column_text(&q2, 0);
        @  | %z(href("%R/timeline?r=%T&unhide",zTagName))%h(zTagName)</a>
      }
      db_finalize(&q2);


      /* The Download: line */
      if( g.perm.Zip ){
        char *zUrl = mprintf("%R/tarball/%t-%S.tar.gz?uuid=%s",
                             zPJ, zUuid, zUuid);
        @ </td></tr>
        @ <tr><th>Downloads:</th><td>
        @ %z(href("%s",zUrl))Tarball</a>
        @ | %z(href("%R/zip/%t-%S.zip?uuid=%s",zPJ,zUuid,zUuid))
        @         ZIP archive</a>
        fossil_free(zUrl);
      }
      @ </td></tr>
      @ <tr><th>Other&nbsp;Links:</th>
      @   <td>
      @     %z(href("%R/tree?ci=%S",zUuid))files</a>
      @   | %z(href("%R/fileage?name=%S",zUuid))file ages</a>
      @   | %z(href("%R/tree?ci=%S&nofiles",zUuid))folders</a>
      @   | %z(href("%R/artifact/%S",zUuid))manifest</a>
      if( g.perm.Write ){
        @   | %z(href("%R/ci_edit?r=%S",zUuid))edit</a>
      }
      @   </td>
      @ </tr>
      blob_reset(&projName);
    }
    @ </table>
  }else{
    style_header("Check-in Information");
    login_anonymous_available();
  }
  db_finalize(&q1);
  showTags(rid, "");
<<<<<<< HEAD
  if( zParent ){
    const char *zW;               /* URL param for ignoring whitespace */
    const char *zPage = "vinfo";  /* Page that shows diffs */
    const char *zPageHide = "ci"; /* Page that hides diffs */
    @ <div class="section">Changes</div>
    @ <div class="sectionmenu">
    verboseFlag = g.zPath[0]!='c';
    if( db_get_boolean("show-version-diffs", 0)==0 ){
      verboseFlag = !verboseFlag;
      zPage = "ci";
      zPageHide = "vinfo";
    }
    diffFlags = construct_diff_flags(verboseFlag, sideBySide);
    zW = (diffFlags&DIFF_IGNORE_ALLWS)?"&w":"";
    if( verboseFlag ){
      @ %z(xhref("class='button'","%R/%s/%T",zPageHide,zName))
      @ Hide&nbsp;Diffs</a>
      if( sideBySide ){
        @ %z(xhref("class='button'","%R/%s/%T?sbs=0%s",zPage,zName,zW))
        @ Unified&nbsp;Diffs</a>
      }else{
        @ %z(xhref("class='button'","%R/%s/%T?sbs=1%s",zPage,zName,zW))
        @ Side-by-Side&nbsp;Diffs</a>
      }
      if( *zW ){
        @ %z(xhref("class='button'","%R/%s/%T?sbs=%d",zPage,zName,sideBySide))
        @ Show&nbsp;Whitespace&nbsp;Changes</a>
      }else{
        @ %z(xhref("class='button'","%R/%s/%T?sbs=%d&w",zPage,zName,sideBySide))
        @ Ignore&nbsp;Whitespace</a>
      }
=======
  @ <div class="section">Changes</div>
  @ <div class="sectionmenu">
  verboseFlag = g.zPath[0]!='c';
  if( db_get_boolean("show-version-diffs", 0)==0 ){
    verboseFlag = !verboseFlag;
    zPage = "ci";
    zPageHide = "vinfo";
  }
  diffFlags = construct_diff_flags(verboseFlag, sideBySide);
  zW = (diffFlags&DIFF_IGNORE_ALLWS)?"&w":"";
  if( verboseFlag ){
    @ %z(xhref("class='button'","%R/%s/%T",zPageHide,zName))
    @ Hide&nbsp;Diffs</a>
    if( sideBySide ){
      @ %z(xhref("class='button'","%R/%s/%T?sbs=0%s",zPage,zName,zW))
      @ Unified&nbsp;Diffs</a>
>>>>>>> 778ddd3d
    }else{
      @ %z(xhref("class='button'","%R/%s/%T?sbs=1%s",zPage,zName,zW))
      @ Side-by-Side&nbsp;Diffs</a>
    }
    if( *zW ){
      @ %z(xhref("class='button'","%R/%s/%T?sbs=%d",zPage,zName,sideBySide))
      @ Show&nbsp;Whitespace&nbsp;Changes</a>
    }else{
      @ %z(xhref("class='button'","%R/%s/%T?sbs=%d&w",zPage,zName,sideBySide))
      @ Ignore&nbsp;Whitespace</a>
    }
  }else{
    @ %z(xhref("class='button'","%R/%s/%T?sbs=0",zPage,zName))
    @ Show&nbsp;Unified&nbsp;Diffs</a>
    @ %z(xhref("class='button'","%R/%s/%T?sbs=1",zPage,zName))
    @ Show&nbsp;Side-by-Side&nbsp;Diffs</a>
  }
  if( zParent ){
    @ %z(xhref("class='button'","%R/vpatch?from=%S&to=%S",zParent,zUuid))
    @ Patch</a>
  }
  @</div>
  if( pRe ){
    @ <p><b>Only differences that match regular expression "%h(zRe)"
    @ are shown.</b></p>
  }
  db_prepare(&q3,
    "SELECT name,"
    "       mperm,"
    "       (SELECT uuid FROM blob WHERE rid=mlink.pid),"
    "       (SELECT uuid FROM blob WHERE rid=mlink.fid),"
    "       (SELECT name FROM filename WHERE filename.fnid=mlink.pfnid)"
    "  FROM mlink JOIN filename ON filename.fnid=mlink.fnid"
    " WHERE mlink.mid=%d"
    "   AND (mlink.fid>0"
           " OR mlink.fnid NOT IN (SELECT pfnid FROM mlink WHERE mid=%d))"
    " ORDER BY name /*sort*/",
    rid, rid
  );
  while( db_step(&q3)==SQLITE_ROW ){
    const char *zName = db_column_text(&q3,0);
    int mperm = db_column_int(&q3, 1);
    const char *zOld = db_column_text(&q3,2);
    const char *zNew = db_column_text(&q3,3);
    const char *zOldName = db_column_text(&q3, 4);
    append_file_change_line(zName, zOld, zNew, zOldName, diffFlags,pRe,mperm);
  }
  db_finalize(&q3);
  append_diff_javascript(sideBySide);
  style_footer();
}

/*
** WEBPAGE: winfo
** URL:  /winfo?name=UUID
**
** Return information about a wiki page.
*/
void winfo_page(void){
  int rid;
  Manifest *pWiki;
  char *zUuid;
  char *zDate;
  Blob wiki;
  int modPending;
  const char *zModAction;

  login_check_credentials();
  if( !g.perm.RdWiki ){ login_needed(); return; }
  rid = name_to_rid_www("name");
  if( rid==0 || (pWiki = manifest_get(rid, CFTYPE_WIKI, 0))==0 ){
    style_header("Wiki Page Information Error");
    @ No such object: %h(P("name"))
    style_footer();
    return;
  }
  if( g.perm.ModWiki && (zModAction = P("modaction"))!=0 ){
    if( strcmp(zModAction,"delete")==0 ){
      moderation_disapprove(rid);
      cgi_redirectf("%R/wiki?name=%T", pWiki->zWikiTitle);
      /*NOTREACHED*/
    }
    if( strcmp(zModAction,"approve")==0 ){
      moderation_approve(rid);
    }
  }
  style_header("Update of \"%h\"", pWiki->zWikiTitle);
  zUuid = db_text(0, "SELECT uuid FROM blob WHERE rid=%d", rid);
  zDate = db_text(0, "SELECT datetime(%.17g)", pWiki->rDate);
  style_submenu_element("Raw", "Raw", "artifact/%S", zUuid);
  style_submenu_element("History", "History", "whistory?name=%t",
                        pWiki->zWikiTitle);
  style_submenu_element("Page", "Page", "wiki?name=%t",
                        pWiki->zWikiTitle);
  login_anonymous_available();
  @ <div class="section">Overview</div>
  @ <p><table class="label-value">
  @ <tr><th>Artifact&nbsp;ID:</th>
  @ <td>%z(href("%R/artifact/%s",zUuid))%s(zUuid)</a>
  if( g.perm.Setup ){
    @ (%d(rid))
  }
  modPending = moderation_pending(rid);
  if( modPending ){
    @ <span class="modpending">*** Awaiting Moderator Approval ***</span>
  }
  @ </td></tr>
  @ <tr><th>Page&nbsp;Name:</th><td>%h(pWiki->zWikiTitle)</td></tr>
  @ <tr><th>Date:</th><td>
  hyperlink_to_date(zDate, "</td></tr>");
  @ <tr><th>Original&nbsp;User:</th><td>
  hyperlink_to_user(pWiki->zUser, zDate, "</td></tr>");
  if( pWiki->nParent>0 ){
    int i;
    @ <tr><th>Parent%s(pWiki->nParent==1?"":"s"):</th><td>
    for(i=0; i<pWiki->nParent; i++){
      char *zParent = pWiki->azParent[i];
      @ %z(href("info/%S",zParent))%s(zParent)</a>
    }
    @ </td></tr>
  }
  @ </table>

  if( g.perm.ModWiki && modPending ){
    @ <div class="section">Moderation</div>
    @ <blockquote>
    @ <form method="POST" action="%R/winfo/%s(zUuid)">
    @ <label><input type="radio" name="modaction" value="delete">
    @ Delete this change</label><br />
    @ <label><input type="radio" name="modaction" value="approve">
    @ Approve this change</label><br />
    @ <input type="submit" value="Submit">
    @ </form>
    @ </blockquote>
  }


  @ <div class="section">Content</div>
  blob_init(&wiki, pWiki->zWiki, -1);
  wiki_convert(&wiki, 0, 0);
  blob_reset(&wiki);
  manifest_destroy(pWiki);
  style_footer();
}

/*
** Show a webpage error message
*/
void webpage_error(const char *zFormat, ...){
  va_list ap;
  const char *z;
  va_start(ap, zFormat);
  z = vmprintf(zFormat, ap);
  va_end(ap);
  style_header("URL Error");
  @ <h1>Error</h1>
  @ <p>%h(z)</p>
  style_footer();
}

/*
** Find an checkin based on query parameter zParam and parse its
** manifest.  Return the number of errors.
*/
static Manifest *vdiff_parse_manifest(const char *zParam, int *pRid){
  int rid;

  *pRid = rid = name_to_rid_www(zParam);
  if( rid==0 ){
    const char *z = P(zParam);
    if( z==0 || z[0]==0 ){
      webpage_error("Missing \"%s\" query parameter.", zParam);
    }else{
      webpage_error("No such artifact: \"%s\"", z);
    }
    return 0;
  }
  if( !is_a_version(rid) ){
    webpage_error("Artifact %s is not a checkin.", P(zParam));
    return 0;
  }
  return manifest_get(rid, CFTYPE_MANIFEST, 0);
}

/*
** Output a description of a check-in
*/
static void checkin_description(int rid){
  Stmt q;
  db_prepare(&q,
    "SELECT datetime(mtime), coalesce(euser,user),"
    "       coalesce(ecomment,comment), uuid,"
    "      (SELECT group_concat(substr(tagname,5), ', ') FROM tag, tagxref"
    "        WHERE tagname GLOB 'sym-*' AND tag.tagid=tagxref.tagid"
    "          AND tagxref.rid=blob.rid AND tagxref.tagtype>0)"
    "  FROM event, blob"
    " WHERE event.objid=%d AND type='ci'"
    "   AND blob.rid=%d",
    rid, rid
  );
  while( db_step(&q)==SQLITE_ROW ){
    const char *zDate = db_column_text(&q, 0);
    const char *zUser = db_column_text(&q, 1);
    const char *zUuid = db_column_text(&q, 3);
    const char *zTagList = db_column_text(&q, 4);
    Blob comment;
    int wikiFlags = WIKI_INLINE|WIKI_NOBADLINKS;
    if( db_get_boolean("timeline-block-markup", 0)==0 ){
      wikiFlags |= WIKI_NOBLOCK;
    }
    hyperlink_to_uuid(zUuid);
    blob_zero(&comment);
    db_column_blob(&q, 2, &comment);
    wiki_convert(&comment, 0, wikiFlags);
    blob_reset(&comment);
    @ (user:
    hyperlink_to_user(zUser,zDate,",");
    if( zTagList && zTagList[0] && g.perm.Hyperlink ){
      int i;
      const char *z = zTagList;
      Blob links;
      blob_zero(&links);
      while( z && z[0] ){
        for(i=0; z[i] && (z[i]!=',' || z[i+1]!=' '); i++){}
        blob_appendf(&links,
              "%z%#h</a>%.2s",
              href("%R/timeline?r=%#t&nd&c=%t",i,z,zDate), i,z, &z[i]
        );
        if( z[i]==0 ) break;
        z += i+2;
      }
      @ tags: %s(blob_str(&links)),
      blob_reset(&links);
    }else{
      @ tags: %h(zTagList),
    }
    @ date:
    hyperlink_to_date(zDate, ")");
  }
  db_finalize(&q);
}


/*
** WEBPAGE: vdiff
** URL: /vdiff
**
** Query parameters:
**
**   from=TAG        Left side of the comparison
**   to=TAG          Right side of the comparison
**   branch=TAG      Show all changes on a particular branch
**   v=BOOLEAN       Default true.  If false, only list files that have changed
**   sbs=BOOLEAN     Side-by-side diff if true.  Unified diff if false
**   glob=STRING     only diff files matching this glob
**
**
** Show all differences between two checkins.
*/
void vdiff_page(void){
  int ridFrom, ridTo;
  int verboseFlag = 0;
  int sideBySide = 0;
  u64 diffFlags = 0;
  Manifest *pFrom, *pTo;
  ManifestFile *pFileFrom, *pFileTo;
  const char *zBranch;
  const char *zFrom;
  const char *zTo;
  const char *zRe;
  const char *zW;
  const char *zVerbose;
  const char *zGlob;
  ReCompiled *pRe = 0;
  login_check_credentials();
  if( !g.perm.Read ){ login_needed(); return; }
  login_anonymous_available();
  zRe = P("regex");
  if( zRe ) re_compile(&pRe, zRe, 0);
  zBranch = P("branch");
  if( zBranch && zBranch[0] ){
    cgi_replace_parameter("from", mprintf("root:%s", zBranch));
    cgi_replace_parameter("to", zBranch);
  }
  pTo = vdiff_parse_manifest("to", &ridTo);
  if( pTo==0 ) return;
  pFrom = vdiff_parse_manifest("from", &ridFrom);
  if( pFrom==0 ) return;
  sideBySide = !is_false(PD("sbs","1"));
  zVerbose = P("v");
  if( !zVerbose ){
    zVerbose = P("verbose");
  }
  if( !zVerbose ){
    zVerbose = P("detail"); /* deprecated */
  }
  verboseFlag = (zVerbose!=0) && !is_false(zVerbose);
  if( !verboseFlag && sideBySide ) verboseFlag = 1;
  zGlob = P("glob");
  zFrom = P("from");
  zTo = P("to");
  if(zGlob && !*zGlob){
    zGlob = NULL;
  }
  diffFlags = construct_diff_flags(verboseFlag, sideBySide);
  zW = (diffFlags&DIFF_IGNORE_ALLWS)?"&w":"";
  if( sideBySide || verboseFlag ){
    style_submenu_element("Hide Diff", "hidediff",
                          "%R/vdiff?from=%T&to=%T&sbs=0%s%T%s",
                          zFrom, zTo,
                          zGlob ? "&glob=" : "", zGlob ? zGlob : "", zW);
  }
  if( !sideBySide ){
    style_submenu_element("Side-by-Side Diff", "sbsdiff",
                          "%R/vdiff?from=%T&to=%T&sbs=1%s%T%s",
                          zFrom, zTo,
                          zGlob ? "&glob=" : "", zGlob ? zGlob : "", zW);
  }
  if( sideBySide || !verboseFlag ) {
    style_submenu_element("Unified Diff", "udiff",
                          "%R/vdiff?from=%T&to=%T&sbs=0&v%s%T%s",
                          zFrom, zTo,
                          zGlob ? "&glob=" : "", zGlob ? zGlob : "", zW);
  }
  style_submenu_element("Invert", "invert",
                        "%R/vdiff?from=%T&to=%T&sbs=%d%s%s%T%s", zTo, zFrom,
                        sideBySide, (verboseFlag && !sideBySide)?"&v":"",
                        zGlob ? "&glob=" : "", zGlob ? zGlob : "", zW);
  if( zGlob ){
    style_submenu_element("Clear glob", "clearglob",
                          "%R/vdiff?from=%T&to=%T&sbs=%d%s%s", zFrom, zTo,
                          sideBySide, (verboseFlag && !sideBySide)?"&v":"", zW);
  }else{
    style_submenu_element("Patch", "patch",
                          "%R/vpatch?from=%T&to=%T%s", zFrom, zTo, zW);
  }
  if( sideBySide || verboseFlag ){
    if( *zW ){
      style_submenu_element("Show Whitespace Differences", "whitespace",
                            "%R/vdiff?from=%T&to=%T&sbs=%d%s%s%T", zFrom, zTo,
                            sideBySide, (verboseFlag && !sideBySide)?"&v":"",
                            zGlob ? "&glob=" : "", zGlob ? zGlob : "");
    }else{
      style_submenu_element("Ignore Whitespace", "ignorews",
                            "%R/vdiff?from=%T&to=%T&sbs=%d%s%s%T&w", zFrom, zTo,
                            sideBySide, (verboseFlag && !sideBySide)?"&v":"",
                            zGlob ? "&glob=" : "", zGlob ? zGlob : "");
    }
  }
  style_header("Check-in Differences");
  @ <h2>Difference From:</h2><blockquote>
  checkin_description(ridFrom);
  @ </blockquote><h2>To:</h2><blockquote>
  checkin_description(ridTo);
  @ </blockquote>
  if( pRe ){
    @ <p><b>Only differences that match regular expression "%h(zRe)"
    @ are shown.</b></p>
  }
  if( zGlob ){
    @ <p><b>Only files matching the glob "%h(zGlob)" are shown.</b></p>
  }
  @<hr /><p>

  manifest_file_rewind(pFrom);
  pFileFrom = manifest_file_next(pFrom, 0);
  manifest_file_rewind(pTo);
  pFileTo = manifest_file_next(pTo, 0);
  while( pFileFrom || pFileTo ){
    int cmp;
    if( pFileFrom==0 ){
      cmp = +1;
    }else if( pFileTo==0 ){
      cmp = -1;
    }else{
      cmp = fossil_strcmp(pFileFrom->zName, pFileTo->zName);
    }
    if( cmp<0 ){
      if(!zGlob || strglob(zGlob, pFileFrom->zName)){
        append_file_change_line(pFileFrom->zName,
                                pFileFrom->zUuid, 0, 0, diffFlags, pRe, 0);
      }
      pFileFrom = manifest_file_next(pFrom, 0);
    }else if( cmp>0 ){
      if(!zGlob || strglob(zGlob, pFileTo->zName)){
        append_file_change_line(pFileTo->zName,
                                0, pFileTo->zUuid, 0, diffFlags, pRe,
                                manifest_file_mperm(pFileTo));
      }
      pFileTo = manifest_file_next(pTo, 0);
    }else if( fossil_strcmp(pFileFrom->zUuid, pFileTo->zUuid)==0 ){
      pFileFrom = manifest_file_next(pFrom, 0);
      pFileTo = manifest_file_next(pTo, 0);
    }else{
      if(!zGlob || (strglob(zGlob, pFileFrom->zName)
                || strglob(zGlob, pFileTo->zName))){
        append_file_change_line(pFileFrom->zName,
                                pFileFrom->zUuid,
                                pFileTo->zUuid, 0, diffFlags, pRe,
                                manifest_file_mperm(pFileTo));
      }
      pFileFrom = manifest_file_next(pFrom, 0);
      pFileTo = manifest_file_next(pTo, 0);
    }
  }
  manifest_destroy(pFrom);
  manifest_destroy(pTo);
  append_diff_javascript(sideBySide);
  style_footer();
}

#if INTERFACE
/*
** Possible return values from object_description()
*/
#define OBJTYPE_CHECKIN    0x0001
#define OBJTYPE_CONTENT    0x0002
#define OBJTYPE_WIKI       0x0004
#define OBJTYPE_TICKET     0x0008
#define OBJTYPE_ATTACHMENT 0x0010
#define OBJTYPE_EVENT      0x0020
#define OBJTYPE_TAG        0x0040
#define OBJTYPE_SYMLINK    0x0080
#define OBJTYPE_EXE        0x0100
#endif

/*
** Write a description of an object to the www reply.
**
** If the object is a file then mention:
**
**     * It's artifact ID
**     * All its filenames
**     * The check-in it was part of, with times and users
**
** If the object is a manifest, then mention:
**
**     * It's artifact ID
**     * date of check-in
**     * Comment & user
*/
int object_description(
  int rid,                 /* The artifact ID */
  int linkToView,          /* Add viewer link if true */
  Blob *pDownloadName      /* Fill with an appropriate download name */
){
  Stmt q;
  int cnt = 0;
  int nWiki = 0;
  int objType = 0;
  char *zUuid = db_text(0, "SELECT uuid FROM blob WHERE rid=%d", rid);

  char *prevName = 0;

  db_prepare(&q,
    "SELECT filename.name, datetime(event.mtime),"
    "       coalesce(event.ecomment,event.comment),"
    "       coalesce(event.euser,event.user),"
    "       b.uuid, mlink.mperm,"
    "       coalesce((SELECT value FROM tagxref"
                    "  WHERE tagid=%d AND tagtype>0 AND rid=mlink.mid),'trunk')"
    "  FROM mlink, filename, event, blob a, blob b"
    " WHERE filename.fnid=mlink.fnid"
    "   AND event.objid=mlink.mid"
    "   AND a.rid=mlink.fid"
    "   AND b.rid=mlink.mid"
    "   AND mlink.fid=%d"
    "   ORDER BY filename.name, event.mtime /*sort*/",
    TAG_BRANCH, rid
  );
  @ <ul>
  while( db_step(&q)==SQLITE_ROW ){
    const char *zName = db_column_text(&q, 0);
    const char *zDate = db_column_text(&q, 1);
    const char *zCom = db_column_text(&q, 2);
    const char *zUser = db_column_text(&q, 3);
    const char *zVers = db_column_text(&q, 4);
    int mPerm = db_column_int(&q, 5);
    const char *zBr = db_column_text(&q, 6);
    if( !prevName || fossil_strcmp(zName, prevName) ) {
      if( prevName ) {
        @ </ul>
      }
      if( mPerm==PERM_LNK ){
        @ <li>Symbolic link
        objType |= OBJTYPE_SYMLINK;
      }else if( mPerm==PERM_EXE ){
        @ <li>Executable file
        objType |= OBJTYPE_EXE;
      }else{
        @ <li>File
      }
      objType |= OBJTYPE_CONTENT;
      @ %z(href("%R/finfo?name=%T",zName))%h(zName)</a>
      @ <ul>
      prevName = fossil_strdup(zName);
    }
    @ <li>
    hyperlink_to_date(zDate,"");
    @ - part of checkin
    hyperlink_to_uuid(zVers);
    if( zBr && zBr[0] ){
      @ on branch %z(href("%R/timeline?r=%T",zBr))%h(zBr)</a>
    }
    @ - %!w(zCom) (user:
    hyperlink_to_user(zUser,zDate,")");
    if( g.perm.Hyperlink ){
      @ %z(href("%R/finfo?name=%T&ci=%S",zName,zVers))[ancestry]</a>
      @ %z(href("%R/annotate?checkin=%S&filename=%T",zVers,zName))
      @ [annotate]</a>
      @ %z(href("%R/blame?checkin=%S&filename=%T",zVers,zName))
      @ [blame]</a>
    }
    cnt++;
    if( pDownloadName && blob_size(pDownloadName)==0 ){
      blob_append(pDownloadName, zName, -1);
    }
  }
  if( prevName ){
    @ </ul>
  }
  @ </ul>
  free(prevName);
  db_finalize(&q);
  db_prepare(&q,
    "SELECT substr(tagname, 6, 10000), datetime(event.mtime),"
    "       coalesce(event.euser, event.user)"
    "  FROM tagxref, tag, event"
    " WHERE tagxref.rid=%d"
    "   AND tag.tagid=tagxref.tagid"
    "   AND tag.tagname LIKE 'wiki-%%'"
    "   AND event.objid=tagxref.rid",
    rid
  );
  while( db_step(&q)==SQLITE_ROW ){
    const char *zPagename = db_column_text(&q, 0);
    const char *zDate = db_column_text(&q, 1);
    const char *zUser = db_column_text(&q, 2);
    if( cnt>0 ){
      @ Also wiki page
    }else{
      @ Wiki page
    }
    objType |= OBJTYPE_WIKI;
    @ [%z(href("%R/wiki?name=%t",zPagename))%h(zPagename)</a>] by
    hyperlink_to_user(zUser,zDate," on");
    hyperlink_to_date(zDate,".");
    nWiki++;
    cnt++;
    if( pDownloadName && blob_size(pDownloadName)==0 ){
      blob_appendf(pDownloadName, "%s.txt", zPagename);
    }
  }
  db_finalize(&q);
  if( nWiki==0 ){
    db_prepare(&q,
      "SELECT datetime(mtime), user, comment, type, uuid, tagid"
      "  FROM event, blob"
      " WHERE event.objid=%d"
      "   AND blob.rid=%d",
      rid, rid
    );
    while( db_step(&q)==SQLITE_ROW ){
      const char *zDate = db_column_text(&q, 0);
      const char *zUser = db_column_text(&q, 1);
      const char *zCom = db_column_text(&q, 2);
      const char *zType = db_column_text(&q, 3);
      const char *zUuid = db_column_text(&q, 4);
      if( cnt>0 ){
        @ Also
      }
      if( zType[0]=='w' ){
        @ Wiki edit
        objType |= OBJTYPE_WIKI;
      }else if( zType[0]=='t' ){
        @ Ticket change
        objType |= OBJTYPE_TICKET;
      }else if( zType[0]=='c' ){
        @ Manifest of check-in
        objType |= OBJTYPE_CHECKIN;
      }else if( zType[0]=='e' ){
        @ Instance of event
        objType |= OBJTYPE_EVENT;
        hyperlink_to_event_tagid(db_column_int(&q, 5));
      }else{
        @ Control file referencing
      }
      if( zType[0]!='e' ){
        hyperlink_to_uuid(zUuid);
      }
      @ - %!w(zCom) by
      hyperlink_to_user(zUser,zDate," on");
      hyperlink_to_date(zDate, ".");
      if( pDownloadName && blob_size(pDownloadName)==0 ){
        blob_appendf(pDownloadName, "%.10s.txt", zUuid);
      }
      cnt++;
    }
    db_finalize(&q);
  }
  db_prepare(&q,
    "SELECT target, filename, datetime(mtime), user, src"
    "  FROM attachment"
    " WHERE src=(SELECT uuid FROM blob WHERE rid=%d)"
    " ORDER BY mtime DESC /*sort*/",
    rid
  );
  while( db_step(&q)==SQLITE_ROW ){
    const char *zTarget = db_column_text(&q, 0);
    const char *zFilename = db_column_text(&q, 1);
    const char *zDate = db_column_text(&q, 2);
    const char *zUser = db_column_text(&q, 3);
    /* const char *zSrc = db_column_text(&q, 4); */
    if( cnt>0 ){
      @ Also attachment "%h(zFilename)" to
    }else{
      @ Attachment "%h(zFilename)" to
    }
    objType |= OBJTYPE_ATTACHMENT;
    if( strlen(zTarget)==UUID_SIZE && validate16(zTarget,UUID_SIZE) ){
      if( g.perm.Hyperlink && g.perm.RdTkt ){
        @ ticket [%z(href("%R/tktview?name=%S",zTarget))%S(zTarget)</a>]
      }else{
        @ ticket [%S(zTarget)]
      }
    }else{
      if( g.perm.Hyperlink && g.perm.RdWiki ){
        @ wiki page [%z(href("%R/wiki?name=%t",zTarget))%h(zTarget)</a>]
      }else{
        @ wiki page [%h(zTarget)]
      }
    }
    @ added by
    hyperlink_to_user(zUser,zDate," on");
    hyperlink_to_date(zDate,".");
    cnt++;
    if( pDownloadName && blob_size(pDownloadName)==0 ){
      blob_append(pDownloadName, zFilename, -1);
    }
  }
  db_finalize(&q);
  if( cnt==0 ){
    @ Control artifact.
    if( pDownloadName && blob_size(pDownloadName)==0 ){
      blob_appendf(pDownloadName, "%.10s.txt", zUuid);
    }
  }else if( linkToView && g.perm.Hyperlink ){
    @ %z(href("%R/artifact/%S",zUuid))[view]</a>
  }
  return objType;
}


/*
** WEBPAGE: fdiff
** URL: fdiff?v1=UUID&v2=UUID&patch&sbs=BOOLEAN&regex=REGEX
**
** Two arguments, v1 and v2, identify the files to be diffed.  Show the
** difference between the two artifacts.  Show diff side by side unless sbs
** is 0.  Generate plaintext if "patch" is present.
*/
void diff_page(void){
  int v1, v2;
  int isPatch;
  int sideBySide;
  char *zV1;
  char *zV2;
  const char *zRe;
  const char *zW;      /* URL param for ignoring whitespace */
  ReCompiled *pRe = 0;
  u64 diffFlags;

  login_check_credentials();
  if( !g.perm.Read ){ login_needed(); return; }
  v1 = name_to_rid_www("v1");
  v2 = name_to_rid_www("v2");
  if( v1==0 || v2==0 ) fossil_redirect_home();
  zRe = P("regex");
  if( zRe ) re_compile(&pRe, zRe, 0);
  isPatch = P("patch")!=0;
  if( isPatch ){
    Blob c1, c2, *pOut;
    pOut = cgi_output_blob();
    cgi_set_content_type("text/plain");
    diffFlags = 4;
    content_get(v1, &c1);
    content_get(v2, &c2);
    text_diff(&c1, &c2, pOut, pRe, diffFlags);
    blob_reset(&c1);
    blob_reset(&c2);
    return;
  }

  sideBySide = !is_false(PD("sbs","1"));
  zV1 = db_text(0, "SELECT uuid FROM blob WHERE rid=%d", v1);
  zV2 = db_text(0, "SELECT uuid FROM blob WHERE rid=%d", v2);
  diffFlags = construct_diff_flags(1, sideBySide) | DIFF_HTML;

  style_header("Diff");
  zW = (diffFlags&DIFF_IGNORE_ALLWS)?"&w":"";
  if( *zW ){
<<<<<<< HEAD
    diffFlags |= DIFF_IGNORE_ALLWS;
=======
>>>>>>> 778ddd3d
    style_submenu_element("Show Whitespace Changes", "Show Whitespace Changes",
                          "%s/fdiff?v1=%T&v2=%T&sbs=%d",
                          g.zTop, P("v1"), P("v2"), sideBySide);
  }else{
    style_submenu_element("Ignore Whitespace", "Ignore Whitespace",
                          "%s/fdiff?v1=%T&v2=%T&sbs=%d&w",
                          g.zTop, P("v1"), P("v2"), sideBySide);
  }
  style_submenu_element("Patch", "Patch", "%s/fdiff?v1=%T&v2=%T&patch",
                        g.zTop, P("v1"), P("v2"));
  if( !sideBySide ){
    style_submenu_element("Side-by-Side Diff", "sbsdiff",
                          "%s/fdiff?v1=%T&v2=%T&sbs=1%s",
                          g.zTop, P("v1"), P("v2"), zW);
  }else{
    style_submenu_element("Unified Diff", "udiff",
                          "%s/fdiff?v1=%T&v2=%T&sbs=0%s",
                          g.zTop, P("v1"), P("v2"), zW);
  }

  if( P("smhdr")!=0 ){
    @ <h2>Differences From Artifact
    @ %z(href("%R/artifact/%S",zV1))[%S(zV1)]</a> To
    @ %z(href("%R/artifact/%S",zV2))[%S(zV2)]</a>.</h2>
  }else{
    @ <h2>Differences From
    @ Artifact %z(href("%R/artifact/%S",zV1))[%S(zV1)]</a>:</h2>
    object_description(v1, 0, 0);
    @ <h2>To Artifact %z(href("%R/artifact/%S",zV2))[%S(zV2)]</a>:</h2>
    object_description(v2, 0, 0);
  }
  if( pRe ){
    @ <b>Only differences that match regular expression "%h(zRe)"
    @ are shown.</b>
  }
  @ <hr />
  append_diff(zV1, zV2, diffFlags, pRe);
  append_diff_javascript(sideBySide);
  style_footer();
}

/*
** WEBPAGE: raw
** URL: /raw?name=ARTIFACTID&m=TYPE
**
** Return the uninterpreted content of an artifact.  Used primarily
** to view artifacts that are images.
*/
void rawartifact_page(void){
  int rid;
  char *zUuid;
  const char *zMime;
  Blob content;

  rid = name_to_rid_www("name");
  login_check_credentials();
  if( !g.perm.Read ){ login_needed(); return; }
  if( rid==0 ) fossil_redirect_home();
  zUuid = db_text(0, "SELECT uuid FROM blob WHERE rid=%d", rid);
  if( fossil_strcmp(P("name"), zUuid)==0 && login_is_nobody() ){
    g.isConst = 1;
  }
  free(zUuid);
  zMime = P("m");
  if( zMime==0 ){
    char *zFName = db_text(0, "SELECT filename.name FROM mlink, filename"
                              " WHERE mlink.fid=%d"
                              "   AND filename.fnid=mlink.fnid", rid);
    if( !zFName ){
      /* Look also at the attachment table */
      zFName = db_text(0, "SELECT attachment.filename FROM attachment, blob"
                          " WHERE blob.rid=%d"
                          "   AND attachment.src=blob.uuid", rid);
    }
    if( zFName ) zMime = mimetype_from_name(zFName);
    if( zMime==0 ) zMime = "application/x-fossil-artifact";
  }
  content_get(rid, &content);
  cgi_set_content_type(zMime);
  cgi_set_content(&content);
}

/*
** Render a hex dump of a file.
*/
static void hexdump(Blob *pBlob){
  const unsigned char *x;
  int n, i, j, k;
  char zLine[100];
  static const char zHex[] = "0123456789abcdef";

  x = (const unsigned char*)blob_buffer(pBlob);
  n = blob_size(pBlob);
  for(i=0; i<n; i+=16){
    j = 0;
    zLine[0] = zHex[(i>>24)&0xf];
    zLine[1] = zHex[(i>>16)&0xf];
    zLine[2] = zHex[(i>>8)&0xf];
    zLine[3] = zHex[i&0xf];
    zLine[4] = ':';
    sqlite3_snprintf(sizeof(zLine), zLine, "%04x: ", i);
    for(j=0; j<16; j++){
      k = 5+j*3;
      zLine[k] = ' ';
      if( i+j<n ){
        unsigned char c = x[i+j];
        zLine[k+1] = zHex[c>>4];
        zLine[k+2] = zHex[c&0xf];
      }else{
        zLine[k+1] = ' ';
        zLine[k+2] = ' ';
      }
    }
    zLine[53] = ' ';
    zLine[54] = ' ';
    for(j=0; j<16; j++){
      k = j+55;
      if( i+j<n ){
        unsigned char c = x[i+j];
        if( c>=0x20 && c<=0x7e ){
          zLine[k] = c;
        }else{
          zLine[k] = '.';
        }
      }else{
        zLine[k] = 0;
      }
    }
    zLine[71] = 0;
    @ %h(zLine)
  }
}

/*
** WEBPAGE: hexdump
** URL: /hexdump?name=ARTIFACTID
**
** Show the complete content of a file identified by ARTIFACTID
** as preformatted text.
*/
void hexdump_page(void){
  int rid;
  Blob content;
  Blob downloadName;
  char *zUuid;

  rid = name_to_rid_www("name");
  login_check_credentials();
  if( !g.perm.Read ){ login_needed(); return; }
  if( rid==0 ) fossil_redirect_home();
  if( g.perm.Admin ){
    const char *zUuid = db_text("", "SELECT uuid FROM blob WHERE rid=%d", rid);
    if( db_exists("SELECT 1 FROM shun WHERE uuid='%s'", zUuid) ){
      style_submenu_element("Unshun","Unshun", "%s/shun?accept=%s&sub=1#delshun",
            g.zTop, zUuid);
    }else{
      style_submenu_element("Shun","Shun", "%s/shun?shun=%s#addshun",
            g.zTop, zUuid);
    }
  }
  style_header("Hex Artifact Content");
  zUuid = db_text("?","SELECT uuid FROM blob WHERE rid=%d", rid);
  if( g.perm.Setup ){
    @ <h2>Artifact %s(zUuid) (%d(rid)):</h2>
  }else{
    @ <h2>Artifact %s(zUuid):</h2>
  }
  blob_zero(&downloadName);
  object_description(rid, 0, &downloadName);
  style_submenu_element("Download", "Download",
        "%s/raw/%T?name=%s", g.zTop, blob_str(&downloadName), zUuid);
  @ <hr />
  content_get(rid, &content);
  @ <blockquote><pre>
  hexdump(&content);
  @ </pre></blockquote>
  style_footer();
}

/*
** Look for "ci" and "filename" query parameters.  If found, try to
** use them to extract the record ID of an artifact for the file.
*/
int artifact_from_ci_and_filename(void){
  const char *zFilename;
  const char *zCI;
  int cirid;
  Manifest *pManifest;
  ManifestFile *pFile;

  zCI = P("ci");
  if( zCI==0 ) return 0;
  zFilename = P("filename");
  if( zFilename==0 ) return 0;
  cirid = name_to_rid_www("ci");
  pManifest = manifest_get(cirid, CFTYPE_MANIFEST, 0);
  if( pManifest==0 ) return 0;
  manifest_file_rewind(pManifest);
  while( (pFile = manifest_file_next(pManifest,0))!=0 ){
    if( fossil_strcmp(zFilename, pFile->zName)==0 ){
      int rid = db_int(0, "SELECT rid FROM blob WHERE uuid=%Q", pFile->zUuid);
      manifest_destroy(pManifest);
      return rid;
    }
  }
  return 0;
}

/*
** The "z" argument is a string that contains the text of a source code
** file.  This routine appends that text to the HTTP reply with line numbering.
**
** zLn is the ?ln= parameter for the HTTP query.  If there is an argument,
** then highlight that line number and scroll to it once the page loads.
** If there are two line numbers, highlight the range of lines.
*/
void output_text_with_line_numbers(
  const char *z,
  const char *zLn
){
  int iStart, iEnd;    /* Start and end of region to highlight */
  int n = 0;           /* Current line number */
  int i;               /* Loop index */
  int iTop = 0;        /* Scroll so that this line is on top of screen. */

  iStart = iEnd = atoi(zLn);
  if( iStart>0 ){
    for(i=0; fossil_isdigit(zLn[i]); i++){}
    if( zLn[i]==',' || zLn[i]=='-' || zLn[i]=='.' ){
      i++;
      while( zLn[i]=='.' ){ i++; }
      iEnd = atoi(&zLn[i]);
    }
    if( iEnd<iStart ) iEnd = iStart;
    iTop = iStart - 15 + (iEnd-iStart)/4;
    if( iTop>iStart - 2 ) iTop = iStart-2;
  }
  @ <pre>
  while( z[0] ){
    n++;
    for(i=0; z[i] && z[i]!='\n'; i++){}
    if( n==iTop ) cgi_append_content("<span id=\"topln\">", -1);
    if( n==iStart ){
      cgi_append_content("<div class=\"selectedText\">",-1);
    }
    cgi_printf("%6d  ", n);
    if( i>0 ){
      char *zHtml = htmlize(z, i);
      cgi_append_content(zHtml, -1);
      fossil_free(zHtml);
    }
    if( n==iStart-15 ) cgi_append_content("</span>", -1);
    if( n==iEnd ) cgi_append_content("</div>", -1);
    else cgi_append_content("\n", 1);
    z += i;
    if( z[0]=='\n' ) z++;
  }
  if( n<iEnd ) cgi_printf("</div>");
  @ </pre>
  if( iStart ){
    @ <script>gebi('topln').scrollIntoView(true);</script>
  }
}


/*
** WEBPAGE: artifact
** URL: /artifact/ARTIFACTID
** URL: /artifact?ci=CHECKIN&filename=PATH
**
** Additional query parameters:
**
**   ln              - show line numbers
**   ln=N            - highlight line number N
**   ln=M-N          - highlight lines M through N inclusive
**
** Show the complete content of a file identified by ARTIFACTID
** as preformatted text.
*/
void artifact_page(void){
  int rid = 0;
  Blob content;
  const char *zMime;
  Blob downloadName;
  int renderAsWiki = 0;
  int renderAsHtml = 0;
  int objType;
  int asText;
  const char *zUuid;

  if( P("ci") && P("filename") ){
    rid = artifact_from_ci_and_filename();
  }
  if( rid==0 ){
    rid = name_to_rid_www("name");
  }

  login_check_credentials();
  if( !g.perm.Read ){ login_needed(); return; }
  if( rid==0 ) fossil_redirect_home();
  if( g.perm.Admin ){
    const char *zUuid = db_text("", "SELECT uuid FROM blob WHERE rid=%d", rid);
    if( db_exists("SELECT 1 FROM shun WHERE uuid='%s'", zUuid) ){
      style_submenu_element("Unshun","Unshun", "%s/shun?accept=%s&sub=1#accshun",
            g.zTop, zUuid);
    }else{
      style_submenu_element("Shun","Shun", "%s/shun?shun=%s#addshun",
            g.zTop, zUuid);
    }
  }
  style_header("Artifact Content");
  zUuid = db_text("?", "SELECT uuid FROM blob WHERE rid=%d", rid);
  if( g.perm.Setup ){
    @ <h2>Artifact %s(zUuid) (%d(rid)):</h2>
  }else{
    @ <h2>Artifact %s(zUuid):</h2>
  }
  blob_zero(&downloadName);
  objType = object_description(rid, 0, &downloadName);
  style_submenu_element("Download", "Download",
          "%R/raw/%T?name=%s", blob_str(&downloadName), zUuid);
  if( db_exists("SELECT 1 FROM mlink WHERE fid=%d", rid) ){
    style_submenu_element("Checkins Using", "Checkins Using",
          "%R/timeline?n=200&uf=%s",zUuid);
  }
  asText = P("txt")!=0;
  zMime = mimetype_from_name(blob_str(&downloadName));
  if( zMime ){
    if( fossil_strcmp(zMime, "text/html")==0 ){
      if( asText ){
        style_submenu_element("Html", "Html",
                              "%s/artifact/%s", g.zTop, zUuid);
      }else{
        renderAsHtml = 1;
        style_submenu_element("Text", "Text",
                              "%s/artifact/%s?txt=1", g.zTop, zUuid);
      }
    }else if( fossil_strcmp(zMime, "text/x-fossil-wiki")==0 ){
      if( asText ){
        style_submenu_element("Wiki", "Wiki",
                              "%s/artifact/%s", g.zTop, zUuid);
      }else{
        renderAsWiki = 1;
        style_submenu_element("Text", "Text",
                              "%s/artifact/%s?txt=1", g.zTop, zUuid);
      }
    }
  }
  if( (objType & (OBJTYPE_WIKI|OBJTYPE_TICKET))!=0 ){
    style_submenu_element("Parsed", "Parsed", "%R/info/%s", zUuid);
  }
  @ <hr />
  content_get(rid, &content);
  if( renderAsWiki ){
    wiki_convert(&content, 0, 0);
  }else if( renderAsHtml ){
    @ <iframe src="%R/raw/%T(blob_str(&downloadName))?name=%s(zUuid)"
    @   width="100%%" frameborder="0" marginwidth="0" marginheight="0"
    @   sandbox="allow-same-origin"
    @   onload="this.height = this.contentDocument.documentElement.scrollHeight;">
    @ </iframe>
  }else{
    style_submenu_element("Hex","Hex", "%s/hexdump?name=%s", g.zTop, zUuid);
    blob_to_utf8_no_bom(&content, 0);
    zMime = mimetype_from_content(&content);
    @ <blockquote>
    if( zMime==0 ){
      const char *zLn = P("ln");
      const char *z;
      z = blob_str(&content);
      if( zLn ){
        output_text_with_line_numbers(z, zLn);
      }else{
        @ <pre>
        @ %h(z)
        @ </pre>
      }
    }else if( strncmp(zMime, "image/", 6)==0 ){
      @ <img src="%R/raw/%S(zUuid)?m=%s(zMime)" />
      style_submenu_element("Image", "Image",
                            "%R/raw/%S?m=%s", zUuid, zMime);
    }else{
      @ <i>(file is %d(blob_size(&content)) bytes of binary data)</i>
    }
    @ </blockquote>
  }
  style_footer();
}

/*
** WEBPAGE: tinfo
** URL: /tinfo?name=ARTIFACTID
**
** Show the details of a ticket change control artifact.
*/
void tinfo_page(void){
  int rid;
  char *zDate;
  const char *zUuid;
  char zTktName[UUID_SIZE+1];
  Manifest *pTktChng;
  int modPending;
  const char *zModAction;
  char *zTktTitle;
  login_check_credentials();
  if( !g.perm.RdTkt ){ login_needed(); return; }
  rid = name_to_rid_www("name");
  if( rid==0 ){ fossil_redirect_home(); }
  zUuid = db_text("", "SELECT uuid FROM blob WHERE rid=%d", rid);
  if( g.perm.Admin ){
    if( db_exists("SELECT 1 FROM shun WHERE uuid='%s'", zUuid) ){
      style_submenu_element("Unshun","Unshun", "%s/shun?accept=%s&sub=1#accshun",
            g.zTop, zUuid);
    }else{
      style_submenu_element("Shun","Shun", "%s/shun?shun=%s#addshun",
            g.zTop, zUuid);
    }
  }
  pTktChng = manifest_get(rid, CFTYPE_TICKET, 0);
  if( pTktChng==0 ) fossil_redirect_home();
  zDate = db_text(0, "SELECT datetime(%.12f)", pTktChng->rDate);
  memcpy(zTktName, pTktChng->zTicketUuid, UUID_SIZE+1);
  if( g.perm.ModTkt && (zModAction = P("modaction"))!=0 ){
    if( strcmp(zModAction,"delete")==0 ){
      moderation_disapprove(rid);
      cgi_redirectf("%R/tktview/%s", zTktName);
      /*NOTREACHED*/
    }
    if( strcmp(zModAction,"approve")==0 ){
      moderation_approve(rid);
    }
  }
  zTktTitle = db_table_has_column( "ticket", "title" )
      ? db_text("(No title)", "SELECT title FROM ticket WHERE tkt_uuid=%Q", zTktName)
      : 0;
  style_header("Ticket Change Details");
  style_submenu_element("Raw", "Raw", "%R/artifact/%S", zUuid);
  style_submenu_element("History", "History", "%R/tkthistory/%s", zTktName);
  style_submenu_element("Page", "Page", "%R/tktview/%t", zTktName);
  style_submenu_element("Timeline", "Timeline", "%R/tkttimeline/%t", zTktName);
  if( P("plaintext") ){
    style_submenu_element("Formatted", "Formatted", "%R/info/%S", zUuid);
  }else{
    style_submenu_element("Plaintext", "Plaintext",
                          "%R/info/%S?plaintext", zUuid);
  }

  @ <div class="section">Overview</div>
  @ <p><table class="label-value">
  @ <tr><th>Artifact&nbsp;ID:</th>
  @ <td>%z(href("%R/artifact/%s",zUuid))%s(zUuid)</a>
  if( g.perm.Setup ){
    @ (%d(rid))
  }
  modPending = moderation_pending(rid);
  if( modPending ){
    @ <span class="modpending">*** Awaiting Moderator Approval ***</span>
  }
  @ <tr><th>Ticket:</th>
  @ <td>%z(href("%R/tktview/%s",zTktName))%s(zTktName)</a>
  if( zTktTitle ){
        @<br>%h(zTktTitle)
  }
  @</td></tr>
  @ <tr><th>Date:</th><td>
  hyperlink_to_date(zDate, "</td></tr>");
  @ <tr><th>User:</th><td>
  hyperlink_to_user(pTktChng->zUser, zDate, "</td></tr>");
  @ </table>
  free(zDate);
  free(zTktTitle);

  if( g.perm.ModTkt && modPending ){
    @ <div class="section">Moderation</div>
    @ <blockquote>
    @ <form method="POST" action="%R/tinfo/%s(zUuid)">
    @ <label><input type="radio" name="modaction" value="delete">
    @ Delete this change</label><br />
    @ <label><input type="radio" name="modaction" value="approve">
    @ Approve this change</label><br />
    @ <input type="submit" value="Submit">
    @ </form>
    @ </blockquote>
  }

  @ <div class="section">Changes</div>
  @ <p>
  ticket_output_change_artifact(pTktChng, 0);
  manifest_destroy(pTktChng);
  style_footer();
}


/*
** WEBPAGE: info
** URL: info/ARTIFACTID
**
** The argument is a artifact ID which might be a baseline or a file or
** a ticket changes or a wiki edit or something else.
**
** Figure out what the artifact ID is and jump to it.
*/
void info_page(void){
  const char *zName;
  Blob uuid;
  int rid;
  int rc;

  zName = P("name");
  if( zName==0 ) fossil_redirect_home();
  if( validate16(zName, strlen(zName)) ){
    if( db_exists("SELECT 1 FROM ticket WHERE tkt_uuid GLOB '%q*'", zName) ){
      tktview_page();
      return;
    }
    if( db_exists("SELECT 1 FROM tag WHERE tagname GLOB 'event-%q*'", zName) ){
      event_page();
      return;
    }
  }
  blob_set(&uuid, zName);
  rc = name_to_uuid(&uuid, -1, "*");
  if( rc==1 ){
    style_header("No Such Object");
    @ <p>No such object: %h(zName)</p>
    style_footer();
    return;
  }else if( rc==2 ){
    cgi_set_parameter("src","info");
    ambiguous_page();
    return;
  }
  zName = blob_str(&uuid);
  rid = db_int(0, "SELECT rid FROM blob WHERE uuid='%s'", zName);
  if( rid==0 ){
    style_header("Broken Link");
    @ <p>No such object: %h(zName)</p>
    style_footer();
    return;
  }
  if( db_exists("SELECT 1 FROM mlink WHERE mid=%d", rid) ){
    ci_page();
  }else
  if( db_exists("SELECT 1 FROM tagxref JOIN tag USING(tagid)"
                " WHERE rid=%d AND tagname LIKE 'wiki-%%'", rid) ){
    winfo_page();
  }else
  if( db_exists("SELECT 1 FROM tagxref JOIN tag USING(tagid)"
                " WHERE rid=%d AND tagname LIKE 'tkt-%%'", rid) ){
    tinfo_page();
  }else
  if( db_exists("SELECT 1 FROM plink WHERE cid=%d", rid) ){
    ci_page();
  }else
  if( db_exists("SELECT 1 FROM plink WHERE pid=%d", rid) ){
    ci_page();
  }else
  if( db_exists("SELECT 1 FROM attachment WHERE attachid=%d", rid) ){
    ainfo_page();
  }else
  {
    artifact_page();
  }
}

/*
** Generate HTML that will present the user with a selection of
** potential background colors for timeline entries.
*/
void render_color_chooser(
  int fPropagate,             /* Default value for propagation */
  const char *zDefaultColor,  /* The current default color */
  const char *zIdPropagate,   /* ID of form element checkbox.  NULL for none */
  const char *zId,            /* The ID of the form element */
  const char *zIdCustom       /* ID of text box for custom color */
){
  static const struct SampleColors {
     const char *zCName;
     const char *zColor;
  } aColor[] = {
     { "(none)",  "" },
     { "#f2dcdc", 0 },
     { "#bde5d6", 0 },
     { "#a0a0a0", 0 },
     { "#b0b0b0", 0 },
     { "#c0c0c0", 0 },
     { "#d0d0d0", 0 },
     { "#e0e0e0", 0 },

     { "#c0fff0", 0 },
     { "#c0f0ff", 0 },
     { "#d0c0ff", 0 },
     { "#ffc0ff", 0 },
     { "#ffc0d0", 0 },
     { "#fff0c0", 0 },
     { "#f0ffc0", 0 },
     { "#c0ffc0", 0 },

     { "#a8d3c0", 0 },
     { "#a8c7d3", 0 },
     { "#aaa8d3", 0 },
     { "#cba8d3", 0 },
     { "#d3a8bc", 0 },
     { "#d3b5a8", 0 },
     { "#d1d3a8", 0 },
     { "#b1d3a8", 0 },

     { "#8eb2a1", 0 },
     { "#8ea7b2", 0 },
     { "#8f8eb2", 0 },
     { "#ab8eb2", 0 },
     { "#b28e9e", 0 },
     { "#b2988e", 0 },
     { "#b0b28e", 0 },
     { "#95b28e", 0 },

     { "#80d6b0", 0 },
     { "#80bbd6", 0 },
     { "#8680d6", 0 },
     { "#c680d6", 0 },
     { "#d680a6", 0 },
     { "#d69b80", 0 },
     { "#d1d680", 0 },
     { "#91d680", 0 },


     { "custom",  "##" },
  };
  int nColor = sizeof(aColor)/sizeof(aColor[0])-1;
  int stdClrFound = 0;
  int i;

  if( zIdPropagate ){
    @ <div><label>
    if( fPropagate ){
      @ <input type="checkbox" name="%s(zIdPropagate)" checked="checked" />
    }else{
      @ <input type="checkbox" name="%s(zIdPropagate)" />
    }
    @ Propagate color to descendants</label></div>
  }
  @ <table border="0" cellpadding="0" cellspacing="1" class="colorpicker">
  @ <tr>
  for(i=0; i<nColor; i++){
    const char *zClr = aColor[i].zColor;
    if( zClr==0 ) zClr = aColor[i].zCName;
    if( zClr[0] ){
      @ <td style="background-color: %h(zClr);">
    }else{
      @ <td>
    }
    @ <label>
    if( fossil_strcmp(zDefaultColor, zClr)==0 ){
      @ <input type="radio" name="%s(zId)" value="%h(zClr)"
      @  checked="checked" />
      stdClrFound=1;
    }else{
      @ <input type="radio" name="%s(zId)" value="%h(zClr)" />
    }
    @ %h(aColor[i].zCName)</label></td>
    if( (i%8)==7 && i+1<nColor ){
      @ </tr><tr>
    }
  }
  @ </tr><tr>
  if( stdClrFound ){
    @ <td colspan="6"><label>
    @ <input type="radio" name="%s(zId)" value="%h(aColor[nColor].zColor)"
    @  onclick="gebi('%s(zIdCustom)').select();" />
  }else{
    @ <td style="background-color: %h(zDefaultColor);" colspan="6"><label>
    @ <input type="radio" name="%s(zId)" value="%h(aColor[nColor].zColor)"
    @  checked="checked" onclick="gebi('%s(zIdCustom)').select();" />
  }
  @ %h(aColor[i].zCName)</label>&nbsp;
  @ <input type="text" name="%s(zIdCustom)"
  @  id="%s(zIdCustom)" class="checkinUserColor"
  @  value="%h(stdClrFound?"":zDefaultColor)"
  @  onfocus="this.form.elements['%s(zId)'][%d(nColor)].checked = true;" />
  @ </td>
  @ </tr>
  @ </table>
}

/*
** Do a comment comparison.
**
** +  Leading and trailing whitespace are ignored.
** +  \r\n characters compare equal to \n
**
** Return true if equal and false if not equal.
*/
static int comment_compare(const char *zA, const char *zB){
  if( zA==0 ) zA = "";
  if( zB==0 ) zB = "";
  while( fossil_isspace(zA[0]) ) zA++;
  while( fossil_isspace(zB[0]) ) zB++;
  while( zA[0] && zB[0] ){
    if( zA[0]==zB[0] ){ zA++; zB++; continue; }
    if( zA[0]=='\r' && zA[1]=='\n' && zB[0]=='\n' ){
      zA += 2;
      zB++;
      continue;
    }
    if( zB[0]=='\r' && zB[1]=='\n' && zA[0]=='\n' ){
      zB += 2;
      zA++;
      continue;
    }
    return 0;
  }
  while( fossil_isspace(zB[0]) ) zB++;
  while( fossil_isspace(zA[0]) ) zA++;
  return zA[0]==0 && zB[0]==0;
}

/*
** WEBPAGE: ci_edit
** URL:  ci_edit?r=RID&c=NEWCOMMENT&u=NEWUSER
**
** Present a dialog for updating properties of a baseline:
**
**     *  The check-in user
**     *  The check-in comment
**     *  The background color.
*/
void ci_edit_page(void){
  int rid;
  const char *zComment;         /* Current comment on the check-in */
  const char *zNewComment;      /* Revised check-in comment */
  const char *zUser;            /* Current user for the check-in */
  const char *zNewUser;         /* Revised user */
  const char *zDate;            /* Current date of the check-in */
  const char *zNewDate;         /* Revised check-in date */
  const char *zColor;
  const char *zNewColor;
  const char *zNewTagFlag;
  const char *zNewTag;
  const char *zNewBrFlag;
  const char *zNewBranch;
  const char *zCloseFlag;
  const char *zHideFlag;
  int fPropagateColor;          /* True if color propagates before edit */
  int fNewPropagateColor;       /* True if color propagates after edit */
  int fHasHidden = 0;           /* True if hidden tag already set */
  int fHasClosed = 0;           /* True if closed tag already set */
  const char *zChngTime = 0;     /* Value of chngtime= query param, if any */
  char *zUuid;
  Blob comment;
  char *zBranchName = 0;
  Stmt q;

  login_check_credentials();
  if( !g.perm.Write ){ login_needed(); return; }
  rid = name_to_typed_rid(P("r"), "ci");
  zUuid = db_text(0, "SELECT uuid FROM blob WHERE rid=%d", rid);
  zComment = db_text(0, "SELECT coalesce(ecomment,comment)"
                        "  FROM event WHERE objid=%d", rid);
  if( zComment==0 ) fossil_redirect_home();
  if( P("cancel") ){
    cgi_redirectf("ci?name=%s", zUuid);
  }
  if( g.perm.Setup ) zChngTime = P("chngtime");
  zNewComment = PD("c",zComment);
  zUser = db_text(0, "SELECT coalesce(euser,user)"
                     "  FROM event WHERE objid=%d", rid);
  if( zUser==0 ) fossil_redirect_home();
  zNewUser = PDT("u",zUser);
  zDate = db_text(0, "SELECT datetime(mtime)"
                     "  FROM event WHERE objid=%d", rid);
  if( zDate==0 ) fossil_redirect_home();
  zNewDate = PDT("dt",zDate);
  zColor = db_text("", "SELECT bgcolor"
                        "  FROM event WHERE objid=%d", rid);
  zNewColor = PDT("clr",zColor);
  if( fossil_strcmp(zNewColor,"##")==0 ){
    zNewColor = PT("clrcust");
  }
  fPropagateColor = db_int(0, "SELECT tagtype FROM tagxref"
                              " WHERE rid=%d AND tagid=%d",
                              rid, TAG_BGCOLOR)==2;
  fNewPropagateColor = P("clr")!=0 ? P("pclr")!=0 : fPropagateColor;
  zNewTagFlag = P("newtag") ? " checked" : "";
  zNewTag = PDT("tagname","");
  zNewBrFlag = P("newbr") ? " checked" : "";
  zNewBranch = PDT("brname","");
  zCloseFlag = P("close") ? " checked" : "";
  zHideFlag = P("hide") ? " checked" : "";
  if( P("apply") ){
    Blob ctrl;
    char *zNow;
    int nChng = 0;

    login_verify_csrf_secret();
    blob_zero(&ctrl);
    zNow = date_in_standard_format(zChngTime ? zChngTime : "now");
    blob_appendf(&ctrl, "D %s\n", zNow);
    db_multi_exec("CREATE TEMP TABLE newtags(tag UNIQUE, prefix, value)");
    if( zNewColor[0]
     && (fPropagateColor!=fNewPropagateColor
             || fossil_strcmp(zColor,zNewColor)!=0)
    ){
      char *zPrefix = "+";
      if( fNewPropagateColor ){
        zPrefix = "*";
      }
      db_multi_exec("REPLACE INTO newtags VALUES('bgcolor',%Q,%Q)",
                    zPrefix, zNewColor);
    }
    if( zNewColor[0]==0 && zColor[0]!=0 ){
      db_multi_exec("REPLACE INTO newtags VALUES('bgcolor','-',NULL)");
    }
    if( comment_compare(zComment,zNewComment)==0 ){
      db_multi_exec("REPLACE INTO newtags VALUES('comment','+',%Q)",
                    zNewComment);
    }
    if( fossil_strcmp(zDate,zNewDate)!=0 ){
      db_multi_exec("REPLACE INTO newtags VALUES('date','+',%Q)",
                    zNewDate);
    }
    if( fossil_strcmp(zUser,zNewUser)!=0 ){
      db_multi_exec("REPLACE INTO newtags VALUES('user','+',%Q)", zNewUser);
    }
    db_prepare(&q,
       "SELECT tag.tagid, tagname FROM tagxref, tag"
       " WHERE tagxref.rid=%d AND tagtype>0 AND tagxref.tagid=tag.tagid",
       rid
    );
    while( db_step(&q)==SQLITE_ROW ){
      int tagid = db_column_int(&q, 0);
      const char *zTag = db_column_text(&q, 1);
      char zLabel[30];
      sqlite3_snprintf(sizeof(zLabel), zLabel, "c%d", tagid);
      if( P(zLabel) ){
        db_multi_exec("REPLACE INTO newtags VALUES(%Q,'-',NULL)", zTag);
      }
    }
    db_finalize(&q);
    if( zHideFlag[0] ){
      db_multi_exec("REPLACE INTO newtags VALUES('hidden','*',NULL)");
    }
    if( zCloseFlag[0] ){
      db_multi_exec("REPLACE INTO newtags VALUES('closed','%s',NULL)",
          is_a_leaf(rid)?"+":"*");
    }
    if( zNewTagFlag[0] && zNewTag[0] ){
      db_multi_exec("REPLACE INTO newtags VALUES('sym-%q','+',NULL)", zNewTag);
    }
    if( zNewBrFlag[0] && zNewBranch[0] ){
      db_multi_exec(
        "REPLACE INTO newtags "
        " SELECT tagname, '-', NULL FROM tagxref, tag"
        "  WHERE tagxref.rid=%d AND tagtype==2"
        "    AND tagname GLOB 'sym-*'"
        "    AND tag.tagid=tagxref.tagid",
        rid
      );
      db_multi_exec("REPLACE INTO newtags VALUES('branch','*',%Q)", zNewBranch);
      db_multi_exec("REPLACE INTO newtags VALUES('sym-%q','*',NULL)",
                    zNewBranch);
    }
    db_prepare(&q, "SELECT tag, prefix, value FROM newtags"
                   " ORDER BY prefix || tag");
    while( db_step(&q)==SQLITE_ROW ){
      const char *zTag = db_column_text(&q, 0);
      const char *zPrefix = db_column_text(&q, 1);
      const char *zValue = db_column_text(&q, 2);
      nChng++;
      if( zValue ){
        blob_appendf(&ctrl, "T %s%F %s %F\n", zPrefix, zTag, zUuid, zValue);
      }else{
        blob_appendf(&ctrl, "T %s%F %s\n", zPrefix, zTag, zUuid);
      }
    }
    db_finalize(&q);
    if( nChng>0 ){
      int nrid;
      Blob cksum;
      blob_appendf(&ctrl, "U %F\n", login_name());
      md5sum_blob(&ctrl, &cksum);
      blob_appendf(&ctrl, "Z %b\n", &cksum);
      db_begin_transaction();
      g.markPrivate = content_is_private(rid);
      nrid = content_put(&ctrl);
      manifest_crosslink(nrid, &ctrl, MC_PERMIT_HOOKS);
      assert( blob_is_reset(&ctrl) );
      db_end_transaction(0);
    }
    cgi_redirectf("ci?name=%s", zUuid);
  }
  blob_zero(&comment);
  blob_append(&comment, zNewComment, -1);
  zUuid[10] = 0;
  style_header("Edit Check-in [%s]", zUuid);
  /*
  ** chgcbn/chgbn: Handle change of (checkbox for) branch name in
  ** remaining of form.
  */
  @ <script>
  @ function chgcbn(checked, branch){
  @   val = gebi('brname').value.trim();
  @   if( !val || !checked ) val = branch;
  @   if( checked ) gebi('brname').select();
  @   gebi('hbranch').textContent = val;
  @   cidbrid = document.getElementById('cbranch');
  @   if( cidbrid ) cidbrid.textContent = val;
  @ }
  @ function chgbn(val, branch){
  @   if( !val ) val = branch;
  @   gebi('newbr').checked = (val!=branch);
  @   gebi('hbranch').textContent = val;
  @   cidbrid = document.getElementById('cbranch');
  @   if( cidbrid ) cidbrid.textContent = val;
  @ }
  @ </script>
  if( P("preview") ){
    Blob suffix;
    int nTag = 0;
    @ <b>Preview:</b>
    @ <blockquote>
    @ <table border=0>
    if( zNewColor && zNewColor[0] ){
      @ <tr><td style="background-color: %h(zNewColor);">
    }else{
      @ <tr><td>
    }
    @ %!w(blob_str(&comment))
    blob_zero(&suffix);
    blob_appendf(&suffix, "(user: %h", zNewUser);
    db_prepare(&q, "SELECT substr(tagname,5) FROM tagxref, tag"
                   " WHERE tagname GLOB 'sym-*' AND tagxref.rid=%d"
                   "   AND tagtype>1 AND tag.tagid=tagxref.tagid",
                   rid);
    while( db_step(&q)==SQLITE_ROW ){
      const char *zTag = db_column_text(&q, 0);
      if( nTag==0 ){
        blob_appendf(&suffix, ", tags: %h", zTag);
      }else{
        blob_appendf(&suffix, ", %h", zTag);
      }
      nTag++;
    }
    db_finalize(&q);
    blob_appendf(&suffix, ")");
    @ %s(blob_str(&suffix))
    @ </td></tr></table>
    if( zChngTime ){
      @ <p>The timestamp on the tag used to make the changes above
      @ will be overridden as: %s(date_in_standard_format(zChngTime))</p>
    }
    @ </blockquote>
    @ <hr />
    blob_reset(&suffix);
  }
  @ <p>Make changes to attributes of check-in
  @ [%z(href("%R/ci/%s",zUuid))%s(zUuid)</a>]:</p>
  form_begin(0, "%R/ci_edit");
  login_insert_csrf_secret();
  @ <div><input type="hidden" name="r" value="%S(zUuid)" />
  @ <table border="0" cellspacing="10">

  @ <tr><th align="right" valign="top">User:</th>
  @ <td valign="top">
  @   <input type="text" name="u" size="20" value="%h(zNewUser)" />
  @ </td></tr>

  @ <tr><th align="right" valign="top">Comment:</th>
  @ <td valign="top">
  @ <textarea name="c" rows="10" cols="80">%h(zNewComment)</textarea>
  @ </td></tr>

  @ <tr><th align="right" valign="top">Check-in Time:</th>
  @ <td valign="top">
  @   <input type="text" name="dt" size="20" value="%h(zNewDate)" />
  @ </td></tr>

  if( zChngTime ){
    @ <tr><th align="right" valign="top">Timestamp of this change:</th>
    @ <td valign="top">
    @   <input type="text" name="chngtime" size="20" value="%h(zChngTime)" />
    @ </td></tr>
  }

  @ <tr><th align="right" valign="top">Background Color:</th>
  @ <td valign="top">
  render_color_chooser(fNewPropagateColor, zNewColor, "pclr", "clr", "clrcust");
  @ </td></tr>

  @ <tr><th align="right" valign="top">Tags:</th>
  @ <td valign="top">
  @ <label><input type="checkbox" id="newtag" name="newtag"%s(zNewTagFlag) />
  @ Add the following new tag name to this check-in:</label>
  @ <input type="text" style="width:15;" name="tagname" value="%h(zNewTag)"
  @ onkeyup="gebi('newtag').checked=!!this.value" />
  zBranchName = db_text(0, "SELECT value FROM tagxref, tag"
     " WHERE tagxref.rid=%d AND tagtype>0 AND tagxref.tagid=tag.tagid"
     " AND tagxref.tagid=%d", rid, TAG_BRANCH);
  db_prepare(&q,
     "SELECT tag.tagid, tagname, tagxref.value FROM tagxref, tag"
     " WHERE tagxref.rid=%d AND tagtype>0 AND tagxref.tagid=tag.tagid"
     " ORDER BY CASE WHEN tagname GLOB 'sym-*' THEN substr(tagname,5)"
     "               ELSE tagname END /*sort*/",
     rid
  );
  while( db_step(&q)==SQLITE_ROW ){
    int tagid = db_column_int(&q, 0);
    const char *zTagName = db_column_text(&q, 1);
    int isSpecialTag = fossil_strncmp(zTagName, "sym-", 4)!=0;
    char zLabel[30];

    if( tagid == TAG_CLOSED ){
      fHasClosed = 1;
    }else if( (tagid == TAG_COMMENT) || (tagid == TAG_BRANCH) ){
      continue;
    }else if( tagid==TAG_HIDDEN ){
      fHasHidden = 1;
    }else if( !isSpecialTag && zTagName &&
        fossil_strcmp(&zTagName[4], zBranchName)==0){
      continue;
    }
    sqlite3_snprintf(sizeof(zLabel), zLabel, "c%d", tagid);
    @ <br /><label>
    if( P(zLabel) ){
      @ <input type="checkbox" name="c%d(tagid)" checked="checked" />
    }else{
      @ <input type="checkbox" name="c%d(tagid)" />
    }
    if( isSpecialTag ){
      @ Cancel special tag <b>%h(zTagName)</b></label>
    }else{
      @ Cancel tag <b>%h(&zTagName[4])</b></label>
    }
  }
  db_finalize(&q);
  @ </td></tr>

  if( !zBranchName ){
    zBranchName = db_get("main-branch", "trunk");
  }
  if( !zNewBranch || !zNewBranch[0]){
    zNewBranch = zBranchName;
  }
  @ <tr><th align="right" valign="top">Branching:</th>
  @ <td valign="top">
  @ <label><input id="newbr" type="checkbox" name="newbr"%s(zNewBrFlag)
  @ onchange="chgcbn(this.checked,'%h(zBranchName)')" />
  @ Make this check-in the start of a new branch named:</label>
  @ <input id="brname" type="text" style="width:15;" name="brname"
  @ value="%h(zNewBranch)"
  @ onkeyup="chgbn(this.value.trim(),'%h(zBranchName)')" /></td></tr>
  if( !fHasHidden ){
    @ <tr><th align="right" valign="top">Branch Hiding:</th>
    @ <td valign="top">
    @ <label><input type="checkbox" id="hidebr" name="hide"%s(zHideFlag) />
    @ Hide branch
    @ <span style="font-weight:bold" id="hbranch">%h(zBranchName)</span>
    @ from the timeline starting from this check-in</label>
    @ </td></tr>
  }
  if( !fHasClosed ){
    if( is_a_leaf(rid) ){
      @ <tr><th align="right" valign="top">Leaf Closure:</th>
      @ <td valign="top">
      @ <label><input type="checkbox" name="close"%s(zCloseFlag) />
      @ Mark this leaf as "closed" so that it no longer appears on the
      @ "leaves" page and is no longer labeled as a "<b>Leaf</b>"</label>
      @ </td></tr>
    }else if( zBranchName ){
      @ <tr><th align="right" valign="top">Branch Closure:</th>
      @ <td valign="top">
      @ <label><input type="checkbox" name="close"%s(zCloseFlag) />
      @ Mark branch
      @ <span style="font-weight:bold" id="cbranch">%h(zBranchName)</span>
      @ as "closed" so that its leafs no longer appear on the "leaves" page
      @ and are no longer labeled as a leaf "<b>Leaf</b>"</label>
      @ </td></tr>
    }
  }
  if( zBranchName ) fossil_free(zBranchName);


  @ <tr><td colspan="2">
  @ <input type="submit" name="preview" value="Preview" />
  @ <input type="submit" name="apply" value="Apply Changes" />
  @ <input type="submit" name="cancel" value="Cancel" />
  @ </td></tr>
  @ </table>
  @ </div></form>
  style_footer();
}<|MERGE_RESOLUTION|>--- conflicted
+++ resolved
@@ -670,39 +670,6 @@
   }
   db_finalize(&q1);
   showTags(rid, "");
-<<<<<<< HEAD
-  if( zParent ){
-    const char *zW;               /* URL param for ignoring whitespace */
-    const char *zPage = "vinfo";  /* Page that shows diffs */
-    const char *zPageHide = "ci"; /* Page that hides diffs */
-    @ <div class="section">Changes</div>
-    @ <div class="sectionmenu">
-    verboseFlag = g.zPath[0]!='c';
-    if( db_get_boolean("show-version-diffs", 0)==0 ){
-      verboseFlag = !verboseFlag;
-      zPage = "ci";
-      zPageHide = "vinfo";
-    }
-    diffFlags = construct_diff_flags(verboseFlag, sideBySide);
-    zW = (diffFlags&DIFF_IGNORE_ALLWS)?"&w":"";
-    if( verboseFlag ){
-      @ %z(xhref("class='button'","%R/%s/%T",zPageHide,zName))
-      @ Hide&nbsp;Diffs</a>
-      if( sideBySide ){
-        @ %z(xhref("class='button'","%R/%s/%T?sbs=0%s",zPage,zName,zW))
-        @ Unified&nbsp;Diffs</a>
-      }else{
-        @ %z(xhref("class='button'","%R/%s/%T?sbs=1%s",zPage,zName,zW))
-        @ Side-by-Side&nbsp;Diffs</a>
-      }
-      if( *zW ){
-        @ %z(xhref("class='button'","%R/%s/%T?sbs=%d",zPage,zName,sideBySide))
-        @ Show&nbsp;Whitespace&nbsp;Changes</a>
-      }else{
-        @ %z(xhref("class='button'","%R/%s/%T?sbs=%d&w",zPage,zName,sideBySide))
-        @ Ignore&nbsp;Whitespace</a>
-      }
-=======
   @ <div class="section">Changes</div>
   @ <div class="sectionmenu">
   verboseFlag = g.zPath[0]!='c';
@@ -719,7 +686,6 @@
     if( sideBySide ){
       @ %z(xhref("class='button'","%R/%s/%T?sbs=0%s",zPage,zName,zW))
       @ Unified&nbsp;Diffs</a>
->>>>>>> 778ddd3d
     }else{
       @ %z(xhref("class='button'","%R/%s/%T?sbs=1%s",zPage,zName,zW))
       @ Side-by-Side&nbsp;Diffs</a>
@@ -1421,10 +1387,6 @@
   style_header("Diff");
   zW = (diffFlags&DIFF_IGNORE_ALLWS)?"&w":"";
   if( *zW ){
-<<<<<<< HEAD
-    diffFlags |= DIFF_IGNORE_ALLWS;
-=======
->>>>>>> 778ddd3d
     style_submenu_element("Show Whitespace Changes", "Show Whitespace Changes",
                           "%s/fdiff?v1=%T&v2=%T&sbs=%d",
                           g.zTop, P("v1"), P("v2"), sideBySide);
