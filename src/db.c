/*
** Copyright (c) 2006 D. Richard Hipp
**
** This program is free software; you can redistribute it and/or
** modify it under the terms of the Simplified BSD License (also
** known as the "2-Clause License" or "FreeBSD License".)
**
** This program is distributed in the hope that it will be useful,
** but without any warranty; without even the implied warranty of
** merchantability or fitness for a particular purpose.
**
** Author contact information:
**   drh@hwaci.com
**   http://www.hwaci.com/drh/
**
*******************************************************************************
**
** Code for interfacing to the various databases.
**
** There are three separate database files that fossil interacts
** with:
**
**    (1)  The "configdb" database in ~/.fossil or ~/.config/fossil.db
**         or in %LOCALAPPDATA%/_fossil
**
**    (2)  The "repository" database
**
**    (3)  A local checkout database named "_FOSSIL_" or ".fslckout"
**         and located at the root of the local copy of the source tree.
**
*/
#include "config.h"
#if defined(_WIN32)
#  if USE_SEE
#    include <windows.h>
#  endif
#else
#  include <pwd.h>
#endif
#if USE_SEE && !defined(SQLITE_HAS_CODEC)
#  define SQLITE_HAS_CODEC
#endif
#include <sqlite3.h>
#include <sys/types.h>
#include <sys/stat.h>
#include <unistd.h>
#include <time.h>
#include "db.h"

#if INTERFACE
/*
** An single SQL statement is represented as an instance of the following
** structure.
*/
struct Stmt {
  Blob sql;               /* The SQL for this statement */
  sqlite3_stmt *pStmt;    /* The results of sqlite3_prepare_v2() */
  Stmt *pNext, *pPrev;    /* List of all unfinalized statements */
  int nStep;              /* Number of sqlite3_step() calls */
  int rc;                 /* Error from db_vprepare() */
};

/*
** Copy this to initialize a Stmt object to a clean/empty state. This
** is useful to help avoid assertions when performing cleanup in some
** error handling cases.
*/
#define empty_Stmt_m {BLOB_INITIALIZER,NULL, NULL, NULL, 0, 0}
#endif /* INTERFACE */
const struct Stmt empty_Stmt = empty_Stmt_m;

/*
** Call this routine when a database error occurs.
** This routine throws a fatal error.  It does not return.
*/
static void db_err(const char *zFormat, ...){
  va_list ap;
  char *z;
  va_start(ap, zFormat);
  z = vmprintf(zFormat, ap);
  va_end(ap);
#ifdef FOSSIL_ENABLE_JSON
  if( g.json.isJsonMode!=0 ){
    /*
    ** Avoid calling into the JSON support subsystem if it
    ** has not yet been initialized, e.g. early SQLite log
    ** messages, etc.
    */
    json_bootstrap_early();
    json_err( 0, z, 1 );
  }
  else
#endif /* FOSSIL_ENABLE_JSON */
  if( g.xferPanic && g.cgiOutput==1 ){
    cgi_reset_content();
    @ error Database\serror:\s%F(z)
    cgi_reply();
  }
  fossil_fatal("Database error: %s", z);
}

/*
** Check a result code.  If it is not SQLITE_OK, print the
** corresponding error message and exit.
*/
static void db_check_result(int rc, Stmt *pStmt){
  if( rc!=SQLITE_OK ){
    db_err("SQL error (%d,%d: %s) while running [%s]",
       rc, sqlite3_extended_errcode(g.db),
       sqlite3_errmsg(g.db), blob_str(&pStmt->sql));
  }
}

/*
** All static variable that a used by only this file are gathered into
** the following structure.
*/
static struct DbLocalData {
  unsigned protectMask;     /* Prevent changes to database */
  int nBegin;               /* Nesting depth of BEGIN */
  int doRollback;           /* True to force a rollback */
  int nCommitHook;          /* Number of commit hooks */
  int wrTxn;                /* Outer-most TNX is a write */
  Stmt *pAllStmt;           /* List of all unfinalized statements */
  int nPrepare;             /* Number of calls to sqlite3_prepare_v2() */
  int nDeleteOnFail;        /* Number of entries in azDeleteOnFail[] */
  struct sCommitHook {
    int (*xHook)(void);         /* Functions to call at db_end_transaction() */
    int sequence;               /* Call functions in sequence order */
  } aHook[5];
  char *azDeleteOnFail[3];  /* Files to delete on a failure */
  char *azBeforeCommit[5];  /* Commands to run prior to COMMIT */
  int nBeforeCommit;        /* Number of entries in azBeforeCommit */
  int nPriorChanges;        /* sqlite3_total_changes() at transaction start */
  const char *zStartFile;   /* File in which transaction was started */
  int iStartLine;           /* Line of zStartFile where transaction started */
  int (*xAuth)(void*,int,const char*,const char*,const char*,const char*);
  void *pAuthArg;           /* Argument to the authorizer */
  const char *zAuthName;    /* Name of the authorizer */
  int nProtect;             /* Slots of aProtect used */
  unsigned aProtect[10];    /* Saved values of protectMask */
} db = {
  PROTECT_USER|PROTECT_CONFIG,  /* protectMask */
  0, 0, 0, 0, 0, 0, };

/*
** Arrange for the given file to be deleted on a failure.
*/
void db_delete_on_failure(const char *zFilename){
  assert( db.nDeleteOnFail<count(db.azDeleteOnFail) );
  if( zFilename==0 ) return;
  db.azDeleteOnFail[db.nDeleteOnFail++] = fossil_strdup(zFilename);
}

/*
** Return the transaction nesting depth.  0 means we are currently
** not in a transaction.
*/
int db_transaction_nesting_depth(void){
  return db.nBegin;
}

/*
** Return a pointer to a string that is the code point where the
** current transaction was started.
*/
char *db_transaction_start_point(void){
  return mprintf("%s:%d", db.zStartFile, db.iStartLine);
}

/*
** This routine is called by the SQLite commit-hook mechanism
** just prior to each commit.  All this routine does is verify
** that nBegin really is zero.  That insures that transactions
** cannot commit by any means other than by calling db_end_transaction()
** below.
**
** This is just a safety and sanity check.
*/
static int db_verify_at_commit(void *notUsed){
  if( db.nBegin ){
    fossil_panic("illegal commit attempt");
    return 1;
  }
  return 0;
}

/*
** Silently add the filename and line number as parameter to each
** db_begin_transaction call.
*/
#if INTERFACE
#define db_begin_transaction()    db_begin_transaction_real(__FILE__,__LINE__)
#define db_begin_write()          db_begin_write_real(__FILE__,__LINE__)
#define db_commit_transaction()   db_end_transaction(0)
#define db_rollback_transaction() db_end_transaction(1)
#endif

/*
** Begin a nested transaction
*/
void db_begin_transaction_real(const char *zStartFile, int iStartLine){
  if( db.nBegin==0 ){
    db_multi_exec("BEGIN");
    sqlite3_commit_hook(g.db, db_verify_at_commit, 0);
    db.nPriorChanges = sqlite3_total_changes(g.db);
    db.doRollback = 0;
    db.zStartFile = zStartFile;
    db.iStartLine = iStartLine;
    db.wrTxn = 0;
  }
  db.nBegin++;
}
/*
** Begin a new transaction for writing.
*/
void db_begin_write_real(const char *zStartFile, int iStartLine){
  if( db.nBegin==0 ){
    db_multi_exec("BEGIN IMMEDIATE");
    sqlite3_commit_hook(g.db, db_verify_at_commit, 0);
    db.nPriorChanges = sqlite3_total_changes(g.db);
    db.doRollback = 0;
    db.zStartFile = zStartFile;
    db.iStartLine = iStartLine;
    db.wrTxn = 1;
  }else if( !db.wrTxn ){
    fossil_warning("read txn at %s:%d might cause SQLITE_BUSY "
       "for the write txn at %s:%d",
       db.zStartFile, db.iStartLine, zStartFile, iStartLine);
  }
  db.nBegin++;
}

/* End a transaction previously started using db_begin_transaction()
** or db_begin_write().
*/
void db_end_transaction(int rollbackFlag){
  if( g.db==0 ) return;
  if( db.nBegin<=0 ){
    fossil_warning("Extra call to db_end_transaction");
    return;
  }
  if( rollbackFlag ){
    db.doRollback = 1;
    if( g.fSqlTrace ) fossil_trace("-- ROLLBACK by request\n");
  }
  db.nBegin--;
  if( db.nBegin==0 ){
    int i;
    if( db.doRollback==0 && db.nPriorChanges<sqlite3_total_changes(g.db) ){
      i = 0;
      db_unprotect(PROTECT_ALL);
      while( db.nBeforeCommit ){
        db.nBeforeCommit--;
        sqlite3_exec(g.db, db.azBeforeCommit[i], 0, 0, 0);
        sqlite3_free(db.azBeforeCommit[i]);
        i++;
      }
      leaf_do_pending_checks();
      db_protect_pop();
    }
    for(i=0; db.doRollback==0 && i<db.nCommitHook; i++){
      int rc = db.aHook[i].xHook();
      if( rc ){
        db.doRollback = 1;
        if( g.fSqlTrace ) fossil_trace("-- ROLLBACK due to aHook[%d]\n", i);
      }
    }
    while( db.pAllStmt ){
      db_finalize(db.pAllStmt);
    }
    db_multi_exec("%s", db.doRollback ? "ROLLBACK" : "COMMIT");
    db.doRollback = 0;
  }
}

/*
** Force a rollback and shutdown the database
*/
void db_force_rollback(void){
  int i;
  static int busy = 0;
  sqlite3_stmt *pStmt = 0;
  if( busy || g.db==0 ) return;
  busy = 1;
  undo_rollback();
  while( (pStmt = sqlite3_next_stmt(g.db,pStmt))!=0 ){
    sqlite3_reset(pStmt);
  }
  while( db.pAllStmt ){
    db_finalize(db.pAllStmt);
  }
  if( db.nBegin ){
    sqlite3_exec(g.db, "ROLLBACK", 0, 0, 0);
    db.nBegin = 0;
  }
  busy = 0;
  db_close(0);
  for(i=0; i<db.nDeleteOnFail; i++){
    file_delete(db.azDeleteOnFail[i]);
  }
}

/*
** Install a commit hook.  Hooks are installed in sequence order.
** It is an error to install the same commit hook more than once.
**
** Each commit hook is called (in order of ascending sequence) at
** each commit operation.  If any commit hook returns non-zero,
** the subsequence commit hooks are omitted and the transaction
** rolls back rather than commit.  It is the responsibility of the
** hooks themselves to issue any error messages.
*/
void db_commit_hook(int (*x)(void), int sequence){
  int i;
  assert( db.nCommitHook < count(db.aHook) );
  for(i=0; i<db.nCommitHook; i++){
    assert( x!=db.aHook[i].xHook );
    if( db.aHook[i].sequence>sequence ){
      int s = sequence;
      int (*xS)(void) = x;
      sequence = db.aHook[i].sequence;
      x = db.aHook[i].xHook;
      db.aHook[i].sequence = s;
      db.aHook[i].xHook = xS;
    }
  }
  db.aHook[db.nCommitHook].sequence = sequence;
  db.aHook[db.nCommitHook].xHook = x;
  db.nCommitHook++;
}

#if INTERFACE
/*
** Flag bits for db_protect() and db_unprotect()
*/
#define PROTECT_USER       0x01
#define PROTECT_CONFIG     0x02
#define PROTECT_SENSITIVE  0x04
#define PROTECT_READONLY   0x08
#define PROTECT_ALL        0x0f  /* All of the above */
#endif /* INTERFACE */

/*
** Enable or disable database write protections.
** Use db_protect() to enable write permissions.  Use
** db_unprotect() to disable them.
**
** Each call to db_protect() and/or db_unprotect() should be followed
** by a corresponding call to db_protect_pop().  The db_protect_pop()
** call restores the protection settings to what they were before.
**
** The stack of protection settings is finite, so do not nest calls
** to db_protect()/db_unprotect() too deeply.  And make sure calls
** to db_protect()/db_unprotect() are balanced.
*/
void db_protect(unsigned flags){
  if( db.nProtect>=count(db.aProtect) ){
    fossil_fatal("too many db_protect() calls");
  }
  db.aProtect[db.nProtect++] = db.protectMask;
  db.protectMask |= flags;
}
void db_unprotect(unsigned flags){
  if( db.nProtect>=count(db.aProtect) ){
    fossil_fatal("too many db_unprotect() calls");
  }
  db.aProtect[db.nProtect++] = db.protectMask;
  db.protectMask &= ~flags;
}
void db_protect_pop(void){
  if( db.nProtect<1 ) fossil_fatal("too many db_protect_pop() calls");
  db.protectMask = db.aProtect[--db.nProtect];
}

/*
** Every Fossil database connection automatically registers the following
** overarching authenticator callback, and leaves it registered for the
** duration of the connection.  This authenticator will call any
** sub-authenticators that are registered using db_set_authorizer().
*/
static int db_top_authorizer(
  void *pNotUsed,
  int eCode,
  const char *z0,
  const char *z1,
  const char *z2,
  const char *z3
){
  int rc = SQLITE_OK;
  switch( eCode ){
    case SQLITE_INSERT:
    case SQLITE_UPDATE:
    case SQLITE_DELETE: {
      if( (db.protectMask & PROTECT_USER)!=0
          && sqlite3_stricmp(z0,"user")==0 ){
        rc = SQLITE_DENY;
      }else if( (db.protectMask & PROTECT_CONFIG)!=0 &&
               (sqlite3_stricmp(z0,"config")==0 ||
                sqlite3_stricmp(z0,"global_config")==0) ){
        rc = SQLITE_DENY;
      }else if( (db.protectMask & PROTECT_READONLY)!=0
                && sqlite3_stricmp(z2,"temp")!=0 ){
        rc = SQLITE_DENY;
      }
      break;
    }
    case SQLITE_DROP_TEMP_TRIGGER: {
      rc = SQLITE_DENY;
      break;
    }
  }
  if( db.xAuth && rc==SQLITE_OK ){
    rc = db.xAuth(db.pAuthArg, eCode, z0, z1, z2, z3);
  }
  return rc;
}

/*
** Set or unset the query authorizer callback function
*/
void db_set_authorizer(
  int(*xAuth)(void*,int,const char*,const char*,const char*,const char*),
  void *pArg,
  const char *zName /* for tracing */
){
  if( db.xAuth ){
    fossil_panic("multiple active db_set_authorizer() calls");
  }
  db.xAuth = xAuth;
  db.pAuthArg = pArg;
  db.zAuthName = zName;
  if( g.fSqlTrace ) fossil_trace("-- set authorizer %s\n", zName);
}
void db_clear_authorizer(void){
  if( db.zAuthName && g.fSqlTrace ){
    fossil_trace("-- discontinue authorizer %s\n", db.zAuthName);
  }
  db.xAuth = 0;
  db.pAuthArg = 0;
  db.zAuthName = 0;
}

#if INTERFACE
/*
** Possible flags to db_vprepare
*/
#define DB_PREPARE_IGNORE_ERROR  0x001  /* Suppress errors */
#define DB_PREPARE_PERSISTENT    0x002  /* Stmt will stick around for a while */
#endif

/*
** Prepare a Stmt.  Assume that the Stmt is previously uninitialized.
** If the input string contains multiple SQL statements, only the first
** one is processed.  All statements beyond the first are silently ignored.
*/
int db_vprepare(Stmt *pStmt, int flags, const char *zFormat, va_list ap){
  int rc;
  int prepFlags = 0;
  char *zSql;
  const char *zExtra = 0;
  blob_zero(&pStmt->sql);
  blob_vappendf(&pStmt->sql, zFormat, ap);
  va_end(ap);
  zSql = blob_str(&pStmt->sql);
  db.nPrepare++;
  if( flags & DB_PREPARE_PERSISTENT ){
    prepFlags = SQLITE_PREPARE_PERSISTENT;
  }
  rc = sqlite3_prepare_v3(g.db, zSql, -1, prepFlags, &pStmt->pStmt, &zExtra);
  if( rc!=0 && (flags & DB_PREPARE_IGNORE_ERROR)==0 ){
    db_err("%s\n%s", sqlite3_errmsg(g.db), zSql);
  }else if( zExtra && !fossil_all_whitespace(zExtra) ){
    db_err("surplus text follows SQL: \"%s\"", zExtra);
  }
  pStmt->pNext = db.pAllStmt;
  pStmt->pPrev = 0;
  if( db.pAllStmt ) db.pAllStmt->pPrev = pStmt;
  db.pAllStmt = pStmt;
  pStmt->nStep = 0;
  pStmt->rc = rc;
  return rc;
}
int db_prepare(Stmt *pStmt, const char *zFormat, ...){
  int rc;
  va_list ap;
  va_start(ap, zFormat);
  rc = db_vprepare(pStmt, 0, zFormat, ap);
  va_end(ap);
  return rc;
}
int db_prepare_ignore_error(Stmt *pStmt, const char *zFormat, ...){
  int rc;
  va_list ap;
  va_start(ap, zFormat);
  rc = db_vprepare(pStmt, DB_PREPARE_IGNORE_ERROR, zFormat, ap);
  va_end(ap);
  return rc;
}

/* This variant of db_prepare() checks to see if the statement has
** already been prepared, and if it has it becomes a no-op.
*/
int db_static_prepare(Stmt *pStmt, const char *zFormat, ...){
  int rc = SQLITE_OK;
  if( blob_size(&pStmt->sql)==0 ){
    va_list ap;
    va_start(ap, zFormat);
    rc = db_vprepare(pStmt, DB_PREPARE_PERSISTENT, zFormat, ap);
    va_end(ap);
  }
  return rc;
}

/* Return TRUE if static Stmt object pStmt has been initialized.
*/
int db_static_stmt_is_init(Stmt *pStmt){
  return blob_size(&pStmt->sql)>0;
}

/* Prepare a statement using text placed inside a Blob
** using blob_append_sql().
*/
int db_prepare_blob(Stmt *pStmt, Blob *pSql){
  int rc;
  char *zSql;
  pStmt->sql = *pSql;
  blob_init(pSql, 0, 0);
  zSql = blob_sql_text(&pStmt->sql);
  db.nPrepare++;
  rc = sqlite3_prepare_v3(g.db, zSql, -1, 0, &pStmt->pStmt, 0);
  if( rc!=0 ){
    db_err("%s\n%s", sqlite3_errmsg(g.db), zSql);
  }
  pStmt->pNext = pStmt->pPrev = 0;
  pStmt->nStep = 0;
  pStmt->rc = rc;
  return rc;
}


/*
** Return the index of a bind parameter
*/
static int paramIdx(Stmt *pStmt, const char *zParamName){
  int i = sqlite3_bind_parameter_index(pStmt->pStmt, zParamName);
  if( i==0 ){
    db_err("no such bind parameter: %s\nSQL: %b", zParamName, &pStmt->sql);
  }
  return i;
}
/*
** Bind an integer, string, or Blob value to a named parameter.
*/
int db_bind_int(Stmt *pStmt, const char *zParamName, int iValue){
  return sqlite3_bind_int(pStmt->pStmt, paramIdx(pStmt, zParamName), iValue);
}
int db_bind_int64(Stmt *pStmt, const char *zParamName, i64 iValue){
  return sqlite3_bind_int64(pStmt->pStmt, paramIdx(pStmt, zParamName), iValue);
}
int db_bind_double(Stmt *pStmt, const char *zParamName, double rValue){
  return sqlite3_bind_double(pStmt->pStmt, paramIdx(pStmt, zParamName), rValue);
}
int db_bind_text(Stmt *pStmt, const char *zParamName, const char *zValue){
  return sqlite3_bind_text(pStmt->pStmt, paramIdx(pStmt, zParamName), zValue,
                           -1, SQLITE_STATIC);
}
int db_bind_text16(Stmt *pStmt, const char *zParamName, const char *zValue){
  return sqlite3_bind_text16(pStmt->pStmt, paramIdx(pStmt, zParamName), zValue,
                             -1, SQLITE_STATIC);
}
int db_bind_null(Stmt *pStmt, const char *zParamName){
  return sqlite3_bind_null(pStmt->pStmt, paramIdx(pStmt, zParamName));
}
int db_bind_blob(Stmt *pStmt, const char *zParamName, Blob *pBlob){
  return sqlite3_bind_blob(pStmt->pStmt, paramIdx(pStmt, zParamName),
                          blob_buffer(pBlob), blob_size(pBlob), SQLITE_STATIC);
}

/* bind_str() treats a Blob object like a TEXT string and binds it
** to the SQL variable.  Contrast this to bind_blob() which treats
** the Blob object like an SQL BLOB.
*/
int db_bind_str(Stmt *pStmt, const char *zParamName, Blob *pBlob){
  return sqlite3_bind_text(pStmt->pStmt, paramIdx(pStmt, zParamName),
                          blob_buffer(pBlob), blob_size(pBlob), SQLITE_STATIC);
}

/*
** Step the SQL statement.  Return either SQLITE_ROW or an error code
** or SQLITE_OK if the statement finishes successfully.
*/
int db_step(Stmt *pStmt){
  int rc;
  if( pStmt->pStmt==0 ) return pStmt->rc;
  rc = sqlite3_step(pStmt->pStmt);
  pStmt->nStep++;
  return rc;
}

/*
** Print warnings if a query is inefficient.
*/
static void db_stats(Stmt *pStmt){
#ifdef FOSSIL_DEBUG
  int c1, c2, c3;
  const char *zSql = sqlite3_sql(pStmt->pStmt);
  if( zSql==0 ) return;
  c1 = sqlite3_stmt_status(pStmt->pStmt, SQLITE_STMTSTATUS_FULLSCAN_STEP, 1);
  c2 = sqlite3_stmt_status(pStmt->pStmt, SQLITE_STMTSTATUS_AUTOINDEX, 1);
  c3 = sqlite3_stmt_status(pStmt->pStmt, SQLITE_STMTSTATUS_SORT, 1);
  if( c1>pStmt->nStep*4 && strstr(zSql,"/*scan*/")==0 ){
    fossil_warning("%d scan steps for %d rows in [%s]", c1, pStmt->nStep, zSql);
  }else if( c2 ){
    fossil_warning("%d automatic index rows in [%s]", c2, zSql);
  }else if( c3 && strstr(zSql,"/*sort*/")==0 && strstr(zSql,"/*scan*/")==0 ){
    fossil_warning("sort w/o index in [%s]", zSql);
  }
  pStmt->nStep = 0;
#endif
}

/*
** Reset or finalize a statement.
*/
int db_reset(Stmt *pStmt){
  int rc;
  if( g.fSqlStats ){ db_stats(pStmt); }
  rc = sqlite3_reset(pStmt->pStmt);
  db_check_result(rc, pStmt);
  return rc;
}
int db_finalize(Stmt *pStmt){
  int rc;
  if( pStmt->pNext ){
    pStmt->pNext->pPrev = pStmt->pPrev;
  }
  if( pStmt->pPrev ){
    pStmt->pPrev->pNext = pStmt->pNext;
  }else if( db.pAllStmt==pStmt ){
    db.pAllStmt = pStmt->pNext;
  }
  pStmt->pNext = 0;
  pStmt->pPrev = 0;
  if( g.fSqlStats ){ db_stats(pStmt); }
  blob_reset(&pStmt->sql);
  rc = sqlite3_finalize(pStmt->pStmt);
  db_check_result(rc, pStmt);
  pStmt->pStmt = 0;
  return rc;
}

/*
** Return the rowid of the most recent insert
*/
int db_last_insert_rowid(void){
  i64 x = sqlite3_last_insert_rowid(g.db);
  if( x<0 || x>(i64)2147483647 ){
    fossil_panic("rowid out of range (0..2147483647)");
  }
  return (int)x;
}

/*
** Return the number of rows that were changed by the most recent
** INSERT, UPDATE, or DELETE.  Auxiliary changes caused by triggers
** or other side effects are not counted.
*/
int db_changes(void){
  return sqlite3_changes(g.db);
}

/*
** Extract text, integer, or blob values from the N-th column of the
** current row.
*/
int db_column_type(Stmt *pStmt, int N){
  return sqlite3_column_type(pStmt->pStmt, N);
}
int db_column_bytes(Stmt *pStmt, int N){
  return sqlite3_column_bytes(pStmt->pStmt, N);
}
int db_column_int(Stmt *pStmt, int N){
  return sqlite3_column_int(pStmt->pStmt, N);
}
i64 db_column_int64(Stmt *pStmt, int N){
  return sqlite3_column_int64(pStmt->pStmt, N);
}
double db_column_double(Stmt *pStmt, int N){
  return sqlite3_column_double(pStmt->pStmt, N);
}
const char *db_column_text(Stmt *pStmt, int N){
  return (char*)sqlite3_column_text(pStmt->pStmt, N);
}
const char *db_column_raw(Stmt *pStmt, int N){
  return (const char*)sqlite3_column_blob(pStmt->pStmt, N);
}
const char *db_column_name(Stmt *pStmt, int N){
  return (char*)sqlite3_column_name(pStmt->pStmt, N);
}
int db_column_count(Stmt *pStmt){
  return sqlite3_column_count(pStmt->pStmt);
}
char *db_column_malloc(Stmt *pStmt, int N){
  return mprintf("%s", db_column_text(pStmt, N));
}
void db_column_blob(Stmt *pStmt, int N, Blob *pBlob){
  blob_append(pBlob, sqlite3_column_blob(pStmt->pStmt, N),
              sqlite3_column_bytes(pStmt->pStmt, N));
}
Blob db_column_text_as_blob(Stmt *pStmt, int N){
  Blob x;
  blob_init(&x, (char*)sqlite3_column_text(pStmt->pStmt,N),
            sqlite3_column_bytes(pStmt->pStmt,N));
  return x;
}

/*
** Initialize a blob to an ephemeral copy of the content of a
** column in the current row.  The data in the blob will become
** invalid when the statement is stepped or reset.
*/
void db_ephemeral_blob(Stmt *pStmt, int N, Blob *pBlob){
  blob_init(pBlob, sqlite3_column_blob(pStmt->pStmt, N),
              sqlite3_column_bytes(pStmt->pStmt, N));
}

/*
** Execute a single prepared statement until it finishes.
*/
int db_exec(Stmt *pStmt){
  int rc;
  while( (rc = db_step(pStmt))==SQLITE_ROW ){}
  rc = db_reset(pStmt);
  db_check_result(rc, pStmt);
  return rc;
}

/*
** COMMAND: test-db-exec-error
** Usage: %fossil test-db-exec-error
**
** Invoke the db_exec() interface with an erroneous SQL statement
** in order to verify the error handling logic.
*/
void db_test_db_exec_cmd(void){
  Stmt err;
  db_find_and_open_repository(0,0);
  db_prepare(&err, "INSERT INTO repository.config(name) VALUES(NULL);");
  db_exec(&err);
}

/*
** COMMAND: test-db-prepare
** Usage: %fossil test-db-prepare ?OPTIONS? SQL
**
** Invoke db_prepare() on the SQL input.  Report any errors encountered.
** This command is used to verify error detection logic in the db_prepare()
** utility routine.
*/
void db_test_db_prepare(void){
  Stmt err;
  db_find_and_open_repository(0,0);
  verify_all_options();
  if( g.argc!=3 ) usage("?OPTIONS? SQL");
  db_prepare(&err, "%s", g.argv[2]/*safe-for-%s*/);
  db_finalize(&err);
}

/*
** Print the output of one or more SQL queries on standard output.
** This routine is used for debugging purposes only.
*/
int db_debug(const char *zSql, ...){
  Blob sql;
  int rc = SQLITE_OK;
  va_list ap;
  const char *z, *zEnd;
  sqlite3_stmt *pStmt;
  blob_init(&sql, 0, 0);
  va_start(ap, zSql);
  blob_vappendf(&sql, zSql, ap);
  va_end(ap);
  z = blob_str(&sql);
  while( rc==SQLITE_OK && z[0] ){
    pStmt = 0;
    rc = sqlite3_prepare_v2(g.db, z, -1, &pStmt, &zEnd);
    if( rc!=SQLITE_OK ) break;
    if( pStmt ){
      int nRow = 0;
      db.nPrepare++;
      while( sqlite3_step(pStmt)==SQLITE_ROW ){
        int i, n;
        if( nRow++ > 0 ) fossil_print("\n");
        n = sqlite3_column_count(pStmt);
        for(i=0; i<n; i++){
          fossil_print("%s = %s\n", sqlite3_column_name(pStmt, i),
                       sqlite3_column_text(pStmt,i));
        }
      }
      rc = sqlite3_finalize(pStmt);
      if( rc ) db_err("%s: {%.*s}", sqlite3_errmsg(g.db), (int)(zEnd-z), z);
    }
    z = zEnd;
  }
  blob_reset(&sql);
  return rc;
}

/*
** Execute multiple SQL statements.  The input text is executed
** directly without any formatting.
*/
int db_exec_sql(const char *z){
  int rc = SQLITE_OK;
  sqlite3_stmt *pStmt;
  const char *zEnd;
  while( rc==SQLITE_OK && z[0] ){
    pStmt = 0;
    rc = sqlite3_prepare_v2(g.db, z, -1, &pStmt, &zEnd);
    if( rc ){
      db_err("%s: {%s}", sqlite3_errmsg(g.db), z);
    }else if( pStmt ){
      db.nPrepare++;
      while( sqlite3_step(pStmt)==SQLITE_ROW ){}
      rc = sqlite3_finalize(pStmt);
      if( rc ) db_err("%s: {%.*s}", sqlite3_errmsg(g.db), (int)(zEnd-z), z);
    }
    z = zEnd;
  }
  return rc;
}

/*
** Execute multiple SQL statements using printf-style formatting.
*/
int db_multi_exec(const char *zSql, ...){
  Blob sql;
  int rc;
  va_list ap;

  blob_init(&sql, 0, 0);
  va_start(ap, zSql);
  blob_vappendf(&sql, zSql, ap);
  va_end(ap);
  rc = db_exec_sql(blob_str(&sql));
  blob_reset(&sql);
  return rc;
}

/*
** Optionally make the following changes to the database if feasible and
** convenient.  Do not start a transaction for these changes, but only
** make these changes if other changes are also being made.
*/
void db_optional_sql(const char *zDb, const char *zSql, ...){
  if( db_is_writeable(zDb) && db.nBeforeCommit < count(db.azBeforeCommit) ){
    va_list ap;
    va_start(ap, zSql);
    db.azBeforeCommit[db.nBeforeCommit++] = sqlite3_vmprintf(zSql, ap);
    va_end(ap);
  }
}

/*
** Execute a query and return a single integer value.
*/
i64 db_int64(i64 iDflt, const char *zSql, ...){
  va_list ap;
  Stmt s;
  i64 rc;
  va_start(ap, zSql);
  db_vprepare(&s, 0, zSql, ap);
  va_end(ap);
  if( db_step(&s)!=SQLITE_ROW ){
    rc = iDflt;
  }else{
    rc = db_column_int64(&s, 0);
  }
  db_finalize(&s);
  return rc;
}
int db_int(int iDflt, const char *zSql, ...){
  va_list ap;
  Stmt s;
  int rc;
  va_start(ap, zSql);
  db_vprepare(&s, 0, zSql, ap);
  va_end(ap);
  if( db_step(&s)!=SQLITE_ROW ){
    rc = iDflt;
  }else{
    rc = db_column_int(&s, 0);
  }
  db_finalize(&s);
  return rc;
}

/*
** Return TRUE if the query would return 1 or more rows.  Return
** FALSE if the query result would be an empty set.
*/
int db_exists(const char *zSql, ...){
  va_list ap;
  Stmt s;
  int rc;
  va_start(ap, zSql);
  db_vprepare(&s, 0, zSql, ap);
  va_end(ap);
  if( db_step(&s)!=SQLITE_ROW ){
    rc = 0;
  }else{
    rc = 1;
  }
  db_finalize(&s);
  return rc;
}


/*
** Execute a query and return a floating-point value.
*/
double db_double(double rDflt, const char *zSql, ...){
  va_list ap;
  Stmt s;
  double r;
  va_start(ap, zSql);
  db_vprepare(&s, 0, zSql, ap);
  va_end(ap);
  if( db_step(&s)!=SQLITE_ROW ){
    r = rDflt;
  }else{
    r = db_column_double(&s, 0);
  }
  db_finalize(&s);
  return r;
}

/*
** Execute a query and append the first column of the first row
** of the result set to blob given in the first argument.
*/
void db_blob(Blob *pResult, const char *zSql, ...){
  va_list ap;
  Stmt s;
  va_start(ap, zSql);
  db_vprepare(&s, 0, zSql, ap);
  va_end(ap);
  if( db_step(&s)==SQLITE_ROW ){
    blob_append(pResult, sqlite3_column_blob(s.pStmt, 0),
                         sqlite3_column_bytes(s.pStmt, 0));
  }
  db_finalize(&s);
}

/*
** Execute a query.  Return the first column of the first row
** of the result set as a string.  Space to hold the string is
** obtained from malloc().  If the result set is empty, return
** zDefault instead.
*/
char *db_text(const char *zDefault, const char *zSql, ...){
  va_list ap;
  Stmt s;
  char *z;
  va_start(ap, zSql);
  db_vprepare(&s, 0, zSql, ap);
  va_end(ap);
  if( db_step(&s)==SQLITE_ROW ){
    z = mprintf("%s", sqlite3_column_text(s.pStmt, 0));
  }else if( zDefault ){
    z = mprintf("%s", zDefault);
  }else{
    z = 0;
  }
  db_finalize(&s);
  return z;
}

/*
** Initialize a new database file with the given schema.  If anything
** goes wrong, call db_err() to exit.
**
** If zFilename is NULL, then create an empty repository in an in-memory
** database.
*/
void db_init_database(
  const char *zFileName,   /* Name of database file to create */
  const char *zSchema,     /* First part of schema */
  ...                      /* Additional SQL to run.  Terminate with NULL. */
){
  sqlite3 *xdb;
  int rc;
  const char *zSql;
  va_list ap;

  xdb = db_open(zFileName ? zFileName : ":memory:");
  sqlite3_exec(xdb, "BEGIN EXCLUSIVE", 0, 0, 0);
  rc = sqlite3_exec(xdb, zSchema, 0, 0, 0);
  if( rc!=SQLITE_OK ){
    db_err("%s", sqlite3_errmsg(xdb));
  }
  va_start(ap, zSchema);
  while( (zSql = va_arg(ap, const char*))!=0 ){
    rc = sqlite3_exec(xdb, zSql, 0, 0, 0);
    if( rc!=SQLITE_OK ){
      db_err("%s", sqlite3_errmsg(xdb));
    }
  }
  va_end(ap);
  sqlite3_exec(xdb, "COMMIT", 0, 0, 0);
  if( zFileName || g.db!=0 ){
    sqlite3_close(xdb);
  }else{
    g.db = xdb;
  }
}

/*
** Function to return the number of seconds since 1970.  This is
** the same as strftime('%s','now') but is more compact.
*/
void db_now_function(
  sqlite3_context *context,
  int argc,
  sqlite3_value **argv
){
  sqlite3_result_int64(context, time(0));
}

/*
** Function to return the check-in time for a file.
**
**      checkin_mtime(CKINID,RID)
**
** CKINID:  The RID for the manifest for a check-in.
** RID:     The RID of a file in CKINID for which the check-in time
**          is desired.
**
** Returns: The check-in time in seconds since 1970.
*/
void db_checkin_mtime_function(
  sqlite3_context *context,
  int argc,
  sqlite3_value **argv
){
  i64 mtime;
  int rc = mtime_of_manifest_file(sqlite3_value_int(argv[0]),
                                  sqlite3_value_int(argv[1]), &mtime);
  if( rc==0 ){
    sqlite3_result_int64(context, mtime);
  }
}

/*
** SQL wrapper around the symbolic_name_to_rid() C-language API.
** Examples:
**
**     symbolic_name_to_rid('trunk');
**     symbolic_name_to_rid('trunk','w');
**
*/
void db_sym2rid_function(
  sqlite3_context *context,
  int argc,
  sqlite3_value **argv
){
  const char *arg;
  const char *type;
  if(1 != argc && 2 != argc){
    sqlite3_result_error(context, "Expecting one or two arguments", -1);
    return;
  }
  arg = (const char*)sqlite3_value_text(argv[0]);
  if(!arg){
    sqlite3_result_error(context, "Expecting a STRING argument", -1);
  }else{
    int rid;
    type = (2==argc) ? (const char*)sqlite3_value_text(argv[1]) : 0;
    if(!type) type = "ci";
    rid = symbolic_name_to_rid( arg, type );
    if(rid<0){
      sqlite3_result_error(context, "Symbolic name is ambiguous.", -1);
    }else if(0==rid){
      sqlite3_result_null(context);
    }else{
      sqlite3_result_int64(context, rid);
    }
  }
}

/*
** The toLocal() SQL function returns a string that is an argument to a
** date/time function that is appropriate for modifying the time for display.
** If UTC time display is selected, no modification occurs.  If local time
** display is selected, the time is adjusted appropriately.
**
** Example usage:
**
**         SELECT datetime('now',toLocal());
*/
void db_tolocal_function(
  sqlite3_context *context,
  int argc,
  sqlite3_value **argv
){
  if( g.fTimeFormat==0 ){
    if( db_get_int("timeline-utc", 1) ){
      g.fTimeFormat = 1;
    }else{
      g.fTimeFormat = 2;
    }
  }
  if( g.fTimeFormat==1 ){
    sqlite3_result_text(context, "0 seconds", -1, SQLITE_STATIC);
  }else{
    sqlite3_result_text(context, "localtime", -1, SQLITE_STATIC);
  }
}

/*
** The fromLocal() SQL function returns a string that is an argument to a
** date/time function that is appropriate to convert an input time to UTC.
** If UTC time display is selected, no modification occurs.  If local time
** display is selected, the time is adjusted from local to UTC.
**
** Example usage:
**
**         SELECT julianday(:user_input,fromLocal());
*/
void db_fromlocal_function(
  sqlite3_context *context,
  int argc,
  sqlite3_value **argv
){
  if( g.fTimeFormat==0 ){
    if( db_get_int("timeline-utc", 1) ){
      g.fTimeFormat = 1;
    }else{
      g.fTimeFormat = 2;
    }
  }
  if( g.fTimeFormat==1 ){
    sqlite3_result_text(context, "0 seconds", -1, SQLITE_STATIC);
  }else{
    sqlite3_result_text(context, "utc", -1, SQLITE_STATIC);
  }
}

/*
** If the input is a hexadecimal string, convert that string into a BLOB.
** If the input is not a hexadecimal string, return NULL.
*/
void db_hextoblob(
  sqlite3_context *context,
  int argc,
  sqlite3_value **argv
){
  const unsigned char *zIn = sqlite3_value_text(argv[0]);
  int nIn = sqlite3_value_bytes(argv[0]);
  unsigned char *zOut;
  if( zIn==0 ) return;
  if( nIn&1 ) return;
  if( !validate16((const char*)zIn, nIn) ) return;
  zOut = sqlite3_malloc64( nIn/2 + 1 );
  if( zOut==0 ){
    sqlite3_result_error_nomem(context);
    return;
  }
  decode16(zIn, zOut, nIn);
  sqlite3_result_blob(context, zOut, nIn/2, sqlite3_free);
}

/*
** Return the XOR-obscured version of the input text.  Useful for
** updating authentication strings in Fossil settings.  To change
** the password locally stored for sync, for instance:
**
**    echo "UPDATE config
**        SET value = obscure('monkey123')
**        WHERE name = 'last-sync-pw'" |
**      fossil sql
**
** Note that user.pw uses a different obscuration algorithm, but
** you don't need to use 'fossil sql' for that anyway.  Just call
**
**    fossil user pass monkey123
**
** to change the local user entry's password in the same way.
*/
void db_obscure(
  sqlite3_context *context,
  int argc,
  sqlite3_value **argv
){
  const unsigned char *zIn = sqlite3_value_text(argv[0]);
  int nIn = sqlite3_value_bytes(argv[0]);
  char *zOut, *zTemp;
  if( 0==zIn ) return;
  if( 0==(zOut = sqlite3_malloc64( nIn * 2 + 3 )) ){
    sqlite3_result_error_nomem(context);
    return;
  }
  strcpy(zOut, zTemp = obscure((char*)zIn));
  fossil_free(zTemp);
  sqlite3_result_text(context, zOut, strlen(zOut), sqlite3_free);
}

/*
** Implement the protected_setting(X) SQL function.  This function returns
** true if X is the name of a protected (security-sensitive) setting and
** the db.protectSensitive flag is enabled.  It returns false otherwise.
*/
LOCAL void db_protected_setting(
  sqlite3_context *context,
  int argc,
  sqlite3_value **argv
){
  const char *zSetting;
  const Setting *pSetting;
  if( (db.protectMask & PROTECT_SENSITIVE)==0 ){
    sqlite3_result_int(context, 0);
    return;
  }
  zSetting = (const char*)sqlite3_value_text(argv[0]);
  pSetting = zSetting ? db_find_setting(zSetting,0) : 0;
  if( pSetting && pSetting->sensitive ){
    sqlite3_result_int(context, 1);
  }else{
    sqlite3_result_int(context, 0);
  }
}

/*
** Register the SQL functions that are useful both to the internal
** representation and to the "fossil sql" command.
*/
void db_add_aux_functions(sqlite3 *db){
  sqlite3_create_function(db, "checkin_mtime", 2, SQLITE_UTF8, 0,
                          db_checkin_mtime_function, 0, 0);
  sqlite3_create_function(db, "symbolic_name_to_rid", 1, SQLITE_UTF8, 0,
                          db_sym2rid_function, 0, 0);
  sqlite3_create_function(db, "symbolic_name_to_rid", 2, SQLITE_UTF8, 0,
                          db_sym2rid_function, 0, 0);
  sqlite3_create_function(db, "now", 0, SQLITE_UTF8, 0,
                          db_now_function, 0, 0);
  sqlite3_create_function(db, "toLocal", 0, SQLITE_UTF8, 0,
                          db_tolocal_function, 0, 0);
  sqlite3_create_function(db, "fromLocal", 0, SQLITE_UTF8, 0,
                          db_fromlocal_function, 0, 0);
  sqlite3_create_function(db, "hextoblob", 1, SQLITE_UTF8, 0,
                          db_hextoblob, 0, 0);
  sqlite3_create_function(db, "capunion", 1, SQLITE_UTF8, 0,
                          0, capability_union_step, capability_union_finalize);
  sqlite3_create_function(db, "fullcap", 1, SQLITE_UTF8, 0,
                          capability_fullcap, 0, 0);
  sqlite3_create_function(db, "find_emailaddr", 1, SQLITE_UTF8, 0,
                          alert_find_emailaddr_func, 0, 0);
  sqlite3_create_function(db, "display_name", 1, SQLITE_UTF8, 0,
                          alert_display_name_func, 0, 0);
  sqlite3_create_function(db, "obscure", 1, SQLITE_UTF8, 0,
                          db_obscure, 0, 0);
  sqlite3_create_function(db, "protected_setting", 1, SQLITE_UTF8, 0,
                          db_protected_setting, 0, 0);
}

#if USE_SEE
/*
** This is a pointer to the saved database encryption key string.
*/
static char *zSavedKey = 0;

/*
** This is the size of the saved database encryption key, in bytes.
*/
size_t savedKeySize = 0;

/*
** This function returns the saved database encryption key -OR- zero if
** no database encryption key is saved.
*/
char *db_get_saved_encryption_key(){
  return zSavedKey;
}

/*
** This function returns the size of the saved database encryption key
** -OR- zero if no database encryption key is saved.
*/
size_t db_get_saved_encryption_key_size(){
  return savedKeySize;
}

/*
** This function arranges for the database encryption key to be securely
** saved in non-pagable memory (on platforms where this is possible).
*/
static void db_save_encryption_key(
  Blob *pKey
){
  void *p = NULL;
  size_t n = 0;
  size_t pageSize = 0;
  size_t blobSize = 0;

  blobSize = blob_size(pKey);
  if( blobSize==0 ) return;
  fossil_get_page_size(&pageSize);
  assert( pageSize>0 );
  if( blobSize>pageSize ){
    fossil_panic("key blob too large: %u versus %u", blobSize, pageSize);
  }
  p = fossil_secure_alloc_page(&n);
  assert( p!=NULL );
  assert( n==pageSize );
  assert( n>=blobSize );
  memcpy(p, blob_str(pKey), blobSize);
  zSavedKey = p;
  savedKeySize = n;
}

/*
** This function arranges for the saved database encryption key to be
** securely zeroed, unlocked (if necessary), and freed.
*/
void db_unsave_encryption_key(){
  fossil_secure_free_page(zSavedKey, savedKeySize);
  zSavedKey = NULL;
  savedKeySize = 0;
}

/*
** This function sets the saved database encryption key to the specified
** string value, allocating or freeing the underlying memory if needed.
*/
void db_set_saved_encryption_key(
  Blob *pKey
){
  if( zSavedKey!=NULL ){
    size_t blobSize = blob_size(pKey);
    if( blobSize==0 ){
      db_unsave_encryption_key();
    }else{
      if( blobSize>savedKeySize ){
        fossil_panic("key blob too large: %u versus %u",
                     blobSize, savedKeySize);
      }
      fossil_secure_zero(zSavedKey, savedKeySize);
      memcpy(zSavedKey, blob_str(pKey), blobSize);
    }
  }else{
    db_save_encryption_key(pKey);
  }
}

#if defined(_WIN32)
/*
** This function sets the saved database encryption key to one that gets
** read from the specified Fossil parent process.  This is only necessary
** (or functional) on Windows.
*/
void db_read_saved_encryption_key_from_process(
  DWORD processId, /* Identifier for Fossil parent process. */
  LPVOID pAddress, /* Pointer to saved key buffer in the parent process. */
  SIZE_T nSize     /* Size of saved key buffer in the parent process. */
){
  void *p = NULL;
  size_t n = 0;
  size_t pageSize = 0;
  HANDLE hProcess = NULL;

  fossil_get_page_size(&pageSize);
  assert( pageSize>0 );
  if( nSize>pageSize ){
    fossil_panic("key too large: %u versus %u", nSize, pageSize);
  }
  p = fossil_secure_alloc_page(&n);
  assert( p!=NULL );
  assert( n==pageSize );
  assert( n>=nSize );
  hProcess = OpenProcess(PROCESS_VM_READ, FALSE, processId);
  if( hProcess!=NULL ){
    SIZE_T nRead = 0;
    if( ReadProcessMemory(hProcess, pAddress, p, nSize, &nRead) ){
      CloseHandle(hProcess);
      if( nRead==nSize ){
        db_unsave_encryption_key();
        zSavedKey = p;
        savedKeySize = n;
      }else{
        fossil_panic("bad size read, %u out of %u bytes at %p from pid %lu",
                     nRead, nSize, pAddress, processId);
      }
    }else{
      CloseHandle(hProcess);
      fossil_panic("failed read, %u bytes at %p from pid %lu: %lu", nSize,
                   pAddress, processId, GetLastError());
    }
  }else{
    fossil_panic("failed to open pid %lu: %lu", processId, GetLastError());
  }
}

/*
** This function evaluates the specified TH1 script and attempts to parse
** its result as a colon-delimited triplet containing a process identifier,
** address, and size (in bytes) of the database encryption key.  This is
** only necessary (or functional) on Windows.
*/
void db_read_saved_encryption_key_from_process_via_th1(
  const char *zConfig /* The TH1 script to evaluate. */
){
  int rc;
  char *zResult;
  Th_FossilInit(TH_INIT_DEFAULT | TH_INIT_NEED_CONFIG | TH_INIT_NO_REPO);
  rc = Th_Eval(g.interp, 0, zConfig, -1);
  zResult = (char*)Th_GetResult(g.interp, 0);
  if( rc!=TH_OK ){
    fossil_fatal("script for pid key failed: %s", zResult);
  }
  if( zResult ){
    DWORD processId = 0;
    LPVOID pAddress = NULL;
    SIZE_T nSize = 0;
    parse_pid_key_value(zResult, &processId, &pAddress, &nSize);
    db_read_saved_encryption_key_from_process(processId, pAddress, nSize);
  }
}
#endif /* defined(_WIN32) */
#endif /* USE_SEE */

/*
** If the database file zDbFile has a name that suggests that it is
** encrypted, then prompt for the database encryption key and return it
** in the blob *pKey.  Or, if the encryption key has previously been
** requested, just return a copy of the previous result.  The blob in
** *pKey must be initialized.
*/
static void db_maybe_obtain_encryption_key(
  const char *zDbFile,   /* Name of the database file */
  Blob *pKey             /* Put the encryption key here */
){
#if USE_SEE
  if( sqlite3_strglob("*.efossil", zDbFile)==0 ){
    char *zKey = db_get_saved_encryption_key();
    if( zKey ){
      blob_set(pKey, zKey);
    }else{
      char *zPrompt = mprintf("\rencryption key for '%s': ", zDbFile);
      prompt_for_password(zPrompt, pKey, 0);
      fossil_free(zPrompt);
      db_set_saved_encryption_key(pKey);
    }
  }
#endif
}


/*
** Sets the encryption key for the database, if necessary.
*/
void db_maybe_set_encryption_key(sqlite3 *db, const char *zDbName){
  Blob key;
  blob_init(&key, 0, 0);
  db_maybe_obtain_encryption_key(zDbName, &key);
  if( blob_size(&key)>0 ){
    if( fossil_getenv("FOSSIL_USE_SEE_TEXTKEY")==0 ){
      char *zCmd = sqlite3_mprintf("PRAGMA key(%Q)", blob_str(&key));
      sqlite3_exec(db, zCmd, 0, 0, 0);
      fossil_secure_zero(zCmd, strlen(zCmd));
      sqlite3_free(zCmd);
#if USE_SEE
    }else{
      sqlite3_key(db, blob_str(&key), -1);
#endif
    }
  }
  blob_reset(&key);
}

/*
** Open a database file.  Return a pointer to the new database
** connection.  An error results in process abort.
*/
LOCAL sqlite3 *db_open(const char *zDbName){
  int rc;
  sqlite3 *db;

  if( g.fSqlTrace ) fossil_trace("-- sqlite3_open: [%s]\n", zDbName);
  if( strcmp(zDbName, g.nameOfExe)==0 ){
    extern int sqlite3_appendvfs_init(
      sqlite3 *, char **, const sqlite3_api_routines *
    );
    sqlite3_appendvfs_init(0,0,0);
    g.zVfsName = "apndvfs";
  }
  rc = sqlite3_open_v2(
       zDbName, &db,
       SQLITE_OPEN_READWRITE | SQLITE_OPEN_CREATE,
       g.zVfsName
  );
  if( rc!=SQLITE_OK ){
    db_err("[%s]: %s", zDbName, sqlite3_errmsg(db));
  }
  db_maybe_set_encryption_key(db, zDbName);
  sqlite3_busy_timeout(db, 15000);
  sqlite3_wal_autocheckpoint(db, 1);  /* Set to checkpoint frequently */
  sqlite3_create_function(db, "user", 0, SQLITE_UTF8, 0, db_sql_user, 0, 0);
  sqlite3_create_function(db, "cgi", 1, SQLITE_UTF8, 0, db_sql_cgi, 0, 0);
  sqlite3_create_function(db, "cgi", 2, SQLITE_UTF8, 0, db_sql_cgi, 0, 0);
  sqlite3_create_function(db, "print", -1, SQLITE_UTF8, 0,db_sql_print,0,0);
  sqlite3_create_function(
    db, "is_selected", 1, SQLITE_UTF8, 0, file_is_selected,0,0
  );
  sqlite3_create_function(
    db, "if_selected", 3, SQLITE_UTF8, 0, file_is_selected,0,0
  );
  if( g.fSqlTrace ) sqlite3_trace_v2(db, SQLITE_TRACE_PROFILE, db_sql_trace, 0);
  db_add_aux_functions(db);
  re_add_sql_func(db);  /* The REGEXP operator */
  foci_register(db);    /* The "files_of_checkin" virtual table */
  sqlite3_db_config(db, SQLITE_DBCONFIG_ENABLE_FKEY, 0, &rc);
  sqlite3_set_authorizer(db, db_top_authorizer, db);
  return db;
}


/*
** Detaches the zLabel database.
*/
void db_detach(const char *zLabel){
  db_multi_exec("DETACH DATABASE %Q", zLabel);
}

/*
** zDbName is the name of a database file.  Attach zDbName using
** the name zLabel.
*/
void db_attach(const char *zDbName, const char *zLabel){
  Blob key;
  if( db_table_exists(zLabel,"sqlite_schema") ) return;
  blob_init(&key, 0, 0);
  db_maybe_obtain_encryption_key(zDbName, &key);
  if( fossil_getenv("FOSSIL_USE_SEE_TEXTKEY")==0 ){
    char *zCmd = sqlite3_mprintf("ATTACH DATABASE %Q AS %Q KEY %Q",
                                 zDbName, zLabel, blob_str(&key));
    db_exec_sql(zCmd);
    fossil_secure_zero(zCmd, strlen(zCmd));
    sqlite3_free(zCmd);
  }else{
    char *zCmd = sqlite3_mprintf("ATTACH DATABASE %Q AS %Q KEY ''",
                                 zDbName, zLabel);
    db_exec_sql(zCmd);
    sqlite3_free(zCmd);
#if USE_SEE
    if( blob_size(&key)>0 ){
      sqlite3_key_v2(g.db, zLabel, blob_str(&key), -1);
    }
#endif
  }
  blob_reset(&key);
}

/*
** Change the schema name of the "main" database to zLabel.
** zLabel must be a static string that is unchanged for the life of
** the database connection.
**
** After calling this routine, db_database_slot(zLabel) should
** return 0.
*/
void db_set_main_schemaname(sqlite3 *db, const char *zLabel){
  if( sqlite3_db_config(db, SQLITE_DBCONFIG_MAINDBNAME, zLabel) ){
    fossil_panic("Fossil requires a version of SQLite that supports the "
                 "SQLITE_DBCONFIG_MAINDBNAME interface.");
  }
}

/*
** Return the slot number for database zLabel.  The first database
** opened is slot 0.  The "temp" database is slot 1.  Attached databases
** are slots 2 and higher.
**
** Return -1 if zLabel does not match any open database.
*/
int db_database_slot(const char *zLabel){
  int iSlot = -1;
  int rc;
  Stmt q;
  if( g.db==0 ) return iSlot;
  rc = db_prepare_ignore_error(&q, "PRAGMA database_list");
  if( rc!=SQLITE_OK ) return iSlot;
  while( db_step(&q)==SQLITE_ROW ){
    if( fossil_strcmp(db_column_text(&q,1),zLabel)==0 ){
      iSlot = db_column_int(&q, 0);
      break;
    }
  }
  db_finalize(&q);
  return iSlot;
}

/*
** zDbName is the name of a database file.  If no other database
** file is open, then open this one.  If another database file is
** already open, then attach zDbName using the name zLabel.
*/
void db_open_or_attach(const char *zDbName, const char *zLabel){
  if( !g.db ){
    g.db = db_open(zDbName);
    db_set_main_schemaname(g.db, zLabel);
  }else{
    db_attach(zDbName, zLabel);
  }
}

/*
** Close the per-user configuration database file
*/
void db_close_config(){
  int iSlot = db_database_slot("configdb");
  if( iSlot>0 ){
    db_detach("configdb");
  }else if( g.dbConfig ){
    sqlite3_wal_checkpoint(g.dbConfig, 0);
    sqlite3_close(g.dbConfig);
    g.dbConfig = 0;
  }else if( g.db && 0==iSlot ){
    int rc;
    sqlite3_wal_checkpoint(g.db, 0);
    rc = sqlite3_close(g.db);
    if( g.fSqlTrace ) fossil_trace("-- db_close_config(%d)\n", rc);
    g.db = 0;
    g.repositoryOpen = 0;
    g.localOpen = 0;
  }else{
    return;
  }
  fossil_free(g.zConfigDbName);
  g.zConfigDbName = 0;
}

/*
** Compute the name of the configuration database.  If unable to find the
** database, return 0 if isOptional is true, or panic if isOptional is false.
**
** Space to hold the result comes from fossil_malloc().
*/
static char *db_configdb_name(int isOptional){
  char *zHome;        /* Home directory */
  char *zDbName;      /* Name of the database file */


  /* On Windows, look for these directories, in order:
  **
  **    FOSSIL_HOME
  **    LOCALAPPDATA
  **    APPDATA
  **    USERPROFILE
  **    HOMEDRIVE HOMEPATH
  */
#if defined(_WIN32) || defined(__CYGWIN__)
  zHome = fossil_getenv("FOSSIL_HOME");
  if( zHome==0 ){
    zHome = fossil_getenv("LOCALAPPDATA");
    if( zHome==0 ){
      zHome = fossil_getenv("APPDATA");
      if( zHome==0 ){
        zHome = fossil_getenv("USERPROFILE");
        if( zHome==0 ){
          char *zDrive = fossil_getenv("HOMEDRIVE");
          char *zPath = fossil_getenv("HOMEPATH");
          if( zDrive && zPath ) zHome = mprintf("%s%s", zDrive, zPath);
        }
      }
    }
  }
  zDbName = mprintf("%//_fossil", zHome);
  fossil_free(zHome);
  return zDbName;

#else /* if unix */
  char *zXdgHome;

  /* For unix. a 5-step algorithm is used.
  ** See ../www/tech_overview.wiki for discussion.
  **
  ** Step 1:  If FOSSIL_HOME exists -> $FOSSIL_HOME/.fossil
  */
  zHome = fossil_getenv("FOSSIL_HOME");
  if( zHome!=0 ) return mprintf("%s/.fossil", zHome);

  /* Step 2:  If HOME exists and file $HOME/.fossil exists -> $HOME/.fossil
  */
  zHome = fossil_getenv("HOME");
  if( zHome ){
    zDbName = mprintf("%s/.fossil", zHome);
    if( file_size(zDbName, ExtFILE)>1024*3 ){
      return zDbName;
    }
    fossil_free(zDbName);
  }

  /* Step 3: if XDG_CONFIG_HOME exists -> $XDG_CONFIG_HOME/fossil.db
  */
  zXdgHome = fossil_getenv("XDG_CONFIG_HOME");
  if( zXdgHome!=0 ){
    return mprintf("%s/fossil.db", zXdgHome);
  }

  /* The HOME variable is required in order to continue.
  */
  if( zHome==0 ){
    if( isOptional ) return 0;
    fossil_panic("cannot locate home directory - please set one of the "
                 "FOSSIL_HOME, XDG_CONFIG_HOME, or HOME environment "
                 "variables");
  }

  /* Step 4: If $HOME/.config is a directory -> $HOME/.config/fossil.db
  */
  zXdgHome = mprintf("%s/.config", zHome);
  if( file_isdir(zXdgHome, ExtFILE)==1 ){
    fossil_free(zXdgHome);
    return mprintf("%s/.config/fossil.db", zHome);
  }

  /* Step 5: Otherwise -> $HOME/.fossil
  */
  return mprintf("%s/.fossil", zHome);
#endif /* unix */
}

/*
** Open the configuration database.  Create the database anew if
** it does not already exist.
**
** If the useAttach flag is 0 (the usual case) then the configuration
** database is opened on a separate database connection g.dbConfig.
** This prevents the database from becoming locked on long check-in or sync
** operations which hold an exclusive transaction.  In a few cases, though,
** it is convenient for the database to be attached to the main database
** connection so that we can join between the various databases.  In that
** case, invoke this routine with useAttach as 1.
*/
int db_open_config(int useAttach, int isOptional){
  char *zDbName;
  if( g.zConfigDbName ){
    int alreadyAttached = db_database_slot("configdb")>0;
    if( useAttach==alreadyAttached ) return 1; /* Already open. */
    db_close_config();
  }
  zDbName = db_configdb_name(isOptional);
  if( zDbName==0 ) return 0;
  if( file_size(zDbName, ExtFILE)<1024*3 ){
    char *zHome = file_dirname(zDbName);
    int rc;
    if( file_isdir(zHome, ExtFILE)==0 ){
      file_mkdir(zHome, ExtFILE, 0);
    }
    rc = file_access(zHome, W_OK);
    fossil_free(zHome);
    if( rc ){
      if( isOptional ) return 0;
      fossil_panic("home directory \"%s\" must be writeable", zHome);
    }
    db_init_database(zDbName, zConfigSchema, (char*)0);
  }
  if( file_access(zDbName, W_OK) ){
    if( isOptional ) return 0;
    fossil_panic("configuration file %s must be writeable", zDbName);
  }
  if( useAttach ){
    db_open_or_attach(zDbName, "configdb");
    g.dbConfig = 0;
  }else{
    g.dbConfig = db_open(zDbName);
    db_set_main_schemaname(g.dbConfig, "configdb");
  }
  g.zConfigDbName = zDbName;
  return 1;
}

/*
** Return TRUE if zTable exists.
*/
int db_table_exists(
  const char *zDb,      /* One of: NULL, "configdb", "localdb", "repository" */
  const char *zTable    /* Name of table */
){
  return sqlite3_table_column_metadata(g.db, zDb, zTable, 0,
                                       0, 0, 0, 0, 0)==SQLITE_OK;
}

/*
** Return TRUE if zTable exists and contains column zColumn.
** Return FALSE if zTable does not exist or if zTable exists
** but lacks zColumn.
*/
int db_table_has_column(
  const char *zDb,       /* One of: NULL, "config", "localdb", "repository" */
  const char *zTable,    /* Name of table */
  const char *zColumn    /* Name of column in table */
){
  return sqlite3_table_column_metadata(g.db, zDb, zTable, zColumn,
                                       0, 0, 0, 0, 0)==SQLITE_OK;
}

/*
** Returns TRUE if zTable exists in the local database but lacks column
** zColumn
*/
static int db_local_table_exists_but_lacks_column(
  const char *zTable,
  const char *zColumn
){
  return db_table_exists("localdb", zTable)
      && !db_table_has_column("localdb", zTable, zColumn);
}

/*
** If zDbName is a valid local database file, open it and return
** true.  If it is not a valid local database file, return 0.
*/
static int isValidLocalDb(const char *zDbName){
  i64 lsize;

  if( file_access(zDbName, F_OK) ) return 0;
  lsize = file_size(zDbName, ExtFILE);
  if( lsize%1024!=0 || lsize<4096 ) return 0;
  db_open_or_attach(zDbName, "localdb");

  /* Check to see if the checkout database has the lastest schema changes.
  ** The most recent schema change (2019-01-19) is the addition of the
  ** vmerge.mhash and vfile.mhash fields.  If the schema has the vmerge.mhash
  ** column, assume everything else is up-to-date.
  */
  if( db_table_has_column("localdb","vmerge","mhash") ){
    return 1;   /* This is a checkout database with the latest schema */
  }

  /* If there is no vfile table, then assume we have picked up something
  ** that is not even close to being a valid checkout database */
  if( !db_table_exists("localdb","vfile") ){
    return 0;  /* Not a  DB */
  }

  /* If the "isexe" column is missing from the vfile table, then
  ** add it now.   This code added on 2010-03-06.  After all users have
  ** upgraded, this code can be safely deleted.
  */
  if( !db_table_has_column("localdb","vfile","isexe") ){
    db_multi_exec("ALTER TABLE vfile ADD COLUMN isexe BOOLEAN DEFAULT 0");
  }

  /* If "islink"/"isLink" columns are missing from tables, then
  ** add them now.   This code added on 2011-01-17 and 2011-08-27.
  ** After all users have upgraded, this code can be safely deleted.
  */
  if( !db_table_has_column("localdb","vfile","isLink") ){
    db_multi_exec("ALTER TABLE vfile ADD COLUMN islink BOOLEAN DEFAULT 0");
    if( db_local_table_exists_but_lacks_column("stashfile", "isLink") ){
      db_multi_exec("ALTER TABLE stashfile ADD COLUMN isLink BOOL DEFAULT 0");
    }
    if( db_local_table_exists_but_lacks_column("undo", "isLink") ){
      db_multi_exec("ALTER TABLE undo ADD COLUMN isLink BOOLEAN DEFAULT 0");
    }
    if( db_local_table_exists_but_lacks_column("undo_vfile", "islink") ){
      db_multi_exec("ALTER TABLE undo_vfile ADD COLUMN islink BOOL DEFAULT 0");
    }
  }

  /* The design of the checkout database changed on 2019-01-19, adding the mhash
  ** column to vfile and vmerge and changing the UNIQUE index on vmerge into
  ** a PRIMARY KEY that includes the new mhash column.  However, we must have
  ** the repository database at hand in order to do the migration, so that
  ** step is deferred. */
  return 1;
}

/*
** Locate the root directory of the local repository tree.  The root
** directory is found by searching for a file named "_FOSSIL_" or ".fslckout"
** that contains a valid repository database.
**
** For legacy, also look for ".fos".  The use of ".fos" is deprecated
** since "fos" has negative connotations in Hungarian, we are told.
**
** If no valid _FOSSIL_ or .fslckout file is found, we move up one level and
** try again. Once the file is found, the g.zLocalRoot variable is set
** to the root of the repository tree and this routine returns 1.  If
** no database is found, then this routine return 0.
**
** In db_open_local_v2(), if the bRootOnly flag is true, then only
** look in the CWD for the checkout database.  Do not scan upwards in
** the file hierarchy.
**
** This routine always opens the user database regardless of whether or
** not the repository database is found.  If the _FOSSIL_ or .fslckout file
** is found, it is attached to the open database connection too.
*/
int db_open_local_v2(const char *zDbName, int bRootOnly){
  int i, n;
  char zPwd[2000];
  static const char *(aDbName[]) = { "_FOSSIL_", ".fslckout", ".fos" };

  if( g.localOpen ) return 1;
  file_getcwd(zPwd, sizeof(zPwd)-20);
  n = strlen(zPwd);
  while( n>0 ){
    for(i=0; i<count(aDbName); i++){
      sqlite3_snprintf(sizeof(zPwd)-n, &zPwd[n], "/%s", aDbName[i]);
      if( isValidLocalDb(zPwd) ){
        if( db_open_config(0, 1)==0 ){
          return 0; /* Configuration could not be opened */
        }
        /* Found a valid checkout database file */
        g.zLocalDbName = mprintf("%s", zPwd);
        zPwd[n] = 0;
        while( n>0 && zPwd[n-1]=='/' ){
          n--;
          zPwd[n] = 0;
        }
        g.zLocalRoot = mprintf("%s/", zPwd);
        g.localOpen = 1;
        db_open_repository(zDbName);
        return 1;
      }
    }
    if( bRootOnly ) break;
    n--;
    while( n>1 && zPwd[n]!='/' ){ n--; }
    while( n>1 && zPwd[n-1]=='/' ){ n--; }
    zPwd[n] = 0;
  }

  /* A checkout database file could not be found */
  return 0;
}
int db_open_local(const char *zDbName){
  return db_open_local_v2(zDbName, 0);
}

/*
** Get the full pathname to the repository database file.  The
** local database (the _FOSSIL_ or .fslckout database) must have already
** been opened before this routine is called.
*/
const char *db_repository_filename(void){
  static char *zRepo = 0;
  assert( g.localOpen );
  assert( g.zLocalRoot );
  if( zRepo==0 ){
    zRepo = db_lget("repository", 0);
    if( zRepo && !file_is_absolute_path(zRepo) ){
      char * zFree = zRepo;
      zRepo = mprintf("%s%s", g.zLocalRoot, zRepo);
      fossil_free(zFree);
      zFree = zRepo;
      zRepo = file_canonical_name_dup(zFree);
      fossil_free(zFree);
    }
  }
  return zRepo;
}

/*
** Returns non-zero if support for symlinks is currently enabled.
*/
int db_allow_symlinks(void){
  return g.allowSymlinks;
}

/*
** Open the repository database given by zDbName.  If zDbName==NULL then
** get the name from the already open local database.
*/
void db_open_repository(const char *zDbName){
  if( g.repositoryOpen ) return;
  if( zDbName==0 ){
    if( g.localOpen ){
      zDbName = db_repository_filename();
    }
    if( zDbName==0 ){
      db_err("unable to find the name of a repository database");
    }
  }
  if( file_access(zDbName, R_OK) || file_size(zDbName, ExtFILE)<1024 ){
    if( file_access(zDbName, F_OK) ){
#ifdef FOSSIL_ENABLE_JSON
      g.json.resultCode = FSL_JSON_E_DB_NOT_FOUND;
#endif
      fossil_fatal("repository does not exist or"
                   " is in an unreadable directory: %s", zDbName);
    }else if( file_access(zDbName, R_OK) ){
#ifdef FOSSIL_ENABLE_JSON
      g.json.resultCode = FSL_JSON_E_DENIED;
#endif
      fossil_fatal("read permission denied for repository %s", zDbName);
    }else{
#ifdef FOSSIL_ENABLE_JSON
      g.json.resultCode = FSL_JSON_E_DB_NOT_VALID;
#endif
      fossil_fatal("not a valid repository: %s", zDbName);
    }
  }
  g.zRepositoryName = mprintf("%s", zDbName);
  db_open_or_attach(g.zRepositoryName, "repository");
  g.repositoryOpen = 1;
  sqlite3_file_control(g.db, "repository", SQLITE_FCNTL_DATA_VERSION,
                       &g.iRepoDataVers);

  /* Cache "allow-symlinks" option, because we'll need it on every stat call */
  g.allowSymlinks = db_get_boolean("allow-symlinks",0);

  g.zAuxSchema = db_get("aux-schema","");
  g.eHashPolicy = db_get_int("hash-policy",-1);
  if( g.eHashPolicy<0 ){
    g.eHashPolicy = hname_default_policy();
    db_set_int("hash-policy", g.eHashPolicy, 0);
  }

  /* Make a change to the CHECK constraint on the BLOB table for
  ** version 2.0 and later.
  */
  rebuild_schema_update_2_0();   /* Do the Fossil-2.0 schema updates */

  /* Additional checks that occur when opening the checkout database */
  if( g.localOpen ){

    /* If the repository database that was just opened has been
    ** eplaced by a clone of the same project, with different RID
    ** values, then renumber the RID values stored in various tables
    ** of the checkout database, so that the repository and checkout
    ** databases align.
    */
    if( !db_fingerprint_ok() ){
      if( find_option("no-rid-adjust",0,0)!=0 ){
        /* The --no-rid-adjust command-line option bypasses the RID value
        ** updates. Intended for use during debugging, especially to be
        ** able to run "fossil sql" after a database swap. */
        fossil_print(
          "WARNING: repository change detected, but no adjust made.\n"
        );
      }else if( find_option("rid-renumber-dryrun",0,0)!=0 ){
        /* the --rid-renumber-dryrun option shows how RID values would be
        ** renumbered, but does not actually perform the renumbering.
        ** This is a debugging-only option. */
        vfile_rid_renumbering_event(1);
        exit(0);
      }else{
        char *z;
        stash_rid_renumbering_event();
        vfile_rid_renumbering_event(0);
        undo_reset();
        bisect_reset();
        z = db_fingerprint(0, 1);
        db_lset("fingerprint", z);
        fossil_free(z);
        fossil_print(
          "WARNING: The repository database has been replaced by a clone.\n"
          "Bisect history and undo have been lost.\n"
        );
      }
    }

    /* Make sure the checkout database schema migration of 2019-01-20
    ** has occurred.
    **
    ** The 2019-01-19 migration is the addition of the vmerge.mhash and
    ** vfile.mhash columns and making the vmerge.mhash column part of the
    ** PRIMARY KEY for vmerge.
    */
    if( !db_table_has_column("localdb", "vfile", "mhash") ){
      db_multi_exec("ALTER TABLE vfile ADD COLUMN mhash;");
      db_multi_exec(
        "UPDATE vfile"
        "   SET mhash=(SELECT uuid FROM blob WHERE blob.rid=vfile.mrid)"
        " WHERE mrid!=rid;"
      );
      if( !db_table_has_column("localdb", "vmerge", "mhash") ){
        db_exec_sql("ALTER TABLE vmerge RENAME TO old_vmerge;");
        db_exec_sql(zLocalSchemaVmerge);
        db_exec_sql(
           "INSERT OR IGNORE INTO vmerge(id,merge,mhash)"
           "  SELECT id, merge, blob.uuid FROM old_vmerge, blob"
           "   WHERE old_vmerge.merge=blob.rid;"
           "DROP TABLE old_vmerge;"
        );
      }
    }
  }
}

/*
** Return true if there have been any changes to the repository
** database since it was opened.
**
** Changes to "config" and "localdb" and "temp" do not count.
** This routine only returns true if there have been changes
** to "repository".
*/
int db_repository_has_changed(void){
  unsigned int v;
  if( !g.repositoryOpen ) return 0;
  sqlite3_file_control(g.db, "repository", SQLITE_FCNTL_DATA_VERSION, &v);
  return g.iRepoDataVers != v;
}

/*
** Flags for the db_find_and_open_repository() function.
*/
#if INTERFACE
#define OPEN_OK_NOT_FOUND       0x001   /* Do not error out if not found */
#define OPEN_ANY_SCHEMA         0x002   /* Do not error if schema is wrong */
#define OPEN_SUBSTITUTE         0x004   /* Fake in-memory repo if not found */
#endif

/*
** Try to find the repository and open it.  Use the -R or --repository
** option to locate the repository.  If no such option is available, then
** use the repository of the open checkout if there is one.
**
** Error out if the repository cannot be opened.
*/
void db_find_and_open_repository(int bFlags, int nArgUsed){
  const char *zRep = find_repository_option();
  if( zRep && file_isdir(zRep, ExtFILE)==1 ){
    goto rep_not_found;
  }
  if( zRep==0 && nArgUsed && g.argc==nArgUsed+1 ){
    zRep = g.argv[nArgUsed];
  }
  if( zRep==0 ){
    if( db_open_local(0)==0 ){
      goto rep_not_found;
    }
    zRep = db_repository_filename();
    if( zRep==0 ){
      goto rep_not_found;
    }
  }
  db_open_repository(zRep);
  if( g.repositoryOpen ){
    if( (bFlags & OPEN_ANY_SCHEMA)==0 ) db_verify_schema();
    return;
  }
rep_not_found:
  if( bFlags & OPEN_OK_NOT_FOUND ){
    /* No errors if the database is not found */
    if( bFlags & OPEN_SUBSTITUTE ){
      db_create_repository(0);
    }
  }else{
#ifdef FOSSIL_ENABLE_JSON
    g.json.resultCode = FSL_JSON_E_DB_NOT_FOUND;
#endif
    if( nArgUsed==0 ){
      fossil_fatal("use --repository or -R to specify the repository database");
    }else{
      fossil_fatal("specify the repository name as a command-line argument");
    }
  }
}

/*
** Return TRUE if the schema is out-of-date
*/
int db_schema_is_outofdate(void){
  return strcmp(g.zAuxSchema,AUX_SCHEMA_MIN)<0
      || strcmp(g.zAuxSchema,AUX_SCHEMA_MAX)>0;
}

/*
** Return true if the database is writeable
*/
int db_is_writeable(const char *zName){
  return g.db!=0 && !sqlite3_db_readonly(g.db, zName);
}

/*
** Verify that the repository schema is correct.  If it is not correct,
** issue a fatal error and die.
*/
void db_verify_schema(void){
  if( db_schema_is_outofdate() ){
#ifdef FOSSIL_ENABLE_JSON
    g.json.resultCode = FSL_JSON_E_DB_NEEDS_REBUILD;
#endif
    fossil_warning("incorrect repository schema version: "
          "current repository schema version is \"%s\" "
          "but need versions between \"%s\" and \"%s\".",
          g.zAuxSchema, AUX_SCHEMA_MIN, AUX_SCHEMA_MAX);
    fossil_fatal("run \"fossil rebuild\" to fix this problem");
  }
}


/*
** COMMAND: test-move-repository
**
** Usage: %fossil test-move-repository PATHNAME
**
** Change the location of the repository database on a local check-out.
** Use this command to avoid having to close and reopen a checkout
** when relocating the repository database.
*/
void move_repo_cmd(void){
  Blob repo;
  char *zRepo;
  if( g.argc!=3 ){
    usage("PATHNAME");
  }
  file_canonical_name(g.argv[2], &repo, 0);
  zRepo = blob_str(&repo);
  if( file_access(zRepo, F_OK) ){
    fossil_fatal("no such file: %s", zRepo);
  }
  if( db_open_local(zRepo)==0 ){
    fossil_fatal("not in a local checkout");
    return;
  }
  db_open_or_attach(zRepo, "test_repo");
  db_lset("repository", blob_str(&repo));
  db_record_repository_filename(blob_str(&repo));
  db_close(1);
}


/*
** Open the local database.  If unable, exit with an error.
*/
void db_must_be_within_tree(void){
  if( find_repository_option() ){
    fossil_fatal("the \"%s\" command only works from within an open check-out",
                 g.argv[1]);
  }
  if( db_open_local(0)==0 ){
    fossil_fatal("current directory is not within an open checkout");
  }
  db_open_repository(0);
  db_verify_schema();
}

/*
** Close the database connection.
**
** Check for unfinalized statements and report errors if the reportErrors
** argument is true.  Ignore unfinalized statements when false.
*/
void db_close(int reportErrors){
  sqlite3_stmt *pStmt;
  if( g.db==0 ) return;
  sqlite3_set_authorizer(g.db, 0, 0);
  if( g.fSqlStats ){
    int cur, hiwtr;
    sqlite3_db_status(g.db, SQLITE_DBSTATUS_LOOKASIDE_USED, &cur, &hiwtr, 0);
    fprintf(stderr, "-- LOOKASIDE_USED         %10d %10d\n", cur, hiwtr);
    sqlite3_db_status(g.db, SQLITE_DBSTATUS_LOOKASIDE_HIT, &cur, &hiwtr, 0);
    fprintf(stderr, "-- LOOKASIDE_HIT                     %10d\n", hiwtr);
    sqlite3_db_status(g.db, SQLITE_DBSTATUS_LOOKASIDE_MISS_SIZE, &cur,&hiwtr,0);
    fprintf(stderr, "-- LOOKASIDE_MISS_SIZE               %10d\n", hiwtr);
    sqlite3_db_status(g.db, SQLITE_DBSTATUS_LOOKASIDE_MISS_FULL, &cur,&hiwtr,0);
    fprintf(stderr, "-- LOOKASIDE_MISS_FULL               %10d\n", hiwtr);
    sqlite3_db_status(g.db, SQLITE_DBSTATUS_CACHE_USED, &cur, &hiwtr, 0);
    fprintf(stderr, "-- CACHE_USED             %10d\n", cur);
    sqlite3_db_status(g.db, SQLITE_DBSTATUS_SCHEMA_USED, &cur, &hiwtr, 0);
    fprintf(stderr, "-- SCHEMA_USED            %10d\n", cur);
    sqlite3_db_status(g.db, SQLITE_DBSTATUS_STMT_USED, &cur, &hiwtr, 0);
    fprintf(stderr, "-- STMT_USED              %10d\n", cur);
    sqlite3_status(SQLITE_STATUS_MEMORY_USED, &cur, &hiwtr, 0);
    fprintf(stderr, "-- MEMORY_USED            %10d %10d\n", cur, hiwtr);
    sqlite3_status(SQLITE_STATUS_MALLOC_SIZE, &cur, &hiwtr, 0);
    fprintf(stderr, "-- MALLOC_SIZE                       %10d\n", hiwtr);
    sqlite3_status(SQLITE_STATUS_MALLOC_COUNT, &cur, &hiwtr, 0);
    fprintf(stderr, "-- MALLOC_COUNT           %10d %10d\n", cur, hiwtr);
    sqlite3_status(SQLITE_STATUS_PAGECACHE_OVERFLOW, &cur, &hiwtr, 0);
    fprintf(stderr, "-- PCACHE_OVFLOW          %10d %10d\n", cur, hiwtr);
    fprintf(stderr, "-- prepared statements    %10d\n", db.nPrepare);
  }
  while( db.pAllStmt ){
    db_finalize(db.pAllStmt);
  }
  if( db.nBegin ){
    if( reportErrors ){
      fossil_warning("Transaction started at %s:%d never commits",
                     db.zStartFile, db.iStartLine);
    }
    db_end_transaction(1);
  }
  pStmt = 0;
  sqlite3_busy_timeout(g.db, 0);
  g.dbIgnoreErrors++; /* Stop "database locked" warnings */
  sqlite3_exec(g.db, "PRAGMA optimize", 0, 0, 0);
  g.dbIgnoreErrors--;
  db_close_config();

  /* If the localdb has a lot of unused free space,
  ** then VACUUM it as we shut down.
  */
  if( db_database_slot("localdb")>=0 ){
    int nFree = db_int(0, "PRAGMA localdb.freelist_count");
    int nTotal = db_int(0, "PRAGMA localdb.page_count");
    if( nFree>nTotal/4 ){
      db_unprotect(PROTECT_ALL);
      db_multi_exec("VACUUM localdb;");
      db_protect_pop();
    }
  }

  if( g.db ){
    int rc;
    sqlite3_wal_checkpoint(g.db, 0);
    rc = sqlite3_close(g.db);
    if( g.fSqlTrace ) fossil_trace("-- sqlite3_close(%d)\n", rc);
    if( rc==SQLITE_BUSY && reportErrors ){
      while( (pStmt = sqlite3_next_stmt(g.db, pStmt))!=0 ){
        fossil_warning("unfinalized SQL statement: [%s]", sqlite3_sql(pStmt));
      }
    }
    g.db = 0;
  }
  g.repositoryOpen = 0;
  g.localOpen = 0;
  assert( g.dbConfig==0 );
  assert( g.zConfigDbName==0 );
  backoffice_run_if_needed();
}

/*
** Close the database as quickly as possible without unnecessary processing.
*/
void db_panic_close(void){
  if( g.db ){
    int rc;
    sqlite3_wal_checkpoint(g.db, 0);
    rc = sqlite3_close(g.db);
    if( g.fSqlTrace ) fossil_trace("-- sqlite3_close(%d)\n", rc);
    db_clear_authorizer();
  }
  g.db = 0;
  g.repositoryOpen = 0;
  g.localOpen = 0;
}

/*
** Create a new empty repository database with the given name.
**
** Only the schema is initialized.  The required VAR tables entries
** are not set by this routine and must be set separately in order
** to make the new file a valid database.
*/
void db_create_repository(const char *zFilename){
  db_init_database(
     zFilename,
     zRepositorySchema1,
     zRepositorySchemaDefaultReports,
     zRepositorySchema2,
     (char*)0
  );
  db_delete_on_failure(zFilename);
}

/*
** Create the default user accounts in the USER table.
*/
void db_create_default_users(int setupUserOnly, const char *zDefaultUser){
  const char *zUser = zDefaultUser;
  if( zUser==0 ){
    zUser = db_get("default-user", 0);
  }
  if( zUser==0 ){
    zUser = fossil_getenv("FOSSIL_USER");
  }
  if( zUser==0 ){
    zUser = fossil_getenv("USER");
  }
  if( zUser==0 ){
    zUser = fossil_getenv("LOGNAME");
  }
  if( zUser==0 ){
    zUser = fossil_getenv("USERNAME");
  }
  if( zUser==0 ){
    zUser = "root";
  }
  db_unprotect(PROTECT_USER);
  db_multi_exec(
     "INSERT OR IGNORE INTO user(login, info) VALUES(%Q,'')", zUser
  );
  db_multi_exec(
     "UPDATE user SET cap='s', pw=%Q"
     " WHERE login=%Q", fossil_random_password(10), zUser
  );
  if( !setupUserOnly ){
    db_multi_exec(
       "INSERT OR IGNORE INTO user(login,pw,cap,info)"
       "   VALUES('anonymous',hex(randomblob(8)),'hmnc','Anon');"
       "INSERT OR IGNORE INTO user(login,pw,cap,info)"
       "   VALUES('nobody','','gjorz','Nobody');"
       "INSERT OR IGNORE INTO user(login,pw,cap,info)"
       "   VALUES('developer','','ei','Dev');"
       "INSERT OR IGNORE INTO user(login,pw,cap,info)"
       "   VALUES('reader','','kptw','Reader');"
    );
  }
  db_protect_pop();
}

/*
** Return a pointer to a string that contains the RHS of an IN operator
** that will select CONFIG table names that are in the list of control
** settings.
*/
const char *db_setting_inop_rhs(){
  Blob x;
  int i;
  int nSetting;
  const Setting *aSetting = setting_info(&nSetting);
  const char *zSep = "";

  blob_zero(&x);
  blob_append_sql(&x, "(");
  for(i=0; i<nSetting; i++){
    blob_append_sql(&x, "%s%Q", zSep/*safe-for-%s*/, aSetting[i].name);
    zSep = ",";
  }
  blob_append_sql(&x, ")");
  return blob_sql_text(&x);
}

/*
** Fill an empty repository database with the basic information for a
** repository. This function is shared between 'create_repository_cmd'
** ('new') and 'reconstruct_cmd' ('reconstruct'), both of which create
** new repositories.
**
** The zTemplate parameter determines if the settings for the repository
** should be copied from another repository.  If zTemplate is 0 then the
** settings will have their normal default values.  If zTemplate is
** non-zero, it is assumed that the caller of this function has already
** attached a database using the label "settingSrc".  If not, the call to
** this function will fail.
**
** The zInitialDate parameter determines the date of the initial check-in
** that is automatically created.  If zInitialDate is 0 then no initial
** check-in is created. The makeServerCodes flag determines whether or
** not server and project codes are invented for this repository.
*/
void db_initial_setup(
  const char *zTemplate,       /* Repository from which to copy settings. */
  const char *zInitialDate,    /* Initial date of repository. (ex: "now") */
  const char *zDefaultUser     /* Default user for the repository */
){
  char *zDate;
  Blob hash;
  Blob manifest;

  db_unprotect(PROTECT_ALL);
  db_set("content-schema", CONTENT_SCHEMA, 0);
  db_set("aux-schema", AUX_SCHEMA_MAX, 0);
  db_set("rebuilt", get_version(), 0);
  db_set("admin-log", "1", 0);
  db_set("access-log", "1", 0);
  db_multi_exec(
      "INSERT INTO config(name,value,mtime)"
      " VALUES('server-code', lower(hex(randomblob(20))),now());"
      "INSERT INTO config(name,value,mtime)"
      " VALUES('project-code', lower(hex(randomblob(20))),now());"
  );
  if( !db_is_global("autosync") ) db_set_int("autosync", 1, 0);
  if( !db_is_global("localauth") ) db_set_int("localauth", 0, 0);
  if( !db_is_global("timeline-plaintext") ){
    db_set_int("timeline-plaintext", 1, 0);
  }
  db_create_default_users(0, zDefaultUser);
  if( zDefaultUser ) g.zLogin = zDefaultUser;
  user_select();

  if( zTemplate ){
    /*
    ** Copy all settings from the supplied template repository.
    */
    db_multi_exec(
      "INSERT OR REPLACE INTO config"
      " SELECT name,value,mtime FROM settingSrc.config"
      "  WHERE (name IN %s OR name IN %s OR name GLOB 'walias:/*')"
      "    AND name NOT GLOB 'project-*'"
      "    AND name NOT GLOB 'short-project-*';",
      configure_inop_rhs(CONFIGSET_ALL),
      db_setting_inop_rhs()
    );
    g.eHashPolicy = db_get_int("hash-policy", g.eHashPolicy);
    db_multi_exec(
      "REPLACE INTO reportfmt SELECT * FROM settingSrc.reportfmt;"
    );

    /*
    ** Copy the user permissions, contact information, last modified
    ** time, and photo for all the "system" users from the supplied
    ** template repository into the one being setup.  The other columns
    ** are not copied because they contain security information or other
    ** data specific to the other repository.  The list of columns copied
    ** by this SQL statement may need to be revised in the future.
    */
    db_multi_exec("UPDATE user SET"
      "  cap = (SELECT u2.cap FROM settingSrc.user u2"
      "         WHERE u2.login = user.login),"
      "  info = (SELECT u2.info FROM settingSrc.user u2"
      "          WHERE u2.login = user.login),"
      "  mtime = (SELECT u2.mtime FROM settingSrc.user u2"
      "           WHERE u2.login = user.login),"
      "  photo = (SELECT u2.photo FROM settingSrc.user u2"
      "           WHERE u2.login = user.login)"
      " WHERE user.login IN ('anonymous','nobody','developer','reader');"
    );
  }
  db_protect_pop();

  if( zInitialDate ){
    int rid;
    blob_zero(&manifest);
    blob_appendf(&manifest, "C initial\\sempty\\scheck-in\n");
    zDate = date_in_standard_format(zInitialDate);
    blob_appendf(&manifest, "D %s\n", zDate);
    md5sum_init();
    /* The R-card is necessary here because without it
     * fossil versions earlier than versions 1.27 would
     * interpret this artifact as a "control". */
    blob_appendf(&manifest, "R %s\n", md5sum_finish(0));
    blob_appendf(&manifest, "T *branch * trunk\n");
    blob_appendf(&manifest, "T *sym-trunk *\n");
    blob_appendf(&manifest, "U %F\n", g.zLogin);
    md5sum_blob(&manifest, &hash);
    blob_appendf(&manifest, "Z %b\n", &hash);
    blob_reset(&hash);
    rid = content_put(&manifest);
    manifest_crosslink(rid, &manifest, MC_NONE);
  }
}

/*
** COMMAND: new*
** COMMAND: init
**
** Usage: %fossil new ?OPTIONS? FILENAME
**    or: %fossil init ?OPTIONS? FILENAME
**
** Create a repository for a new project in the file named FILENAME.
** This command is distinct from "clone".  The "clone" command makes
** a copy of an existing project.  This command starts a new project.
**
** By default, your current login name is used to create the default
** admin user. This can be overridden using the -A|--admin-user
** parameter.
**
** By default, all settings will be initialized to their default values.
** This can be overridden using the --template parameter to specify a
** repository file from which to copy the initial settings.  When a template
** repository is used, almost all of the settings accessible from the setup
** page, either directly or indirectly, will be copied.  Normal users and
** their associated permissions will not be copied; however, the system
** default users "anonymous", "nobody", "reader", "developer", and their
** associated permissions will be copied.
**
** Options:
**    --template      FILE         Copy settings from repository file
**    --admin-user|-A USERNAME     Select given USERNAME as admin user
**    --date-override DATETIME     Use DATETIME as time of the initial check-in
**    --sha1                       Use an initial hash policy of "sha1"
**
** DATETIME may be "now" or "YYYY-MM-DDTHH:MM:SS.SSS". If in
** year-month-day form, it may be truncated, the "T" may be replaced by
** a space, and it may also name a timezone offset from UTC as "-HH:MM"
** (westward) or "+HH:MM" (eastward). Either no timezone suffix or "Z"
** means UTC.
**
** See also: [[clone]]
*/
void create_repository_cmd(void){
  char *zPassword;
  const char *zTemplate;      /* Repository from which to copy settings */
  const char *zDate;          /* Date of the initial check-in */
  const char *zDefaultUser;   /* Optional name of the default user */
  int bUseSha1 = 0;           /* True to set the hash-policy to sha1 */


  zTemplate = find_option("template",0,1);
  zDate = find_option("date-override",0,1);
  zDefaultUser = find_option("admin-user","A",1);
  bUseSha1 = find_option("sha1",0,0)!=0;
  /* We should be done with options.. */
  verify_all_options();

  if( g.argc!=3 ){
    usage("REPOSITORY-NAME");
  }

  if( -1 != file_size(g.argv[2], ExtFILE) ){
    fossil_fatal("file already exists: %s", g.argv[2]);
  }

  db_create_repository(g.argv[2]);
  db_open_repository(g.argv[2]);
  db_open_config(0, 0);
  if( zTemplate ) db_attach(zTemplate, "settingSrc");
  db_begin_transaction();
  if( bUseSha1 ){
    g.eHashPolicy = HPOLICY_SHA1;
    db_set_int("hash-policy", HPOLICY_SHA1, 0);
  }
  if( zDate==0 ) zDate = "now";
  db_initial_setup(zTemplate, zDate, zDefaultUser);
  db_end_transaction(0);
  if( zTemplate ) db_detach("settingSrc");
  fossil_print("project-id: %s\n", db_get("project-code", 0));
  fossil_print("server-id:  %s\n", db_get("server-code", 0));
  zPassword = db_text(0, "SELECT pw FROM user WHERE login=%Q", g.zLogin);
  fossil_print("admin-user: %s (initial password is \"%s\")\n",
               g.zLogin, zPassword);
}

/*
** SQL functions for debugging.
**
** The print() function writes its arguments on stdout, but only
** if the -sqlprint command-line option is turned on.
*/
void db_sql_print(
  sqlite3_context *context,
  int argc,
  sqlite3_value **argv
){
  int i;
  if( g.fSqlPrint ){
    for(i=0; i<argc; i++){
      char c = i==argc-1 ? '\n' : ' ';
      fossil_print("%s%c", sqlite3_value_text(argv[i]), c);
    }
  }
}

/*
** Callback for sqlite3_trace_v2();
*/
int db_sql_trace(unsigned m, void *notUsed, void *pP, void *pX){
  sqlite3_stmt *pStmt = (sqlite3_stmt*)pP;
  char *zSql;
  int n;
  const char *zArg = (const char*)pX;
  char zEnd[40];
  if( m & SQLITE_TRACE_CLOSE ){
    /* If we are tracking closes, that means we want to clean up static
    ** prepared statements. */
    while( db.pAllStmt ){
      db_finalize(db.pAllStmt);
    }
    return 0;
  }
  if( zArg[0]=='-' ) return 0;
  if( m & SQLITE_TRACE_PROFILE ){
    sqlite3_int64 nNano = *(sqlite3_int64*)pX;
    double rMillisec = 0.000001 * nNano;
    sqlite3_snprintf(sizeof(zEnd),zEnd," /* %.3fms */\n", rMillisec);
  }else{
    zEnd[0] = '\n';
    zEnd[1] = 0;
  }
  zSql = sqlite3_expanded_sql(pStmt);
  n = (int)strlen(zSql);
  fossil_trace("%s%s%s", zSql, (n>0 && zSql[n-1]==';') ? "" : ";", zEnd);
  sqlite3_free(zSql);
  return 0;
}

/*
** Implement the user() SQL function.  user() takes no arguments and
** returns the user ID of the current user.
*/
LOCAL void db_sql_user(
  sqlite3_context *context,
  int argc,
  sqlite3_value **argv
){
  if( g.zLogin!=0 ){
    sqlite3_result_text(context, g.zLogin, -1, SQLITE_STATIC);
  }
}

/*
** Implement the cgi() SQL function.  cgi() takes an argument which is
** a name of CGI query parameter. The value of that parameter is returned,
** if available. Optional second argument will be returned if the first
** doesn't exist as a CGI parameter.
*/
LOCAL void db_sql_cgi(sqlite3_context *context, int argc, sqlite3_value **argv){
  const char* zP;
  if( argc!=1 && argc!=2 ) return;
  zP = P((const char*)sqlite3_value_text(argv[0]));
  if( zP ){
    sqlite3_result_text(context, zP, -1, SQLITE_STATIC);
  }else if( argc==2 ){
    zP = (const char*)sqlite3_value_text(argv[1]);
    if( zP ) sqlite3_result_text(context, zP, -1, SQLITE_TRANSIENT);
  }
}

/*
** SQL function:
**
**       is_selected(id)
**       if_selected(id, X, Y)
**
** On the commit command, when filenames are specified (in order to do
** a partial commit) the vfile.id values for the named files are loaded
** into the g.aCommitFile[] array.  This function looks at that array
** to see if a file is named on the command-line.
**
** In the first form (1 argument) return TRUE if either no files are
** named on the command line (g.aCommitFile is NULL meaning that all
** changes are to be committed) or if id is found in g.aCommitFile[]
** (meaning that id was named on the command-line).
**
** In the second form (3 arguments) return argument X if true and Y
** if false.  Except if Y is NULL then always return X.
*/
LOCAL void file_is_selected(
  sqlite3_context *context,
  int argc,
  sqlite3_value **argv
){
  int rc = 0;

  assert(argc==1 || argc==3);
  if( g.aCommitFile ){
    int iId = sqlite3_value_int(argv[0]);
    int ii;
    for(ii=0; g.aCommitFile[ii]; ii++){
      if( iId==g.aCommitFile[ii] ){
        rc = 1;
        break;
      }
    }
  }else{
    rc = 1;
  }
  if( argc==1 ){
    sqlite3_result_int(context, rc);
  }else{
    assert( argc==3 );
    assert( rc==0 || rc==1 );
    if( sqlite3_value_type(argv[2-rc])==SQLITE_NULL ) rc = 1-rc;
    sqlite3_result_value(context, argv[2-rc]);
  }
}

/*
** Convert the input string into a artifact hash.  Make a notation in the
** CONCEALED table so that the hash can be undo using the db_reveal()
** function at some later time.
**
** The value returned is stored in static space and will be overwritten
** on subsequent calls.
**
** If zContent is already a well-formed artifact hash, then return a copy
** of that hash, not a hash of the hash.
**
** The CONCEALED table is meant to obscure email addresses.  Every valid
** email address will contain a "@" character and "@" is not valid within
** a SHA1 hash so there is no chance that a valid email address will go
** unconcealed.
*/
char *db_conceal(const char *zContent, int n){
  static char zHash[HNAME_MAX+1];
  Blob out;
  if( hname_validate(zContent, n) ){
    memcpy(zHash, zContent, n);
    zHash[n] = 0;
  }else{
    sha1sum_step_text(zContent, n);
    sha1sum_finish(&out);
    sqlite3_snprintf(sizeof(zHash), zHash, "%s", blob_str(&out));
    blob_reset(&out);
    db_multi_exec(
       "INSERT OR IGNORE INTO concealed(hash,content,mtime)"
       " VALUES(%Q,%#Q,now())",
       zHash, n, zContent
    );
  }
  return zHash;
}

/*
** Attempt to look up the input in the CONCEALED table.  If found,
** and if the okRdAddr permission is enabled then return the
** original value for which the input is a hash.  If okRdAddr is
** false or if the lookup fails, return the original string content.
**
** In either case, the string returned is stored in space obtained
** from malloc and should be freed by the calling function.
*/
char *db_reveal(const char *zKey){
  char *zOut;
  if( g.perm.RdAddr ){
    zOut = db_text(0, "SELECT content FROM concealed WHERE hash=%Q", zKey);
  }else{
    zOut = 0;
  }
  if( zOut==0 ){
    zOut = mprintf("%s", zKey);
  }
  return zOut;
}

/*
** Return true if the string zVal represents "true" (or "false").
*/
int is_truth(const char *zVal){
  static const char *const azOn[] = { "on", "yes", "true", "1" };
  int i;
  for(i=0; i<count(azOn); i++){
    if( fossil_stricmp(zVal,azOn[i])==0 ) return 1;
  }
  return 0;
}
int is_false(const char *zVal){
  static const char *const azOff[] = { "off", "no", "false", "0" };
  int i;
  for(i=0; i<count(azOff); i++){
    if( fossil_stricmp(zVal,azOff[i])==0 ) return 1;
  }
  return 0;
}

/*
** Swap the g.db and g.dbConfig connections so that the various db_* routines
** work on the configuration database instead of on the repository database.
** Be sure to swap them back after doing the operation.
**
** If the configuration database has already been opened as the main database
** or is attached to the main database, no connection swaps are required so
** this routine is a no-op.
*/
void db_swap_connections(void){
  /*
  ** When swapping the main database connection with the config database
  ** connection, the config database connection must be open (not simply
  ** attached); otherwise, the swap would end up leaving the main database
  ** connection invalid, defeating the very purpose of this routine.  This
  ** same constraint also holds true when restoring the previously swapped
  ** database connection; otherwise, it means that no swap was performed
  ** because the main database connection was already pointing to the config
  ** database.
  */
  if( g.dbConfig ){
    sqlite3 *dbTemp = g.db;
    g.db = g.dbConfig;
    g.dbConfig = dbTemp;
  }
}

/*
** Try to read a versioned setting string from .fossil-settings/<name>.
**
** Return the text of the string if it is found.  Return NULL if not
** found.
**
** If the zNonVersionedSetting parameter is not NULL then it holds the
** non-versioned value for this setting.  If both a versioned and a
** non-versioned value exist and are not equal, then a warning message
** might be generated.
*/
char *db_get_versioned(const char *zName, char *zNonVersionedSetting){
  char *zVersionedSetting = 0;
  int noWarn = 0;
  int found = 0;
  struct _cacheEntry {
    struct _cacheEntry *next;
    const char *zName, *zValue;
  } *cacheEntry = 0;
  static struct _cacheEntry *cache = 0;

  if( !g.localOpen && g.zOpenRevision==0 ) return zNonVersionedSetting;
  /* Look up name in cache */
  cacheEntry = cache;
  while( cacheEntry!=0 ){
    if( fossil_strcmp(cacheEntry->zName, zName)==0 ){
      zVersionedSetting = fossil_strdup(cacheEntry->zValue);
      break;
    }
    cacheEntry = cacheEntry->next;
  }
  /* Attempt to read value from file in checkout if there wasn't a cache hit. */
  if( cacheEntry==0 ){
    Blob versionedPathname;
    Blob setting;
    blob_zero(&versionedPathname);
    blob_zero(&setting);
    blob_appendf(&versionedPathname, "%s.fossil-settings/%s",
                 g.zLocalRoot, zName);
    if( !g.localOpen ){
      /* Repository is in the process of being opened, but files have not been
       * written to disk. Load from the database. */
      Blob noWarnFile;
      if( historical_blob(g.zOpenRevision, blob_str(&versionedPathname),
          &setting, 0) ){
        found = 1;
      }
      /* See if there's a no-warn flag */
      blob_append(&versionedPathname, ".no-warn", -1);
      blob_zero(&noWarnFile);
      if( historical_blob(g.zOpenRevision, blob_str(&versionedPathname),
          &noWarnFile, 0) ){
        noWarn = 1;
      }
      blob_reset(&noWarnFile);
    }else if( file_size(blob_str(&versionedPathname), ExtFILE)>=0 ){
      /* File exists, and contains the value for this setting. Load from
      ** the file. */
      const char *zFile = blob_str(&versionedPathname);
      if( blob_read_from_file(&setting, zFile, ExtFILE)>=0 ){
        found = 1;
      }
      /* See if there's a no-warn flag */
      blob_append(&versionedPathname, ".no-warn", -1);
      if( file_size(blob_str(&versionedPathname), ExtFILE)>=0 ){
        noWarn = 1;
      }
    }
    blob_reset(&versionedPathname);
    if( found ){
      blob_trim(&setting); /* Avoid non-obvious problems with line endings
                           ** on boolean properties */
      zVersionedSetting = fossil_strdup(blob_str(&setting));
    }
    blob_reset(&setting);
    /* Store result in cache, which can be the value or 0 if not found */
    cacheEntry = (struct _cacheEntry*)fossil_malloc(sizeof(struct _cacheEntry));
    cacheEntry->next = cache;
    cacheEntry->zName = zName;
    cacheEntry->zValue = fossil_strdup(zVersionedSetting);
    cache = cacheEntry;
  }
  /* Display a warning? */
  if( zVersionedSetting!=0 && zNonVersionedSetting!=0
   && zNonVersionedSetting[0]!='\0' && !noWarn
  ){
    /* There's a versioned setting, and a non-versioned setting. Tell
    ** the user about the conflict */
    fossil_warning(
        "setting %s has both versioned and non-versioned values: using "
        "versioned value from file \"%/.fossil-settings/%s\" (to silence "
        "this warning, either create an empty file named "
        "\"%/.fossil-settings/%s.no-warn\" in the check-out root, or delete "
        "the non-versioned setting with \"fossil unset %s\")", zName,
        g.zLocalRoot, zName, g.zLocalRoot, zName, zName
    );
  }
  /* Prefer the versioned setting */
  return ( zVersionedSetting!=0 ) ? zVersionedSetting : zNonVersionedSetting;
}


/*
** Get and set values from the CONFIG, GLOBAL_CONFIG and VVAR table in the
** repository and local databases.
**
** If no such variable exists, return zDefault.  Or, if zName is the name
** of a setting, then the zDefault is ignored and the default value of the
** setting is returned instead.  If zName is a versioned setting, then
** versioned value takes priority.
*/
char *db_get(const char *zName, const char *zDefault){
  char *z = 0;
  const Setting *pSetting = db_find_setting(zName, 0);
  if( g.repositoryOpen ){
    z = db_text(0, "SELECT value FROM config WHERE name=%Q", zName);
  }
  if( z==0 && g.zConfigDbName ){
    db_swap_connections();
    z = db_text(0, "SELECT value FROM global_config WHERE name=%Q", zName);
    db_swap_connections();
  }
  if( pSetting!=0 && pSetting->versionable ){
    /* This is a versionable setting, try and get the info from a
    ** checked out file */
    char * zZ = z;
    z = db_get_versioned(zName, z);
    if(zZ != z){
      fossil_free(zZ);
    }
  }
  if( z==0 ){
    if( zDefault==0 && pSetting && pSetting->def[0] ){
      z = fossil_strdup(pSetting->def);
    }else{
      z = fossil_strdup(zDefault);
    }
  }
  return z;
}
char *db_get_mtime(const char *zName, const char *zFormat, const char *zDefault){
  char *z = 0;
  if( g.repositoryOpen ){
    z = db_text(0, "SELECT mtime FROM config WHERE name=%Q", zName);
  }
  if( z==0 ){
    z = fossil_strdup(zDefault);
  }else if( zFormat!=0 ){
    z = db_text(0, "SELECT strftime(%Q,%Q,'unixepoch');", zFormat, z);
  }
  return z;
}
void db_set(const char *zName, const char *zValue, int globalFlag){
  db_begin_transaction();
  db_unprotect(PROTECT_CONFIG);
  if( globalFlag ){
    db_swap_connections();
    db_multi_exec("REPLACE INTO global_config(name,value) VALUES(%Q,%Q)",
                   zName, zValue);
    db_swap_connections();
  }else{
    db_multi_exec("REPLACE INTO config(name,value,mtime) VALUES(%Q,%Q,now())",
                   zName, zValue);
  }
  if( globalFlag && g.repositoryOpen ){
    db_multi_exec("DELETE FROM config WHERE name=%Q", zName);
  }
  db_protect_pop();
  db_end_transaction(0);
}
void db_unset(const char *zName, int globalFlag){
  db_begin_transaction();
  db_unprotect(PROTECT_CONFIG);
  if( globalFlag ){
    db_swap_connections();
    db_multi_exec("DELETE FROM global_config WHERE name=%Q", zName);
    db_swap_connections();
  }else{
    db_multi_exec("DELETE FROM config WHERE name=%Q", zName);
  }
  if( globalFlag && g.repositoryOpen ){
    db_multi_exec("DELETE FROM config WHERE name=%Q", zName);
  }
  db_protect_pop();
  db_end_transaction(0);
}
int db_is_global(const char *zName){
  int rc = 0;
  if( g.zConfigDbName ){
    db_swap_connections();
    rc = db_exists("SELECT 1 FROM global_config WHERE name=%Q", zName);
    db_swap_connections();
  }
  return rc;
}
int db_get_int(const char *zName, int dflt){
  int v = dflt;
  int rc;
  if( g.repositoryOpen ){
    Stmt q;
    db_prepare(&q, "SELECT value FROM config WHERE name=%Q", zName);
    rc = db_step(&q);
    if( rc==SQLITE_ROW ){
      v = db_column_int(&q, 0);
    }
    db_finalize(&q);
  }else{
    rc = SQLITE_DONE;
  }
  if( rc==SQLITE_DONE && g.zConfigDbName ){
    db_swap_connections();
    v = db_int(dflt, "SELECT value FROM global_config WHERE name=%Q", zName);
    db_swap_connections();
  }
  return v;
}
void db_set_int(const char *zName, int value, int globalFlag){
  db_unprotect(PROTECT_CONFIG);
  if( globalFlag ){
    db_swap_connections();
    db_multi_exec("REPLACE INTO global_config(name,value) VALUES(%Q,%d)",
                  zName, value);
    db_swap_connections();
  }else{
    db_multi_exec("REPLACE INTO config(name,value,mtime) VALUES(%Q,%d,now())",
                  zName, value);
  }
  if( globalFlag && g.repositoryOpen ){
    db_multi_exec("DELETE FROM config WHERE name=%Q", zName);
  }
  db_protect_pop();
}
int db_get_boolean(const char *zName, int dflt){
  char *zVal = db_get(zName, dflt ? "on" : "off");
  if( is_truth(zVal) ){
    dflt = 1;
  }else if( is_false(zVal) ){
    dflt = 0;
  }
  fossil_free(zVal);
  return dflt;
}
int db_get_versioned_boolean(const char *zName, int dflt){
  char *zVal = db_get_versioned(zName, 0);
  if( zVal==0 ) return dflt;
  if( is_truth(zVal) ) return 1;
  if( is_false(zVal) ) return 0;
  return dflt;
}
char *db_lget(const char *zName, const char *zDefault){
  return db_text(zDefault,
                 "SELECT value FROM vvar WHERE name=%Q", zName);
}
void db_lset(const char *zName, const char *zValue){
  db_multi_exec("REPLACE INTO vvar(name,value) VALUES(%Q,%Q)", zName, zValue);
}
int db_lget_int(const char *zName, int dflt){
  return db_int(dflt, "SELECT value FROM vvar WHERE name=%Q", zName);
}
void db_lset_int(const char *zName, int value){
  db_multi_exec("REPLACE INTO vvar(name,value) VALUES(%Q,%d)", zName, value);
}

/* Va-args versions of db_get(), db_set(), and db_unset()
*/
char *db_get_mprintf(const char *zDefault, const char *zFormat, ...){
  va_list ap;
  char *zName;
  char *zResult;
  va_start(ap, zFormat);
  zName = vmprintf(zFormat, ap);
  va_end(ap);
  zResult = db_get(zName, zDefault);
  fossil_free(zName);
  return zResult;
}
void db_set_mprintf(const char *zNew, int iGlobal, const char *zFormat, ...){
  va_list ap;
  char *zName;
  va_start(ap, zFormat);
  zName = vmprintf(zFormat, ap);
  va_end(ap);
  db_set(zName, zNew, iGlobal);
  fossil_free(zName);
}
void db_unset_mprintf(int iGlobal, const char *zFormat, ...){
  va_list ap;
  char *zName;
  va_start(ap, zFormat);
  zName = vmprintf(zFormat, ap);
  va_end(ap);
  db_unset(zName, iGlobal);
  fossil_free(zName);
}



#if INTERFACE
/* Manifest generation flags */
#define MFESTFLG_RAW  0x01
#define MFESTFLG_UUID 0x02
#define MFESTFLG_TAGS 0x04
#endif /* INTERFACE */

/*
** Get the manifest setting.  For backwards compatibility first check if the
** value is a boolean.  If it's not a boolean, treat each character as a flag
** to enable a manifest type.  This system puts certain boundary conditions on
** which letters can be used to represent flags (any permutation of flags must
** not be able to fully form one of the boolean values).
*/
int db_get_manifest_setting(void){
  int flg;
  char *zVal = db_get("manifest", 0);
  if( zVal==0 || is_false(zVal) ){
    return 0;
  }else if( is_truth(zVal) ){
    return MFESTFLG_RAW|MFESTFLG_UUID;
  }
  flg = 0;
  while( *zVal ){
    switch( *zVal ){
      case 'r': flg |= MFESTFLG_RAW;  break;
      case 'u': flg |= MFESTFLG_UUID; break;
      case 't': flg |= MFESTFLG_TAGS; break;
    }
    zVal++;
  }
  return flg;
}


/*
** Record the name of a local repository in the global_config() database.
** The repository filename %s is recorded as an entry with a "name" field
** of the following form:
**
**       repo:%s
**
** The value field is set to 1.
**
** If running from a local checkout, also record the root of the checkout
** as follows:
**
**       ckout:%s
**
** Where %s is the checkout root.  The value is the repository file.
*/
void db_record_repository_filename(const char *zName){
  char *zRepoSetting;
  char *zCkoutSetting;
  Blob full;
  if( zName==0 ){
    if( !g.localOpen ) return;
    zName = db_repository_filename();
  }
  file_canonical_name(zName, &full, 0);
  (void)filename_collation();  /* Initialize before connection swap */
  db_swap_connections();
  zRepoSetting = mprintf("repo:%q", blob_str(&full));
  
  db_unprotect(PROTECT_CONFIG);
  db_multi_exec(
     "DELETE FROM global_config WHERE name %s = %Q;",
     filename_collation(), zRepoSetting
  );
  db_multi_exec(
     "INSERT OR IGNORE INTO global_config(name,value)"
     "VALUES(%Q,1);",
     zRepoSetting
  );
  db_protect_pop();
  fossil_free(zRepoSetting);
  if( g.localOpen && g.zLocalRoot && g.zLocalRoot[0] ){
    Blob localRoot;
    file_canonical_name(g.zLocalRoot, &localRoot, 1);
    zCkoutSetting = mprintf("ckout:%q", blob_str(&localRoot));
    db_unprotect(PROTECT_CONFIG|PROTECT_SENSITIVE);
    db_multi_exec(
       "DELETE FROM global_config WHERE name %s = %Q;",
       filename_collation(), zCkoutSetting
    );
    db_multi_exec(
      "REPLACE INTO global_config(name, value)"
      "VALUES(%Q,%Q);",
      zCkoutSetting, blob_str(&full)
    );
    db_swap_connections();
    db_optional_sql("repository",
        "DELETE FROM config WHERE name %s = %Q;",
        filename_collation(), zCkoutSetting
    );
    db_optional_sql("repository",
        "REPLACE INTO config(name,value,mtime)"
        "VALUES(%Q,1,now());",
        zCkoutSetting
    );
    db_protect_pop();
    fossil_free(zCkoutSetting);
    blob_reset(&localRoot);
  }else{
    db_swap_connections();
  }
  blob_reset(&full);
}

/*
** COMMAND: open
**
** Usage: %fossil open REPOSITORY ?VERSION? ?OPTIONS?
**
** Open a new connection to the repository name REPOSITORY.  A checkout
** for the repository is created with its root at the current working
** directory, or in DIR if the "--workdir DIR" is used.  If VERSION is
** specified then that version is checked out.  Otherwise the most recent
** check-in on the main branch (usually "trunk") is used.
**
** REPOSITORY can be the filename for a repository that already exists on the
** local machine or it can be a URI for a remote repository.  If REPOSITORY
** is a URI in one of the formats recognized by the [[clone]] command, then
** remote repo is first cloned, then the clone is opened. The clone will be
** stored in the current directory, or in DIR if the "--repodir DIR" option
** is used. The name of the clone will be taken from the last term of the URI.
** For "http:" and "https:" URIs, you can append an extra term to the end of
** the URI to get any repository name you like. For example:
**
**     fossil open https://fossil-scm.org/home/new-name
**
** The base URI for cloning is "https://fossil-scm.org/home".  The extra
** "new-name" term means that the cloned repository will be called
** "new-name.fossil".
**
** Options:
**   --empty           Initialize checkout as being empty, but still connected
**                     with the local repository. If you commit this checkout,
**                     it will become a new "initial" commit in the repository.
**   -f|--force        Continue with the open even if the working directory is
**                     not empty.
**   --force-missing   Force opening a repository with missing content
**   --keep            Only modify the manifest and manifest.uuid files
**   --nested          Allow opening a repository inside an opened checkout
**   --repodir DIR     If REPOSITORY is a URI that will be cloned, store
**                     the clone in DIR rather than in "."
**   --setmtime        Set timestamps of all files to match their SCM-side
**                     times (the timestamp of the last checkin which modified
**                     them).
**   --symlinks        Allow the use of symbolic links when expanding files
**                     in this check-out, overriding the global allow-symlinks
**                     setting (which default to "off").  CAUTION: This option
**                     might allow a malicious repository to overwrite files
**                     outside of the checkout directory.  This option is a
**                     security risk and its use is discouraged.
**   --workdir DIR     Use DIR as the working directory instead of ".". The DIR
**                     directory is created if it does not exist.
**
** See also: [[close]], [[clone]]
*/
void cmd_open(void){
  int emptyFlag;
  int keepFlag;
  int forceMissingFlag;
  int allowNested;
  int allowSymlinks = 0;
  int setmtimeFlag;              /* --setmtime.  Set mtimes on files */
  int bForce = 0;                /* --force.  Open even if non-empty dir */
  static char *azNewArgv[] = { 0, "checkout", "--prompt", 0, 0, 0, 0 };
  const char *zWorkDir;          /* --workdir value */
  const char *zRepo = 0;         /* Name of the repository file */
  const char *zRepoDir = 0;      /* --repodir value */
  char *zPwd;                    /* Initial working directory */
  int isUri = 0;                 /* True if REPOSITORY is a URI */

  url_proxy_options();
  emptyFlag = find_option("empty",0,0)!=0;
  keepFlag = find_option("keep",0,0)!=0;
  forceMissingFlag = find_option("force-missing",0,0)!=0;
  allowNested = find_option("nested",0,0)!=0;
  setmtimeFlag = find_option("setmtime",0,0)!=0;
  zWorkDir = find_option("workdir",0,1);
  zRepoDir = find_option("repodir",0,1);
<<<<<<< HEAD
  bForce = find_option("force",0,0)!=0;  
  if( find_option("symlinks",0,0)!=0 ) allowSymlinks = 1;
=======
  bForce = find_option("force","f",0)!=0;  
>>>>>>> 3c459596
  zPwd = file_getcwd(0,0);
  

  /* We should be done with options.. */
  verify_all_options();

  if( g.argc!=3 && g.argc!=4 ){
    usage("REPOSITORY-FILENAME ?VERSION?");
  }
  zRepo = g.argv[2];
  if( sqlite3_strglob("http://*", zRepo)==0
   || sqlite3_strglob("https://*", zRepo)==0
   || sqlite3_strglob("ssh:*", zRepo)==0
   || sqlite3_strglob("file:*", zRepo)==0
  ){
    isUri = 1;
  }

  /* If --workdir is specified, change to the requested working directory */
  if( zWorkDir ){
    if( !isUri ){
      zRepo = file_canonical_name_dup(zRepo);
    }
    if( zRepoDir ){
      zRepoDir = file_canonical_name_dup(zRepoDir);
    }
    if( file_isdir(zWorkDir, ExtFILE)!=1 ){
      file_mkfolder(zWorkDir, ExtFILE, 0, 0);
      if( file_mkdir(zWorkDir, ExtFILE, 0) ){
        fossil_fatal("cannot create directory %s", zWorkDir);
      }
    }
    if( file_chdir(zWorkDir, 0) ){
      fossil_fatal("unable to make %s the working directory", zWorkDir);
    }
  }
  if( keepFlag==0 && bForce==0 && file_directory_size(".", 0, 1)>0 ){
    fossil_fatal("directory %s is not empty\n"
                 "use the -f or --force option to override", file_getcwd(0,0));
  }

  if( db_open_local_v2(0, allowNested) ){
    fossil_fatal("there is already an open tree at %s", g.zLocalRoot);
  }

  /* If REPOSITORY looks like a URI, then try to clone it first */
  if( isUri ){
    char *zNewBase;   /* Base name of the cloned repository file */
    const char *zUri; /* URI to clone */
    int i;            /* Loop counter */
    int rc;           /* Result code from fossil_system() */
    Blob cmd;         /* Clone command to be run */
    char *zCmd;       /* String version of the clone command */

    zUri = zRepo;
    zNewBase = fossil_strdup(file_tail(zUri));
    for(i=(int)strlen(zNewBase)-1; i>1 && zNewBase[i]!='.'; i--){}
    if( zNewBase[i]=='.' ) zNewBase[i] = 0;
    if( zRepoDir==0 ) zRepoDir = zPwd;
    zRepo = mprintf("%s/%s.fossil", zRepoDir, zNewBase);
    fossil_free(zNewBase);
    blob_init(&cmd, 0, 0);
    blob_append_escaped_arg(&cmd, g.nameOfExe);
    blob_append(&cmd, " clone", -1);
    blob_append_escaped_arg(&cmd, zUri);
    blob_append_escaped_arg(&cmd, zRepo);
    zCmd = blob_str(&cmd);
    fossil_print("%s\n", zCmd);
    if( zWorkDir ) file_chdir(zPwd, 0);
    rc = fossil_system(zCmd);
    if( rc ){
      fossil_fatal("clone of %s failed", zUri);
    }
    blob_reset(&cmd);
    if( zWorkDir ) file_chdir(zWorkDir, 0);
  }else if( zRepoDir ){
    fossil_fatal("the --repodir option only makes sense if the REPOSITORY "
                 "argument is a URI that begins with http:, https:, ssh:, "
                 "or file:");
  }

  db_open_repository(zRepo);

  /* Figure out which revision to open. */
  if( !emptyFlag ){
    if( g.argc==4 ){
      g.zOpenRevision = g.argv[3];
    }else if( db_exists("SELECT 1 FROM event WHERE type='ci'") ){
      g.zOpenRevision = db_get("main-branch", 0);
    }
  }


#if defined(_WIN32) || defined(__CYGWIN__)
# define LOCALDB_NAME "./_FOSSIL_"
#else
# define LOCALDB_NAME "./.fslckout"
#endif
  db_init_database(LOCALDB_NAME, zLocalSchema, zLocalSchemaVmerge,
#ifdef FOSSIL_LOCAL_WAL
                   "COMMIT; PRAGMA journal_mode=WAL; BEGIN;",
#endif
                   (char*)0);
  db_delete_on_failure(LOCALDB_NAME);
  db_open_local(0);
  if( allowSymlinks ) g.allowSymlinks = 1;
  db_lset("repository", zRepo);
  db_record_repository_filename(zRepo);
  db_set_checkout(0);
  azNewArgv[0] = g.argv[0];
  g.argv = azNewArgv;
  if( !emptyFlag ){
    g.argc = 3;
    if( g.zOpenRevision ){
      azNewArgv[g.argc-1] = g.zOpenRevision;
    }else{
      azNewArgv[g.argc-1] = "--latest";
    }
    if( keepFlag ){
      azNewArgv[g.argc++] = "--keep";
    }
    if( forceMissingFlag ){
      azNewArgv[g.argc++] = "--force-missing";
    }
    checkout_cmd();
  }
  if( setmtimeFlag ){
    int const vid = db_lget_int("checkout", 0);
    if(vid!=0){
      vfile_check_signature(vid, CKSIG_SETMTIME);
    }
  }
  g.argc = 2;
  info_cmd();
}

/*
** Print the current value of a setting identified by the pSetting
** pointer.
*/
void print_setting(const Setting *pSetting){
  Stmt q;
  if( g.repositoryOpen ){
    db_prepare(&q,
       "SELECT '(local)', value FROM config WHERE name=%Q"
       " UNION ALL "
       "SELECT '(global)', value FROM global_config WHERE name=%Q",
       pSetting->name, pSetting->name
    );
  }else{
    db_prepare(&q,
      "SELECT '(global)', value FROM global_config WHERE name=%Q",
      pSetting->name
    );
  }
  if( db_step(&q)==SQLITE_ROW ){
    fossil_print("%-20s %-8s %s\n", pSetting->name, db_column_text(&q, 0),
        db_column_text(&q, 1));
  }else{
    fossil_print("%-20s\n", pSetting->name);
  }
  if( pSetting->versionable && g.localOpen ){
    /* Check to see if this is overridden by a versionable settings file */
    Blob versionedPathname;
    blob_zero(&versionedPathname);
    blob_appendf(&versionedPathname, "%s.fossil-settings/%s",
                 g.zLocalRoot, pSetting->name);
    if( file_size(blob_str(&versionedPathname), ExtFILE)>=0 ){
      fossil_print("  (overridden by contents of file .fossil-settings/%s)\n",
                   pSetting->name);
    }
  }
  db_finalize(&q);
}

#if INTERFACE
/*
** Define all settings, which can be controlled via the set/unset
** command.
**
** var is the name of the internal configuration name for db_(un)set.
** If var is 0, the settings name is used.
**
** width is the length for the edit field on the behavior page, 0 is
** used for on/off checkboxes. A negative value indicates that that
** page should not render this setting. Such values may be rendered
** separately/manually on another page, e.g., /setup_access, and are
** exposed via the CLI settings command.
**
** The behaviour page doesn't use a special layout. It lists all
** set-commands and displays the 'set'-help as info.
*/
struct Setting {
  const char *name;     /* Name of the setting */
  const char *var;      /* Internal variable name used by db_set() */
  int width;            /* Width of display.  0 for boolean values and
                        ** negative for values which should not appear
                        ** on the /setup_settings page. */
  char versionable;     /* Is this setting versionable? */
  char forceTextArea;   /* Force using a text area for display? */
  char sensitive;       /* True if this a security-sensitive setting */
  const char *def;      /* Default value */
};
#endif /* INTERFACE */

/*
** SETTING: access-log      boolean default=off
**
** When the access-log setting is enabled, all login attempts (successful
** and unsuccessful) on the web interface are recorded in the "access" table
** of the repository.
*/
/*
** SETTING: admin-log       boolean default=off
**
** When the admin-log setting is enabled, configuration changes are recorded
** in the "admin_log" table of the repository.
*/
/*
** SETTING: allow-symlinks  boolean default=off sensitive
**
** When allow-symlinks is OFF (which is the default and recommended setting)
** symbolic links a treated like text files that contain a single line of
** content which is the name of their target.  If allow-symlinks is ON,
** the symbolic links are actually followed.
**
** The use of symbolic links is dangerous.  If you checkout a maliciously
** crafted checkin that contains symbolic links, it is possible that files
** outside of the working directory might be overwritten.
**
** Keep this setting OFF unless you have a very good reason to turn it
** on and you implicitly trust the integrity of the repositories you
** open.
*/
/*
** SETTING: auto-captcha    boolean default=on variable=autocaptcha
** If enabled, the /login page provides a button that will automatically
** fill in the captcha password.  This makes things easier for human users,
** at the expense of also making logins easier for malicious robots.
*/
/*
** SETTING: auto-hyperlink  boolean default=on
** Use javascript to enable hyperlinks on web pages
** for all users (regardless of the "h" privilege) if the
** User-Agent string in the HTTP header look like it came
** from real person, not a spider or bot.
*/
/*
** SETTING: auto-shun       boolean default=on
** If enabled, automatically pull the shunning list
** from a server to which the client autosyncs.
*/
/*
** SETTING: autosync        width=16 default=on
** This setting can take either a boolean value or "pullonly"
** If enabled, automatically pull prior to commit
** or update and automatically push after commit or
** tag or branch creation.  If the value is "pullonly"
** then only pull operations occur automatically.
*/
/*
** SETTING: autosync-tries  width=16 default=1
** If autosync is enabled setting this to a value greater
** than zero will cause autosync to try no more than this
** number of attempts if there is a sync failure.
*/
/*
** SETTING: backoffice-nodelay boolean default=off
** If backoffice-nodelay is true, then the backoffice processing
** will never invoke sleep().  If it has nothing useful to do,
** it simply exits.
*/
/*
** SETTING: backoffice-disable boolean default=off
** If backoffice-disable is true, then the automatic backoffice
** processing is disabled.  Automatic backoffice processing is the
** backoffice work that normally runs after each web page is
** rendered.  Backoffice processing that is triggered by the
** "fossil backoffice" command is unaffected by this setting.
**
** Backoffice processing does things such as delivering
** email notifications.  So if this setting is true, and if
** there is no cron job periodically running "fossil backoffice",
** email notifications and other work normally done by the
** backoffice will not occur.
*/
/*
** SETTING: backoffice-logfile width=40 sensitive
** If backoffice-logfile is not an empty string and is a valid
** filename, then a one-line message is appended to that file
** every time the backoffice runs.  This can be used for debugging,
** to ensure that backoffice is running appropriately.
*/
/*
** SETTING: binary-glob     width=40 versionable block-text
** The VALUE of this setting is a comma or newline-separated list of
** GLOB patterns that should be treated as binary files
** for committing and merging purposes.  Example: *.jpg
*/
#if defined(_WIN32)||defined(__CYGWIN__)||defined(__DARWIN__)
/*
** SETTING: case-sensitive  boolean default=off
** If TRUE, the files whose names differ only in case
** are considered distinct.  If FALSE files whose names
** differ only in case are the same file.  Defaults to
** TRUE for unix and FALSE for Cygwin, Mac and Windows.
*/
#endif
#if !(defined(_WIN32)||defined(__CYGWIN__)||defined(__DARWIN__))
/*
** SETTING: case-sensitive  boolean default=on
** If TRUE, the files whose names differ only in case
** are considered distinct.  If FALSE files whose names
** differ only in case are the same file.  Defaults to
** TRUE for unix and FALSE for Cygwin, Mac and Windows.
*/
#endif
/*
** SETTING: clean-glob      width=40 versionable block-text
** The VALUE of this setting is a comma or newline-separated list of GLOB
** patterns specifying files that the "clean" command will
** delete without prompting or allowing undo.
** Example: *.a,*.lib,*.o
*/
/*
** SETTING: clearsign       boolean default=off
** When enabled, fossil will attempt to sign all commits
** with gpg.  When disabled, commits will be unsigned.
*/
/*
** SETTING: comment-format  width=16 default=1
** Set the default options for printing timeline comments to the console.
**
** The global --comfmtflags command-line option (or alias --comment-format)
** overrides this setting.
**
** Possible values are:
**    1     Activate the legacy comment printing format (default).
**
** Or a bitwise combination of the following flags:
**    0     Activate the newer (non-legacy) comment printing format.
**    2     Trim leading and trailing CR and LF characters.
**    4     Trim leading and trailing white space characters.
**    8     Attempt to break lines on word boundaries.
**   16     Break lines before the original comment embedded in other text.
**
** Note: To preserve line breaks, activate the newer (non-legacy) comment
** printing format (i.e. set to "0", or a combination not including "1").
**
** Note: The options for timeline comments displayed on the web UI can be
** configured through the /setup_timeline web page.
*/
/*
** SETTING: crlf-glob       width=40 versionable block-text
** The value is a comma or newline-separated list of GLOB patterns for
** text files in which it is ok to have CR, CR+LF or mixed
** line endings. Set to "*" to disable CR+LF checking.
** The crnl-glob setting is a compatibility alias.
*/
/*
** SETTING: crnl-glob       width=40 versionable block-text
** This is an alias for the crlf-glob setting.
*/
/*
** SETTING: default-perms   width=16 default=u sensitive
** Permissions given automatically to new users.  For more
** information on permissions see the Users page in Server
** Administration of the HTTP UI.
*/
/*
** SETTING: diff-binary     boolean default=on
** If enabled, permit files that may be binary
** or that match the "binary-glob" setting to be used with
** external diff programs.  If disabled, skip these files.
*/
/*
** SETTING: diff-command    width=40 sensitive
** The value is an external command to run when performing a diff.
** If undefined, the internal text diff will be used.
*/
/*
** SETTING: dont-push       boolean default=off
** If enabled, prevent this repository from pushing from client to
** server.  This can be used as an extra precaution to prevent
** accidental pushes to a public server from a private clone.
*/
/*
** SETTING: dotfiles        boolean versionable default=off
** If enabled, include --dotfiles option for all compatible commands.
*/
/*
** SETTING: editor          width=32 sensitive
** The value is an external command that will launch the
** text editor command used for check-in comments.
*/
/*
** SETTING: empty-dirs      width=40 versionable block-text
** The value is a comma or newline-separated list of pathnames. On
** update and checkout commands, if no file or directory
** exists with that name, an empty directory will be
** created.
*/
/*
** SETTING: encoding-glob   width=40 versionable block-text
** The value is a comma or newline-separated list of GLOB
** patterns specifying files that the "commit" command will
** ignore when issuing warnings about text files that may
** use another encoding than ASCII or UTF-8. Set to "*"
** to disable encoding checking.
*/
#if defined(FOSSIL_ENABLE_EXEC_REL_PATHS)
/*
** SETTING: exec-rel-paths   boolean default=on
** When executing certain external commands (e.g. diff and
** gdiff), use relative paths.
*/
#endif
#if !defined(FOSSIL_ENABLE_EXEC_REL_PATHS)
/*
** SETTING: exec-rel-paths   boolean default=off
** When executing certain external commands (e.g. diff and
** gdiff), use relative paths.
*/
#endif

/*
** SETTING: fileedit-glob       width=40 block-text
** A comma- or newline-separated list of globs of filenames
** which are allowed to be edited using the /fileedit page.
** An empty list prohibits editing via that page. Note that
** it cannot edit binary files, so the list should not
** contain any globs for, e.g., images or PDFs.
*/
/*
** SETTING: gdiff-command    width=40 default=gdiff sensitive
** The value is an external command to run when performing a graphical
** diff. If undefined, text diff will be used.
*/
/*
** SETTING: gmerge-command   width=40 sensitive
** The value is a graphical merge conflict resolver command operating
** on four files.  Examples:
**
**     kdiff3 "%baseline" "%original" "%merge" -o "%output"
**     xxdiff "%original" "%baseline" "%merge" -M "%output"
**     meld "%baseline" "%original" "%merge" "%output"
*/
/*
** SETTING: hash-digits      width=5 default=10
** The number of hexadecimal digits of the SHA3 hash to display.
*/
/*
** SETTING: http-port        width=16 default=8080
** The default TCP/IP port number to use by the "server"
** and "ui" commands.
*/
/*
** SETTING: https-login      boolean default=off
** If true, then the Fossil web server will redirect unencrypted
** login screen requests to HTTPS.
*/
/*
** SETTING: ignore-glob      width=40 versionable block-text
** The value is a comma or newline-separated list of GLOB
** patterns specifying files that the "add", "addremove",
** "clean", and "extras" commands will ignore.
**
** Example:  *.log customCode.c notes.txt
*/
/*
** SETTING: keep-glob        width=40 versionable block-text
** The value is a comma or newline-separated list of GLOB
** patterns specifying files that the "clean" command will keep.
*/
/*
** SETTING: localauth        boolean default=off
** If enabled, require that HTTP connections from the loopback
** address (127.0.0.1) be authenticated by password.  If false,
** some HTTP requests might be granted full "Setup" user
** privileges without having to present login credentials.
** This mechanism allows the "fossil ui" command to provide
** full access to the repository without requiring the user to
** log in first.
**
** In order for full "Setup" privilege to be granted without a
** login, the following conditions must be met:
**
**   (1)  This setting ("localauth") must be off
**   (2)  The HTTP request arrive over the loopback TCP/IP
**        address (127.0.01) or else via SSH.
**   (3)  The request must be HTTP, not HTTPS. (This
**        restriction is designed to help prevent accidentally
**        providing "Setup" privileges to requests arriving
**        over a reverse proxy.)
**   (4)  The command that launched the fossil server must be
**        one of the following:
**        (a) "fossil ui"
**        (b) "fossil server" with the --localauth option
**        (c) "fossil http" with the --localauth option
**        (d) CGI with the "localauth" setting in the cgi script.
**
** For maximum security, set "localauth" to 1.  However, because
** of the other restrictions (2) through (4), it should be safe
** to leave "localauth" set to 0 in most installations, and
** especially on cloned repositories on workstations. Leaving
** "localauth" at 0 makes the "fossil ui" command more convenient
** to use.
*/
/*
** SETTING: lock-timeout  width=25 default=60
** This is the number of seconds that a check-in lock will be held on
** the server before the lock expires.  The default is a 60-second delay.
** Set this value to zero to disable the check-in lock mechanism.
**
** This value should be set on the server to which users auto-sync
** their work.  This setting has no affect on client repositories.  The
** check-in lock mechanism is only effective if all users are auto-syncing
** to the same server.
**
** Check-in locks are an advisory mechanism designed to help prevent
** accidental forks due to a check-in race in installations where many
** user are  committing to the same branch and auto-sync is enabled.
** As forks are harmless, there is no danger in disabling this mechanism.
** However, keeping check-in locks turned on can help prevent unnecessary
** confusion.
*/
/*
** SETTING: main-branch      width=40 default=trunk
** The value is the primary branch for the project.
*/
/*
** SETTING: manifest         width=5 versionable
** If enabled, automatically create files "manifest" and "manifest.uuid"
** in every checkout.
**
** Optionally use combinations of characters 'r' for "manifest",
** 'u' for "manifest.uuid" and 't' for "manifest.tags".  The SQLite
** and Fossil repositories both require manifests.
*/
/*
** SETTING: max-loadavg      width=25 default=0.0
** Some CPU-intensive web pages (ex: /zip, /tarball, /blame)
** are disallowed if the system load average goes above this
** value.  "0.0" means no limit.  This only works on unix.
** Only local settings of this value make a difference since
** when running as a web-server, Fossil does not open the
** global configuration database.
*/
/*
** SETTING: max-upload       width=25 default=250000
** A limit on the size of uplink HTTP requests.
*/
/*
** SETTING: mimetypes        width=40 versionable block-text
** A list of file extension-to-mimetype mappings, one per line. e.g.
** "foo application/x-foo". File extensions are compared
** case-insensitively in the order listed in this setting.  A leading
** '.' on file extensions is permitted but not required.
*/
/*
** SETTING: mtime-changes    boolean default=on
** Use file modification times (mtimes) to detect when
** files have been modified.  If disabled, all managed files
** are hashed to detect changes, which can be slow for large
** projects.
*/
/*
** SETTING: mv-rm-files      boolean default=off
** If enabled, the "mv" and "rename" commands will also move
** the associated files within the checkout -AND- the "rm"
** and "delete" commands will also remove the associated
** files from within the checkout.
*/
/*
** SETTING: pgp-command      width=40 sensitive
** Command used to clear-sign manifests at check-in.
** Default value is "gpg --clearsign -o"
*/
/*
** SETTING: forbid-delta-manifests    boolean default=off
** If enabled on a client, new delta manifests are prohibited on
** commits.  If enabled on a server, whenever a client attempts
** to obtain a check-in lock during auto-sync, the server will 
** send the "pragma avoid-delta-manifests" statement in its reply,
** which will cause the client to avoid generating a delta
** manifest.
*/
/*
** SETTING: proxy            width=32 default=off
** URL of the HTTP proxy.  If undefined or "off" then
** the "http_proxy" environment variable is consulted.
** If the http_proxy environment variable is undefined
** then a direct HTTP connection is used.
*/
/*
** SETTING: redirect-to-https   default=0 width=-1
** Specifies whether or not to redirect http:// requests to
** https:// URIs. A value of 0 (the default) means not to
** redirect, 1 means to redirect only the /login page, and 2
** means to always redirect.
*/
/*
** SETTING: relative-paths   boolean default=on
** When showing changes and extras, report paths relative
** to the current working directory.
*/
/*
** SETTING: repo-cksum       boolean default=on
** Compute checksums over all files in each checkout as a double-check
** of correctness.  Disable this on large repositories for a performance
** improvement.
*/
/*
** SETTING: repolist-skin    width=2 default=0
** If non-zero then use this repository as the skin for a repository list
** such as created by the one of:
**
**    1)  fossil server DIRECTORY --repolist
**    2)  fossil ui DIRECTORY --repolist
**    3)  fossil http DIRECTORY --repolist
**    4)  (The "repolist" option in a CGI script)
**    5)  fossil all ui
**    6)  fossil all server
**
** All repositories are searched (in lexicographical order) and the first
** repository with a non-zero "repolist-skin" value is used as the skin
** for the repository list page.  If none of the repositories on the list
** have a non-zero "repolist-skin" setting then the repository list is
** displayed using unadorned HTML ("skinless").
**
** If repolist-skin has a value of 2, then the repository is omitted from
** the list in use cases 1 through 4, but not for 5 and 6.
*/
/*
** SETTING: self-register    boolean default=off sensitive
** Allow users to register themselves through the HTTP UI.
** This is useful if you want to see other names than
** "Anonymous" in e.g. ticketing system. On the other hand
** users can not be deleted.
*/
/*
** SETTING: ssh-command      width=40 sensitive
** The command used to talk to a remote machine with  the "ssh://" protocol.
*/
/*
** SETTING: ssl-ca-location  width=40 sensitive
** The full pathname to a file containing PEM encoded
** CA root certificates, or a directory of certificates
** with filenames formed from the certificate hashes as
** required by OpenSSL.
**
** If set, this will override the OS default list of
** OpenSSL CAs. If unset, the default list will be used.
** Some platforms may add additional certificates.
** Checking your platform behaviour is required if the
** exact contents of the CA root is critical for your
** application.
*/
/*
** SETTING: ssl-identity     width=40 sensitive
** The full pathname to a file containing a certificate
** and private key in PEM format. Create by concatenating
** the certificate and private key files.
**
** This identity will be presented to SSL servers to
** authenticate this client, in addition to the normal
** password authentication.
*/
#ifdef FOSSIL_ENABLE_TCL
/*
** SETTING: tcl              boolean default=off sensitive
** If enabled Tcl integration commands will be added to the TH1
** interpreter, allowing arbitrary Tcl expressions and
** scripts to be evaluated from TH1.  Additionally, the Tcl
** interpreter will be able to evaluate arbitrary TH1
** expressions and scripts.
*/
/*
** SETTING: tcl-setup        width=40 block-text sensitive
** This is the setup script to be evaluated after creating
** and initializing the Tcl interpreter.  By default, this
** is empty and no extra setup is performed.
*/
#endif /* FOSSIL_ENABLE_TCL */
/*
** SETTING: tclsh            width=80 default=tclsh sensitive
** Name of the external TCL interpreter used for such things
** as running the GUI diff viewer launched by the --tk option
** of the various "diff" commands.
*/
#ifdef FOSSIL_ENABLE_TH1_DOCS
/*
** SETTING: th1-docs         boolean default=off sensitive
** If enabled, this allows embedded documentation files to contain
** arbitrary TH1 scripts that are evaluated on the server.  If native
** Tcl integration is also enabled, this setting has the
** potential to allow anybody with check-in privileges to
** do almost anything that the associated operating system
** user account could do.  Extreme caution should be used
** when enabling this setting.
*/
#endif
#ifdef FOSSIL_ENABLE_TH1_HOOKS
/*
** SETTING: th1-hooks        boolean default=off
** If enabled, special TH1 commands will be called before and
** after any Fossil command or web page.
*/
#endif
/*
** SETTING: th1-setup        width=40 block-text
** This is the setup script to be evaluated after creating
** and initializing the TH1 interpreter.  By default, this
** is empty and no extra setup is performed.
*/
/*
** SETTING: th1-uri-regexp   width=40 block-text
** Specify which URI's are allowed in HTTP requests from
** TH1 scripts.  If empty, no HTTP requests are allowed
** whatsoever.
*/
/*
** SETTING: default-csp      width=40 block-text
**
** The text of the Content Security Policy that is included
** in the Content-Security-Policy: header field of the HTTP
** reply and in the default HTML <head> section that is added when the
** skin header does not specify a <head> section.  The text "$nonce"
** is replaced by the random nonce that is created for each web page.
**
** If this setting is an empty string or is omitted, then
** the following default Content Security Policy is used:
**
**     default-src 'self' data:;
**     script-src 'self' 'nonce-$nonce';
**     style-src 'self' 'unsafe-inline';
**
** The default CSP is recommended.  The main reason to change
** this setting would be to add CDNs from which it is safe to
** load additional content.
*/
/*
** SETTING: uv-sync          boolean default=off
** If true, automatically send unversioned files as part
** of a "fossil clone" or "fossil sync" command.  The
** default is false, in which case the -u option is
** needed to clone or sync unversioned files.
*/
/*
** SETTING: web-browser      width=30 sensitive
** A shell command used to launch your preferred
** web browser when given a URL as an argument.
** Defaults to "start" on windows, "open" on Mac,
** and "firefox" on Unix.
*/

/*
** Look up a control setting by its name.  Return a pointer to the Setting
** object, or NULL if there is no such setting.
**
** If allowPrefix is true, then the Setting returned is the first one for
** which zName is a prefix of the Setting name.
*/
Setting *db_find_setting(const char *zName, int allowPrefix){
  int lwr, mid, upr, c;
  int n = (int)strlen(zName) + !allowPrefix;
  int nSetting;
  const Setting *aSetting = setting_info(&nSetting);
  lwr = 0;
  upr = nSetting - 1;
  while( upr>=lwr ){
    mid = (upr+lwr)/2;
    c = fossil_strncmp(zName, aSetting[mid].name, n);
    if( c<0 ){
      upr = mid - 1;
    }else if( c>0 ){
      lwr = mid + 1;
    }else{
      if( allowPrefix ){
        while( mid>lwr && fossil_strncmp(zName, aSetting[mid-1].name, n)==0 ){
          mid--;
        }
      }
      return (Setting*)&aSetting[mid];
    }
  }
  return 0;
}

/*
** COMMAND: settings
** COMMAND: unset*
**
** Usage: %fossil settings ?SETTING? ?VALUE? ?OPTIONS?
**    or: %fossil unset SETTING ?OPTIONS?
**
** The "settings" command with no arguments lists all settings and their
** values.  With just a SETTING name it shows the current value of that setting.
** With a VALUE argument it changes the property for the current repository.
**
** Settings marked as versionable are overridden by the contents of the
** file named .fossil-settings/PROPERTY in the check-out root, if that
** file exists.
**
** The "unset" command clears a setting.
**
** Settings can have both a "local" repository-only value and "global" value
** that applies to all repositories.  The local values are stored in the
** "config" table of the repository and the global values are stored in the
** configuration database.  If both a local and a global value exists for a
** setting, the local value takes precedence.  This command normally operates
** on the local settings.  Use the --global option to change global settings.
**
** Options:
**   --global   set or unset the given property globally instead of
**              setting or unsetting it for the open repository only.
**
**   --exact    only consider exact name matches.
**
** See also: [[configuration]]
*/
void setting_cmd(void){
  int i;
  int globalFlag = find_option("global","g",0)!=0;
  int exactFlag = find_option("exact",0,0)!=0;
  int unsetFlag = g.argv[1][0]=='u';
  int nSetting;
  const Setting *aSetting = setting_info(&nSetting);
  find_repository_option();
  verify_all_options();
  db_open_config(1, 0);
  if( !globalFlag ){
    db_find_and_open_repository(OPEN_ANY_SCHEMA | OPEN_OK_NOT_FOUND, 0);
  }
  if( !g.repositoryOpen ){
    globalFlag = 1;
  }
  if( unsetFlag && g.argc!=3 ){
    usage("PROPERTY ?-global?");
  }

  if( g.argc==2 ){
    for(i=0; i<nSetting; i++){
      print_setting(&aSetting[i]);
    }
  }else if( g.argc==3 || g.argc==4 ){
    const char *zName = g.argv[2];
    int n = (int)strlen(zName);
    const Setting *pSetting = db_find_setting(zName, !exactFlag);
    if( pSetting==0 ){
      fossil_fatal("no such setting: %s", zName);
    }
    if( globalFlag && fossil_strcmp(pSetting->name, "manifest")==0 ){
      fossil_fatal("cannot set 'manifest' globally");
    }
    if( unsetFlag || g.argc==4 ){
      int isManifest = fossil_strcmp(pSetting->name, "manifest")==0;
      if( n!=strlen(pSetting[0].name) && pSetting[1].name &&
          fossil_strncmp(pSetting[1].name, zName, n)==0 ){
        Blob x;
        int i;
        blob_init(&x,0,0);
        for(i=0; pSetting[i].name; i++){
          if( fossil_strncmp(pSetting[i].name,zName,n)!=0 ) break;
          blob_appendf(&x, " %s", pSetting[i].name);
        }
        fossil_fatal("ambiguous setting \"%s\" - might be:%s",
                     zName, blob_str(&x));
      }
      if( globalFlag && isManifest ){
        fossil_fatal("cannot set 'manifest' globally");
      }
      if( unsetFlag ){
        db_unset(pSetting->name, globalFlag);
      }else{
        db_set(pSetting->name, g.argv[3], globalFlag);
      }
      if( isManifest && g.localOpen ){
        manifest_to_disk(db_lget_int("checkout", 0));
      }
    }else{
      while( pSetting->name ){
        if( exactFlag ){
          if( fossil_strcmp(pSetting->name,zName)!=0 ) break;
        }else{
          if( fossil_strncmp(pSetting->name,zName,n)!=0 ) break;
        }
        print_setting(pSetting);
        pSetting++;
      }
    }
  }else{
    usage("?PROPERTY? ?VALUE? ?-global?");
  }
}

/*
** The input in a timespan measured in days.  Return a string which
** describes that timespan in units of seconds, minutes, hours, days,
** or years, depending on its duration.
*/
char *db_timespan_name(double rSpan){
  if( rSpan<0 ) rSpan = -rSpan;
  rSpan *= 24.0*3600.0;  /* Convert units to seconds */
  if( rSpan<120.0 ){
    return sqlite3_mprintf("%.1f seconds", rSpan);
  }
  rSpan /= 60.0;         /* Convert units to minutes */
  if( rSpan<90.0 ){
    return sqlite3_mprintf("%.1f minutes", rSpan);
  }
  rSpan /= 60.0;         /* Convert units to hours */
  if( rSpan<=48.0 ){
    return sqlite3_mprintf("%.1f hours", rSpan);
  }
  rSpan /= 24.0;         /* Convert units to days */
  if( rSpan<=365.0 ){
    return sqlite3_mprintf("%.1f days", rSpan);
  }
  rSpan /= 356.24;         /* Convert units to years */
  return sqlite3_mprintf("%.1f years", rSpan);
}

/*
** COMMAND: test-timespan
**
** Usage: %fossil test-timespan TIMESTAMP
**
** Print the approximate span of time from now to TIMESTAMP.
*/
void test_timespan_cmd(void){
  double rDiff;
  if( g.argc!=3 ) usage("TIMESTAMP");
  sqlite3_open(":memory:", &g.db);
  rDiff = db_double(0.0, "SELECT julianday('now') - julianday(%Q)", g.argv[2]);
  fossil_print("Time differences: %s\n", db_timespan_name(rDiff));
  sqlite3_close(g.db);
  g.db = 0;
  g.repositoryOpen = 0;
  g.localOpen = 0;
}

/*
** COMMAND: test-without-rowid
**
** Usage: %fossil test-without-rowid FILENAME...
**
** Change the Fossil repository FILENAME to make use of the WITHOUT ROWID
** optimization.  FILENAME can also be the configuration database file
** (~/.fossil or ~/.config/fossil.db) or a local .fslckout or _FOSSIL_ file.
**
** The purpose of this command is for testing the WITHOUT ROWID capabilities
** of SQLite.  There is no big advantage to using WITHOUT ROWID in Fossil.
**
** Options:
**    --dryrun | -n         No changes.  Just print what would happen.
*/
void test_without_rowid(void){
  int i, j;
  Stmt q;
  Blob allSql;
  int dryRun = find_option("dry-run", "n", 0)!=0;
  for(i=2; i<g.argc; i++){
    db_open_or_attach(g.argv[i], "main");
    blob_init(&allSql, "BEGIN;\n", -1);
    db_prepare(&q,
      "SELECT name, sql FROM main.sqlite_schema "
      " WHERE type='table' AND sql NOT LIKE '%%WITHOUT ROWID%%'"
      "   AND name IN ('global_config','shun','concealed','config',"
                    "  'plink','tagxref','backlink','vcache');"
    );
    while( db_step(&q)==SQLITE_ROW ){
      const char *zTName = db_column_text(&q, 0);
      const char *zOrigSql = db_column_text(&q, 1);
      Blob newSql;
      blob_init(&newSql, 0, 0);
      for(j=0; zOrigSql[j]; j++){
        if( fossil_strnicmp(zOrigSql+j,"unique",6)==0 ){
          blob_append(&newSql, zOrigSql, j);
          blob_append(&newSql, "PRIMARY KEY", -1);
          zOrigSql += j+6;
          j = -1;
        }
      }
      blob_append(&newSql, zOrigSql, -1);
      blob_append_sql(&allSql,
         "ALTER TABLE \"%w\" RENAME TO \"x_%w\";\n"
         "%s WITHOUT ROWID;\n"
         "INSERT INTO \"%w\" SELECT * FROM \"x_%w\";\n"
         "DROP TABLE \"x_%w\";\n",
         zTName, zTName, blob_sql_text(&newSql), zTName, zTName, zTName
      );
      fossil_print("Converting table %s of %s to WITHOUT ROWID.\n",
                    zTName, g.argv[i]);
      blob_reset(&newSql);
    }
    blob_append_sql(&allSql, "COMMIT;\n");
    db_finalize(&q);
    if( dryRun ){
      fossil_print("SQL that would have been evaluated:\n");
      fossil_print("%.78c\n", '-');
      fossil_print("%s", blob_sql_text(&allSql));
    }else{
      db_multi_exec("%s", blob_sql_text(&allSql));
    }
    blob_reset(&allSql);
    db_close(1);
  }
}

/*
** Make sure the adminlog table exists.  Create it if it does not
*/
void create_admin_log_table(void){
  static int once = 0;
  if( once ) return;
  once = 1;
  db_multi_exec(
    "CREATE TABLE IF NOT EXISTS repository.admin_log(\n"
    " id INTEGER PRIMARY KEY,\n"
    " time INTEGER, -- Seconds since 1970\n"
    " page TEXT,    -- path of page\n"
    " who TEXT,     -- User who made the change\n"
    " what TEXT     -- What changed\n"
    ")"
  );
}

/*
** Write a message into the admin_event table, if admin logging is
** enabled via the admin-log configuration option.
*/
void admin_log(const char *zFormat, ...){
  Blob what = empty_blob;
  va_list ap;
  if( !db_get_boolean("admin-log", 0) ){
      /* Potential leak here (on %z params) but
         the alternative is to let blob_vappendf()
         do it below. */
      return;
  }
  create_admin_log_table();
  va_start(ap,zFormat);
  blob_vappendf( &what, zFormat, ap );
  va_end(ap);
  db_multi_exec("INSERT INTO admin_log(time,page,who,what)"
                " VALUES(now(), %Q, %Q, %B)",
                g.zPath, g.zLogin, &what);
  blob_reset(&what);
}

/*
** COMMAND: test-database-names
**
** Print the names of the various database files:
** (1) The main repository database
** (2) The local checkout database
** (3) The global configuration database
*/
void test_database_name_cmd(void){
  db_find_and_open_repository(OPEN_ANY_SCHEMA, 0);
  fossil_print("Repository database: %s\n", g.zRepositoryName);
  fossil_print("Local database:      %s\n", g.zLocalDbName);
  fossil_print("Config database:     %s\n", g.zConfigDbName);
}

/*
** Compute a "fingerprint" on the repository.  A fingerprint is used
** to verify that that the repository has not been replaced by a clone
** of the same repository.  More precisely, a fingerprint are used to
** verify that the mapping between SHA3 hashes and RID values is unchanged.
**
** The checkout database ("localdb") stores RID values.  When associating
** a checkout database against a repository database, it is useful to verify
** the fingerprint so that we know tha the RID values in the checkout
** database still correspond to the correct entries in the BLOB table of
** the repository.
**
** The fingerprint is based on the RCVFROM table.  When constructing a
** new fingerprint, use the most recent RCVFROM entry.  (Set rcvid==0 to
** accomplish this.)  When verifying an old fingerprint, use the same
** RCVFROM entry that generated the fingerprint in the first place.
**
** The fingerprint consists of the rcvid, a "/", and the MD5 checksum of
** the remaining fields of the RCVFROM table entry.  MD5 is used for this
** because it is 4x faster than SHA3 and 5x faster than SHA1, and there
** are no security concerns - this is just a checksum, not a security
** token.
*/
char *db_fingerprint(int rcvid, int iVersion){
  char *z = 0;
  Blob sql = BLOB_INITIALIZER;
  Stmt q;
  if( iVersion==0 ){
    /* The original fingerprint algorithm used "quote(mtime)".  But this
    ** could give slightly different answers depending on how the floating-
    ** point hardware is configured.  For example, it gave different
    ** answers on native Linux versus running under valgrind.  */
    blob_append_sql(&sql,
      "SELECT rcvid, quote(uid), quote(mtime), quote(nonce), quote(ipaddr)"
      "  FROM rcvfrom"
    );
  }else{
    /* These days, we use "datetime(mtime)" for more consistent answers */
    blob_append_sql(&sql,
      "SELECT rcvid, quote(uid), datetime(mtime), quote(nonce), quote(ipaddr)"
      "  FROM rcvfrom"
    );
  }
  if( rcvid<=0 ){
    blob_append_sql(&sql, " ORDER BY rcvid DESC LIMIT 1");
  }else{
    blob_append_sql(&sql, " WHERE rcvid=%d", rcvid);
  }
  db_prepare_blob(&q, &sql);
  blob_reset(&sql);
  if( db_step(&q)==SQLITE_ROW ){
    int i;
    md5sum_init();
    for(i=1; i<=4; i++){
      md5sum_step_text(db_column_text(&q,i),-1);
    }
    z = mprintf("%d/%s",db_column_int(&q,0),md5sum_finish(0));
  }
  db_finalize(&q);
  return z;
}

/*
** COMMAND: test-fingerprint
**
** Usage: %fossil test-fingerprint ?RCVID?
**
** Display the repository fingerprint using the supplied RCVID or
** using the latest RCVID if not is given on the command line.
** Show both the legacy and the newer version of the fingerprint,
** and the currently stored fingerprint if there is one.
*/
void test_fingerprint(void){
  int rcvid = 0;
  db_find_and_open_repository(OPEN_ANY_SCHEMA,0);
  if( g.argc==3 ){
    rcvid = atoi(g.argv[2]);
  }else if( g.argc!=2 ){
    fossil_fatal("wrong number of arguments");
  }
  fossil_print("legacy:              %z\n", db_fingerprint(rcvid, 0));
  fossil_print("version-1:           %z\n", db_fingerprint(rcvid, 1));
  if( g.localOpen ){
    fossil_print("localdb:             %z\n", db_lget("fingerprint","(none)"));
    fossil_print("db_fingerprint_ok(): %d\n", db_fingerprint_ok());
  }
  fossil_print("Fossil version:      %s - %.10s %.19s\n",
    RELEASE_VERSION, MANIFEST_DATE, MANIFEST_UUID);
}

/*
** Set the value of the "checkout" entry in the VVAR table.
**
** Also set "fingerprint" and "checkout-hash".
*/
void db_set_checkout(int rid){
  char *z;
  db_lset_int("checkout", rid);
  if (rid != 0) {
    z = db_text(0,"SELECT uuid FROM blob WHERE rid=%d",rid);
    db_lset("checkout-hash", z);
    fossil_free(z);
    z = db_fingerprint(0, 1);
    db_lset("fingerprint", z);
    fossil_free(z);
  }
}

/*
** Verify that the fingerprint recorded in the "fingerprint" entry
** of the VVAR table matches the fingerprint on the currently
** connected repository.  Return true if the fingerprint is ok, and
** return false if the fingerprint does not match.
*/
int db_fingerprint_ok(void){
  char *zCkout;   /* The fingerprint recorded in the checkout database */
  char *zRepo;    /* The fingerprint of the repository */
  int rc;         /* Result */

  if( !db_lget_int("checkout", 0) ){
    /* We have an empty checkout, fingerprint is still NULL. */
    return 2;
  }
  zCkout = db_text(0,"SELECT value FROM localdb.vvar WHERE name='fingerprint'");
  if( zCkout==0 ){
    /* This is an older checkout that does not record a fingerprint.
    ** We have to assume everything is ok */
    return 2;
  }
  zRepo = db_fingerprint(atoi(zCkout), 1);
  rc = fossil_strcmp(zCkout,zRepo)==0;
  fossil_free(zRepo);
  /* If the initial test fails, try again using the older fingerprint
  ** algorithm */
  if( !rc ){
    zRepo = db_fingerprint(atoi(zCkout), 0);
    rc = fossil_strcmp(zCkout,zRepo)==0;
    fossil_free(zRepo);
  }
  fossil_free(zCkout);
  return rc;
}<|MERGE_RESOLUTION|>--- conflicted
+++ resolved
@@ -3339,12 +3339,8 @@
   setmtimeFlag = find_option("setmtime",0,0)!=0;
   zWorkDir = find_option("workdir",0,1);
   zRepoDir = find_option("repodir",0,1);
-<<<<<<< HEAD
-  bForce = find_option("force",0,0)!=0;  
+  bForce = find_option("force","f",0)!=0;  
   if( find_option("symlinks",0,0)!=0 ) allowSymlinks = 1;
-=======
-  bForce = find_option("force","f",0)!=0;  
->>>>>>> 3c459596
   zPwd = file_getcwd(0,0);
   
 
