--- conflicted
+++ resolved
@@ -1940,17 +1940,8 @@
     }else if( file_size(blob_str(&versionedPathname))>=0 ){
       /* File exists, and contains the value for this setting. Load from
       ** the file. */
-<<<<<<< HEAD
       if( blob_read_from_file(&setting, blob_str(&versionedPathname))>=0 ){
         found = 1;
-=======
-      Blob setting;
-      blob_zero(&setting);
-      if( blob_read_from_file(&setting, zVersionedPathname) >= 0 ){
-        blob_trim(&setting); /* Avoid non-obvious problems with line endings
-                             ** on boolean properties */
-        zVersionedSetting = fossil_strdup(blob_str(&setting));
->>>>>>> 709dc039
       }
       /* See if there's a no-warn flag */
       blob_append(&versionedPathname, ".no-warn", -1);
