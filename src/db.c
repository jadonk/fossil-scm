--- conflicted
+++ resolved
@@ -1465,20 +1465,10 @@
 ** The "unset" command clears a property setting.
 **
 **
-<<<<<<< HEAD
-**    autosync         If enabled, automatically pull prior to
-**                     commit or update and automatically push
-**                     after commit or tag or branch creation.
-=======
-**    auto-captcha     If enabled, the Login page will provide a button
-**                     which uses JavaScript to fill out the captcha for
-**                     the "anonymous" user. (Most bots cannot use JavaScript.)
-**
 **    autosync         If enabled, automatically pull prior to commit
 **                     or update and automatically push after commit or
 **                     tag or branch creation.  If the the value is "pullonly"
 **                     then only pull operations occur automatically.
->>>>>>> cff69e3c
 **
 **    clearsign        When enabled (the default), fossil will attempt to
 **                     sign all commits with gpg.  When disabled, commits will
