/*
** Copyright (c) 2006 D. Richard Hipp
**
** This program is free software; you can redistribute it and/or
** modify it under the terms of the Simplified BSD License (also
** known as the "2-Clause License" or "FreeBSD License".)
**
** This program is distributed in the hope that it will be useful,
** but without any warranty; without even the implied warranty of
** merchantability or fitness for a particular purpose.
**
** Author contact information:
**   drh@hwaci.com
**   http://www.hwaci.com/drh/
**
*******************************************************************************
**
** Code for interfacing to the various databases.
**
** There are three separate database files that fossil interacts
** with:
**
**    (1)  The "configdb" database in ~/.fossil or ~/.config/fossil.db
**         or in %LOCALAPPDATA%/_fossil
**
**    (2)  The "repository" database
**
**    (3)  A local checkout database named "_FOSSIL_" or ".fslckout"
**         and located at the root of the local copy of the source tree.
**
*/
#include "config.h"
#if defined(_WIN32)
#  if USE_SEE
#    include <windows.h>
#  endif
#else
#  include <pwd.h>
#endif
#if USE_SEE && !defined(SQLITE_HAS_CODEC)
#  define SQLITE_HAS_CODEC
#endif
#include <sqlite3.h>
#include <sys/types.h>
#include <sys/stat.h>
#include <unistd.h>
#include <time.h>
#include "db.h"

#if INTERFACE
/*
** An single SQL statement is represented as an instance of the following
** structure.
*/
struct Stmt {
  Blob sql;               /* The SQL for this statement */
  sqlite3_stmt *pStmt;    /* The results of sqlite3_prepare_v2() */
  Stmt *pNext, *pPrev;    /* List of all unfinalized statements */
  int nStep;              /* Number of sqlite3_step() calls */
  int rc;                 /* Error from db_vprepare() */
};

/*
** Copy this to initialize a Stmt object to a clean/empty state. This
** is useful to help avoid assertions when performing cleanup in some
** error handling cases.
*/
#define empty_Stmt_m {BLOB_INITIALIZER,NULL, NULL, NULL, 0, 0}
#endif /* INTERFACE */
const struct Stmt empty_Stmt = empty_Stmt_m;

/*
** Call this routine when a database error occurs.
*/
static void db_err(const char *zFormat, ...){
  va_list ap;
  char *z;
  va_start(ap, zFormat);
  z = vmprintf(zFormat, ap);
  va_end(ap);
#ifdef FOSSIL_ENABLE_JSON
  if( g.json.isJsonMode!=0 ){
    /*
    ** Avoid calling into the JSON support subsystem if it
    ** has not yet been initialized, e.g. early SQLite log
    ** messages, etc.
    */
    json_bootstrap_early();
    json_err( 0, z, 1 );
  }
  else
#endif /* FOSSIL_ENABLE_JSON */
  if( g.xferPanic && g.cgiOutput==1 ){
    cgi_reset_content();
    @ error Database\serror:\s%F(z)
    cgi_reply();
  }
  fossil_fatal("Database error: %s", z);
}

/*
** Check a result code.  If it is not SQLITE_OK, print the
** corresponding error message and exit.
*/
static void db_check_result(int rc, Stmt *pStmt){
  if( rc!=SQLITE_OK ){
    db_err("SQL error (%d,%d: %s) while running [%s]",
       rc, sqlite3_extended_errcode(g.db),
       sqlite3_errmsg(g.db), blob_str(&pStmt->sql));
  }
}

/*
** All static variable that a used by only this file are gathered into
** the following structure.
*/
static struct DbLocalData {
  int nBegin;               /* Nesting depth of BEGIN */
  int doRollback;           /* True to force a rollback */
  int nCommitHook;          /* Number of commit hooks */
  int wrTxn;                /* Outer-most TNX is a write */
  Stmt *pAllStmt;           /* List of all unfinalized statements */
  int nPrepare;             /* Number of calls to sqlite3_prepare_v2() */
  int nDeleteOnFail;        /* Number of entries in azDeleteOnFail[] */
  struct sCommitHook {
    int (*xHook)(void);         /* Functions to call at db_end_transaction() */
    int sequence;               /* Call functions in sequence order */
  } aHook[5];
  char *azDeleteOnFail[3];  /* Files to delete on a failure */
  char *azBeforeCommit[5];  /* Commands to run prior to COMMIT */
  int nBeforeCommit;        /* Number of entries in azBeforeCommit */
  int nPriorChanges;        /* sqlite3_total_changes() at transaction start */
  const char *zStartFile;   /* File in which transaction was started */
  int iStartLine;           /* Line of zStartFile where transaction started */
  int (*xAuth)(void*,int,const char*,const char*,const char*,const char*);
  void *pAuthArg;           /* Argument to the authorizer */
  const char *zAuthName;    /* Name of the authorizer */
} db = {0, 0, 0, 0, 0, 0, };

/*
** Arrange for the given file to be deleted on a failure.
*/
void db_delete_on_failure(const char *zFilename){
  assert( db.nDeleteOnFail<count(db.azDeleteOnFail) );
  if( zFilename==0 ) return;
  db.azDeleteOnFail[db.nDeleteOnFail++] = fossil_strdup(zFilename);
}

/*
** Return the transaction nesting depth.  0 means we are currently
** not in a transaction.
*/
int db_transaction_nesting_depth(void){
  return db.nBegin;
}

/*
** Return a pointer to a string that is the code point where the
** current transaction was started.
*/
char *db_transaction_start_point(void){
  return mprintf("%s:%d", db.zStartFile, db.iStartLine);
}

/*
** This routine is called by the SQLite commit-hook mechanism
** just prior to each commit.  All this routine does is verify
** that nBegin really is zero.  That insures that transactions
** cannot commit by any means other than by calling db_end_transaction()
** below.
**
** This is just a safety and sanity check.
*/
static int db_verify_at_commit(void *notUsed){
  if( db.nBegin ){
    fossil_panic("illegal commit attempt");
    return 1;
  }
  return 0;
}

/*
** Silently add the filename and line number as parameter to each
** db_begin_transaction call.
*/
#if INTERFACE
#define db_begin_transaction()    db_begin_transaction_real(__FILE__,__LINE__)
#define db_begin_write()          db_begin_write_real(__FILE__,__LINE__)
#define db_commit_transaction()   db_end_transaction(0)
#define db_rollback_transaction() db_end_transaction(1)
#endif

/*
** Begin a nested transaction
*/
void db_begin_transaction_real(const char *zStartFile, int iStartLine){
  if( db.nBegin==0 ){
    db_multi_exec("BEGIN");
    sqlite3_commit_hook(g.db, db_verify_at_commit, 0);
    db.nPriorChanges = sqlite3_total_changes(g.db);
    db.doRollback = 0;
    db.zStartFile = zStartFile;
    db.iStartLine = iStartLine;
    db.wrTxn = 0;
  }
  db.nBegin++;
}
/*
** Begin a new transaction for writing.
*/
void db_begin_write_real(const char *zStartFile, int iStartLine){
  if( db.nBegin==0 ){
    db_multi_exec("BEGIN IMMEDIATE");
    sqlite3_commit_hook(g.db, db_verify_at_commit, 0);
    db.nPriorChanges = sqlite3_total_changes(g.db);
    db.doRollback = 0;
    db.zStartFile = zStartFile;
    db.iStartLine = iStartLine;
    db.wrTxn = 1;
  }else if( !db.wrTxn ){
    fossil_warning("read txn at %s:%d might cause SQLITE_BUSY "
       "for the write txn at %s:%d",
       db.zStartFile, db.iStartLine, zStartFile, iStartLine);
  }
  db.nBegin++;
}

/* End a transaction previously started using db_begin_transaction()
** or db_begin_write().
*/
void db_end_transaction(int rollbackFlag){
  if( g.db==0 ) return;
  if( db.nBegin<=0 ){
    fossil_warning("Extra call to db_end_transaction");
    return;
  }
  if( rollbackFlag ){
    db.doRollback = 1;
    if( g.fSqlTrace ) fossil_trace("-- ROLLBACK by request\n");
  }
  db.nBegin--;
  if( db.nBegin==0 ){
    int i;
    if( db.doRollback==0 && db.nPriorChanges<sqlite3_total_changes(g.db) ){
      i = 0;
      while( db.nBeforeCommit ){
        db.nBeforeCommit--;
        sqlite3_exec(g.db, db.azBeforeCommit[i], 0, 0, 0);
        sqlite3_free(db.azBeforeCommit[i]);
        i++;
      }
      leaf_do_pending_checks();
    }
    for(i=0; db.doRollback==0 && i<db.nCommitHook; i++){
      int rc = db.aHook[i].xHook();
      if( rc ){
        db.doRollback = 1;
        if( g.fSqlTrace ) fossil_trace("-- ROLLBACK due to aHook[%d]\n", i);
      }
    }
    while( db.pAllStmt ){
      db_finalize(db.pAllStmt);
    }
    db_multi_exec("%s", db.doRollback ? "ROLLBACK" : "COMMIT");
    db.doRollback = 0;
  }
}

/*
** Force a rollback and shutdown the database
*/
void db_force_rollback(void){
  int i;
  static int busy = 0;
  sqlite3_stmt *pStmt = 0;
  if( busy || g.db==0 ) return;
  busy = 1;
  undo_rollback();
  while( (pStmt = sqlite3_next_stmt(g.db,pStmt))!=0 ){
    sqlite3_reset(pStmt);
  }
  while( db.pAllStmt ){
    db_finalize(db.pAllStmt);
  }
  if( db.nBegin ){
    sqlite3_exec(g.db, "ROLLBACK", 0, 0, 0);
    db.nBegin = 0;
  }
  busy = 0;
  db_close(0);
  for(i=0; i<db.nDeleteOnFail; i++){
    file_delete(db.azDeleteOnFail[i]);
  }
}

/*
** Install a commit hook.  Hooks are installed in sequence order.
** It is an error to install the same commit hook more than once.
**
** Each commit hook is called (in order of ascending sequence) at
** each commit operation.  If any commit hook returns non-zero,
** the subsequence commit hooks are omitted and the transaction
** rolls back rather than commit.  It is the responsibility of the
** hooks themselves to issue any error messages.
*/
void db_commit_hook(int (*x)(void), int sequence){
  int i;
  assert( db.nCommitHook < count(db.aHook) );
  for(i=0; i<db.nCommitHook; i++){
    assert( x!=db.aHook[i].xHook );
    if( db.aHook[i].sequence>sequence ){
      int s = sequence;
      int (*xS)(void) = x;
      sequence = db.aHook[i].sequence;
      x = db.aHook[i].xHook;
      db.aHook[i].sequence = s;
      db.aHook[i].xHook = xS;
    }
  }
  db.aHook[db.nCommitHook].sequence = sequence;
  db.aHook[db.nCommitHook].xHook = x;
  db.nCommitHook++;
}

/*
** Set or unset the query authorizer callback function
*/
void db_set_authorizer(
  int(*xAuth)(void*,int,const char*,const char*,const char*,const char*),
  void *pArg,
  const char *zName /* for tracing */
){
  if( db.xAuth ){
    fossil_panic("multiple active db_set_authorizer() calls");
  }
  if( g.db ) sqlite3_set_authorizer(g.db, xAuth, pArg);
  db.xAuth = xAuth;
  db.pAuthArg = pArg;
  db.zAuthName = zName;
  if( g.fSqlTrace ) fossil_trace("-- set authorizer %s\n", zName);
}
void db_clear_authorizer(void){
  if( db.zAuthName && g.fSqlTrace ){
    fossil_trace("-- discontinue authorizer %s\n", db.zAuthName);
  }
  if( g.db ) sqlite3_set_authorizer(g.db, 0, 0);
  db.xAuth = 0;
  db.pAuthArg = 0;
}

#if INTERFACE
/*
** Possible flags to db_vprepare
*/
#define DB_PREPARE_IGNORE_ERROR  0x001  /* Suppress errors */
#define DB_PREPARE_PERSISTENT    0x002  /* Stmt will stick around for a while */
#endif

/*
** Prepare a Stmt.  Assume that the Stmt is previously uninitialized.
** If the input string contains multiple SQL statements, only the first
** one is processed.  All statements beyond the first are silently ignored.
*/
int db_vprepare(Stmt *pStmt, int flags, const char *zFormat, va_list ap){
  int rc;
  int prepFlags = 0;
  char *zSql;
  blob_zero(&pStmt->sql);
  blob_vappendf(&pStmt->sql, zFormat, ap);
  va_end(ap);
  zSql = blob_str(&pStmt->sql);
  db.nPrepare++;
  if( flags & DB_PREPARE_PERSISTENT ){
    prepFlags = SQLITE_PREPARE_PERSISTENT;
  }
  rc = sqlite3_prepare_v3(g.db, zSql, -1, prepFlags, &pStmt->pStmt, 0);
  if( rc!=0 && (flags & DB_PREPARE_IGNORE_ERROR)==0 ){
    db_err("%s\n%s", sqlite3_errmsg(g.db), zSql);
  }
  pStmt->pNext = db.pAllStmt;
  pStmt->pPrev = 0;
  if( db.pAllStmt ) db.pAllStmt->pPrev = pStmt;
  db.pAllStmt = pStmt;
  pStmt->nStep = 0;
  pStmt->rc = rc;
  return rc;
}
int db_prepare(Stmt *pStmt, const char *zFormat, ...){
  int rc;
  va_list ap;
  va_start(ap, zFormat);
  rc = db_vprepare(pStmt, 0, zFormat, ap);
  va_end(ap);
  return rc;
}
int db_prepare_ignore_error(Stmt *pStmt, const char *zFormat, ...){
  int rc;
  va_list ap;
  va_start(ap, zFormat);
  rc = db_vprepare(pStmt, DB_PREPARE_IGNORE_ERROR, zFormat, ap);
  va_end(ap);
  return rc;
}

/* This variant of db_prepare() checks to see if the statement has
** already been prepared, and if it has it becomes a no-op.
*/
int db_static_prepare(Stmt *pStmt, const char *zFormat, ...){
  int rc = SQLITE_OK;
  if( blob_size(&pStmt->sql)==0 ){
    va_list ap;
    va_start(ap, zFormat);
    rc = db_vprepare(pStmt, DB_PREPARE_PERSISTENT, zFormat, ap);
    va_end(ap);
  }
  return rc;
}

/* Return TRUE if static Stmt object pStmt has been initialized.
*/
int db_static_stmt_is_init(Stmt *pStmt){
  return blob_size(&pStmt->sql)>0;
}

/* Prepare a statement using text placed inside a Blob
** using blob_append_sql().
*/
int db_prepare_blob(Stmt *pStmt, Blob *pSql){
  int rc;
  char *zSql;
  pStmt->sql = *pSql;
  blob_init(pSql, 0, 0);
  zSql = blob_sql_text(&pStmt->sql);
  db.nPrepare++;
  rc = sqlite3_prepare_v3(g.db, zSql, -1, 0, &pStmt->pStmt, 0);
  if( rc!=0 ){
    db_err("%s\n%s", sqlite3_errmsg(g.db), zSql);
  }
  pStmt->pNext = pStmt->pPrev = 0;
  pStmt->nStep = 0;
  pStmt->rc = rc;
  return rc;
}


/*
** Return the index of a bind parameter
*/
static int paramIdx(Stmt *pStmt, const char *zParamName){
  int i = sqlite3_bind_parameter_index(pStmt->pStmt, zParamName);
  if( i==0 ){
    db_err("no such bind parameter: %s\nSQL: %b", zParamName, &pStmt->sql);
  }
  return i;
}
/*
** Bind an integer, string, or Blob value to a named parameter.
*/
int db_bind_int(Stmt *pStmt, const char *zParamName, int iValue){
  return sqlite3_bind_int(pStmt->pStmt, paramIdx(pStmt, zParamName), iValue);
}
int db_bind_int64(Stmt *pStmt, const char *zParamName, i64 iValue){
  return sqlite3_bind_int64(pStmt->pStmt, paramIdx(pStmt, zParamName), iValue);
}
int db_bind_double(Stmt *pStmt, const char *zParamName, double rValue){
  return sqlite3_bind_double(pStmt->pStmt, paramIdx(pStmt, zParamName), rValue);
}
int db_bind_text(Stmt *pStmt, const char *zParamName, const char *zValue){
  return sqlite3_bind_text(pStmt->pStmt, paramIdx(pStmt, zParamName), zValue,
                           -1, SQLITE_STATIC);
}
int db_bind_text16(Stmt *pStmt, const char *zParamName, const char *zValue){
  return sqlite3_bind_text16(pStmt->pStmt, paramIdx(pStmt, zParamName), zValue,
                             -1, SQLITE_STATIC);
}
int db_bind_null(Stmt *pStmt, const char *zParamName){
  return sqlite3_bind_null(pStmt->pStmt, paramIdx(pStmt, zParamName));
}
int db_bind_blob(Stmt *pStmt, const char *zParamName, Blob *pBlob){
  return sqlite3_bind_blob(pStmt->pStmt, paramIdx(pStmt, zParamName),
                          blob_buffer(pBlob), blob_size(pBlob), SQLITE_STATIC);
}

/* bind_str() treats a Blob object like a TEXT string and binds it
** to the SQL variable.  Contrast this to bind_blob() which treats
** the Blob object like an SQL BLOB.
*/
int db_bind_str(Stmt *pStmt, const char *zParamName, Blob *pBlob){
  return sqlite3_bind_text(pStmt->pStmt, paramIdx(pStmt, zParamName),
                          blob_buffer(pBlob), blob_size(pBlob), SQLITE_STATIC);
}

/*
** Step the SQL statement.  Return either SQLITE_ROW or an error code
** or SQLITE_OK if the statement finishes successfully.
*/
int db_step(Stmt *pStmt){
  int rc;
  if( pStmt->pStmt==0 ) return pStmt->rc;
  rc = sqlite3_step(pStmt->pStmt);
  pStmt->nStep++;
  return rc;
}

/*
** Print warnings if a query is inefficient.
*/
static void db_stats(Stmt *pStmt){
#ifdef FOSSIL_DEBUG
  int c1, c2, c3;
  const char *zSql = sqlite3_sql(pStmt->pStmt);
  if( zSql==0 ) return;
  c1 = sqlite3_stmt_status(pStmt->pStmt, SQLITE_STMTSTATUS_FULLSCAN_STEP, 1);
  c2 = sqlite3_stmt_status(pStmt->pStmt, SQLITE_STMTSTATUS_AUTOINDEX, 1);
  c3 = sqlite3_stmt_status(pStmt->pStmt, SQLITE_STMTSTATUS_SORT, 1);
  if( c1>pStmt->nStep*4 && strstr(zSql,"/*scan*/")==0 ){
    fossil_warning("%d scan steps for %d rows in [%s]", c1, pStmt->nStep, zSql);
  }else if( c2 ){
    fossil_warning("%d automatic index rows in [%s]", c2, zSql);
  }else if( c3 && strstr(zSql,"/*sort*/")==0 && strstr(zSql,"/*scan*/")==0 ){
    fossil_warning("sort w/o index in [%s]", zSql);
  }
  pStmt->nStep = 0;
#endif
}

/*
** Reset or finalize a statement.
*/
int db_reset(Stmt *pStmt){
  int rc;
  if( g.fSqlStats ){ db_stats(pStmt); }
  rc = sqlite3_reset(pStmt->pStmt);
  db_check_result(rc, pStmt);
  return rc;
}
int db_finalize(Stmt *pStmt){
  int rc;
  if( pStmt->pNext ){
    pStmt->pNext->pPrev = pStmt->pPrev;
  }
  if( pStmt->pPrev ){
    pStmt->pPrev->pNext = pStmt->pNext;
  }else if( db.pAllStmt==pStmt ){
    db.pAllStmt = pStmt->pNext;
  }
  pStmt->pNext = 0;
  pStmt->pPrev = 0;
  if( g.fSqlStats ){ db_stats(pStmt); }
  blob_reset(&pStmt->sql);
  rc = sqlite3_finalize(pStmt->pStmt);
  db_check_result(rc, pStmt);
  pStmt->pStmt = 0;
  return rc;
}

/*
** Return the rowid of the most recent insert
*/
int db_last_insert_rowid(void){
  i64 x = sqlite3_last_insert_rowid(g.db);
  if( x<0 || x>(i64)2147483647 ){
    fossil_panic("rowid out of range (0..2147483647)");
  }
  return (int)x;
}

/*
** Return the number of rows that were changed by the most recent
** INSERT, UPDATE, or DELETE.  Auxiliary changes caused by triggers
** or other side effects are not counted.
*/
int db_changes(void){
  return sqlite3_changes(g.db);
}

/*
** Extract text, integer, or blob values from the N-th column of the
** current row.
*/
int db_column_type(Stmt *pStmt, int N){
  return sqlite3_column_type(pStmt->pStmt, N);
}
int db_column_bytes(Stmt *pStmt, int N){
  return sqlite3_column_bytes(pStmt->pStmt, N);
}
int db_column_int(Stmt *pStmt, int N){
  return sqlite3_column_int(pStmt->pStmt, N);
}
i64 db_column_int64(Stmt *pStmt, int N){
  return sqlite3_column_int64(pStmt->pStmt, N);
}
double db_column_double(Stmt *pStmt, int N){
  return sqlite3_column_double(pStmt->pStmt, N);
}
const char *db_column_text(Stmt *pStmt, int N){
  return (char*)sqlite3_column_text(pStmt->pStmt, N);
}
const char *db_column_raw(Stmt *pStmt, int N){
  return (const char*)sqlite3_column_blob(pStmt->pStmt, N);
}
const char *db_column_name(Stmt *pStmt, int N){
  return (char*)sqlite3_column_name(pStmt->pStmt, N);
}
int db_column_count(Stmt *pStmt){
  return sqlite3_column_count(pStmt->pStmt);
}
char *db_column_malloc(Stmt *pStmt, int N){
  return mprintf("%s", db_column_text(pStmt, N));
}
void db_column_blob(Stmt *pStmt, int N, Blob *pBlob){
  blob_append(pBlob, sqlite3_column_blob(pStmt->pStmt, N),
              sqlite3_column_bytes(pStmt->pStmt, N));
}
Blob db_column_text_as_blob(Stmt *pStmt, int N){
  Blob x;
  blob_init(&x, (char*)sqlite3_column_text(pStmt->pStmt,N),
            sqlite3_column_bytes(pStmt->pStmt,N));
  return x;
}

/*
** Initialize a blob to an ephemeral copy of the content of a
** column in the current row.  The data in the blob will become
** invalid when the statement is stepped or reset.
*/
void db_ephemeral_blob(Stmt *pStmt, int N, Blob *pBlob){
  blob_init(pBlob, sqlite3_column_blob(pStmt->pStmt, N),
              sqlite3_column_bytes(pStmt->pStmt, N));
}

/*
** Execute a single prepared statement until it finishes.
*/
int db_exec(Stmt *pStmt){
  int rc;
  while( (rc = db_step(pStmt))==SQLITE_ROW ){}
  rc = db_reset(pStmt);
  db_check_result(rc, pStmt);
  return rc;
}

/*
** COMMAND: test-db-exec-error
**
** Invoke the db_exec() interface with an erroneous SQL statement
** in order to verify the error handling logic.
*/
void db_test_db_exec_cmd(void){
  Stmt err;
  db_find_and_open_repository(0,0);
  db_prepare(&err, "INSERT INTO repository.config(name) VALUES(NULL);");
  db_exec(&err);
}

/*
** Print the output of one or more SQL queries on standard output.
** This routine is used for debugging purposes only.
*/
int db_debug(const char *zSql, ...){
  Blob sql;
  int rc = SQLITE_OK;
  va_list ap;
  const char *z, *zEnd;
  sqlite3_stmt *pStmt;
  blob_init(&sql, 0, 0);
  va_start(ap, zSql);
  blob_vappendf(&sql, zSql, ap);
  va_end(ap);
  z = blob_str(&sql);
  while( rc==SQLITE_OK && z[0] ){
    pStmt = 0;
    rc = sqlite3_prepare_v2(g.db, z, -1, &pStmt, &zEnd);
    if( rc!=SQLITE_OK ) break;
    if( pStmt ){
      int nRow = 0;
      db.nPrepare++;
      while( sqlite3_step(pStmt)==SQLITE_ROW ){
        int i, n;
        if( nRow++ > 0 ) fossil_print("\n");
        n = sqlite3_column_count(pStmt);
        for(i=0; i<n; i++){
          fossil_print("%s = %s\n", sqlite3_column_name(pStmt, i),
                       sqlite3_column_text(pStmt,i));
        }
      }
      rc = sqlite3_finalize(pStmt);
      if( rc ) db_err("%s: {%.*s}", sqlite3_errmsg(g.db), (int)(zEnd-z), z);
    }
    z = zEnd;
  }
  blob_reset(&sql);
  return rc;
}

/*
** Execute multiple SQL statements.  The input text is executed
** directly without any formatting.
*/
int db_exec_sql(const char *z){
  int rc = SQLITE_OK;
  sqlite3_stmt *pStmt;
  const char *zEnd;
  while( rc==SQLITE_OK && z[0] ){
    pStmt = 0;
    rc = sqlite3_prepare_v2(g.db, z, -1, &pStmt, &zEnd);
    if( rc ){
      db_err("%s: {%s}", sqlite3_errmsg(g.db), z);
    }else if( pStmt ){
      db.nPrepare++;
      while( sqlite3_step(pStmt)==SQLITE_ROW ){}
      rc = sqlite3_finalize(pStmt);
      if( rc ) db_err("%s: {%.*s}", sqlite3_errmsg(g.db), (int)(zEnd-z), z);
    }
    z = zEnd;
  }
  return rc;
}

/*
** Execute multiple SQL statements using printf-style formatting.
*/
int db_multi_exec(const char *zSql, ...){
  Blob sql;
  int rc;
  va_list ap;

  blob_init(&sql, 0, 0);
  va_start(ap, zSql);
  blob_vappendf(&sql, zSql, ap);
  va_end(ap);
  rc = db_exec_sql(blob_str(&sql));
  blob_reset(&sql);
  return rc;
}

/*
** Optionally make the following changes to the database if feasible and
** convenient.  Do not start a transaction for these changes, but only
** make these changes if other changes are also being made.
*/
void db_optional_sql(const char *zDb, const char *zSql, ...){
  if( db_is_writeable(zDb) && db.nBeforeCommit < count(db.azBeforeCommit) ){
    va_list ap;
    va_start(ap, zSql);
    db.azBeforeCommit[db.nBeforeCommit++] = sqlite3_vmprintf(zSql, ap);
    va_end(ap);
  }
}

/*
** Execute a query and return a single integer value.
*/
i64 db_int64(i64 iDflt, const char *zSql, ...){
  va_list ap;
  Stmt s;
  i64 rc;
  va_start(ap, zSql);
  db_vprepare(&s, 0, zSql, ap);
  va_end(ap);
  if( db_step(&s)!=SQLITE_ROW ){
    rc = iDflt;
  }else{
    rc = db_column_int64(&s, 0);
  }
  db_finalize(&s);
  return rc;
}
int db_int(int iDflt, const char *zSql, ...){
  va_list ap;
  Stmt s;
  int rc;
  va_start(ap, zSql);
  db_vprepare(&s, 0, zSql, ap);
  va_end(ap);
  if( db_step(&s)!=SQLITE_ROW ){
    rc = iDflt;
  }else{
    rc = db_column_int(&s, 0);
  }
  db_finalize(&s);
  return rc;
}

/*
** Return TRUE if the query would return 1 or more rows.  Return
** FALSE if the query result would be an empty set.
*/
int db_exists(const char *zSql, ...){
  va_list ap;
  Stmt s;
  int rc;
  va_start(ap, zSql);
  db_vprepare(&s, 0, zSql, ap);
  va_end(ap);
  if( db_step(&s)!=SQLITE_ROW ){
    rc = 0;
  }else{
    rc = 1;
  }
  db_finalize(&s);
  return rc;
}


/*
** Execute a query and return a floating-point value.
*/
double db_double(double rDflt, const char *zSql, ...){
  va_list ap;
  Stmt s;
  double r;
  va_start(ap, zSql);
  db_vprepare(&s, 0, zSql, ap);
  va_end(ap);
  if( db_step(&s)!=SQLITE_ROW ){
    r = rDflt;
  }else{
    r = db_column_double(&s, 0);
  }
  db_finalize(&s);
  return r;
}

/*
** Execute a query and append the first column of the first row
** of the result set to blob given in the first argument.
*/
void db_blob(Blob *pResult, const char *zSql, ...){
  va_list ap;
  Stmt s;
  va_start(ap, zSql);
  db_vprepare(&s, 0, zSql, ap);
  va_end(ap);
  if( db_step(&s)==SQLITE_ROW ){
    blob_append(pResult, sqlite3_column_blob(s.pStmt, 0),
                         sqlite3_column_bytes(s.pStmt, 0));
  }
  db_finalize(&s);
}

/*
** Execute a query.  Return the first column of the first row
** of the result set as a string.  Space to hold the string is
** obtained from malloc().  If the result set is empty, return
** zDefault instead.
*/
char *db_text(const char *zDefault, const char *zSql, ...){
  va_list ap;
  Stmt s;
  char *z;
  va_start(ap, zSql);
  db_vprepare(&s, 0, zSql, ap);
  va_end(ap);
  if( db_step(&s)==SQLITE_ROW ){
    z = mprintf("%s", sqlite3_column_text(s.pStmt, 0));
  }else if( zDefault ){
    z = mprintf("%s", zDefault);
  }else{
    z = 0;
  }
  db_finalize(&s);
  return z;
}

/*
** Initialize a new database file with the given schema.  If anything
** goes wrong, call db_err() to exit.
**
** If zFilename is NULL, then create an empty repository in an in-memory
** database.
*/
void db_init_database(
  const char *zFileName,   /* Name of database file to create */
  const char *zSchema,     /* First part of schema */
  ...                      /* Additional SQL to run.  Terminate with NULL. */
){
  sqlite3 *xdb;
  int rc;
  const char *zSql;
  va_list ap;

  xdb = db_open(zFileName ? zFileName : ":memory:");
  sqlite3_exec(xdb, "BEGIN EXCLUSIVE", 0, 0, 0);
  if( db.xAuth ){
    sqlite3_set_authorizer(xdb, db.xAuth, db.pAuthArg);
  }
  rc = sqlite3_exec(xdb, zSchema, 0, 0, 0);
  if( rc!=SQLITE_OK ){
    db_err("%s", sqlite3_errmsg(xdb));
  }
  va_start(ap, zSchema);
  while( (zSql = va_arg(ap, const char*))!=0 ){
    rc = sqlite3_exec(xdb, zSql, 0, 0, 0);
    if( rc!=SQLITE_OK ){
      db_err("%s", sqlite3_errmsg(xdb));
    }
  }
  va_end(ap);
  sqlite3_exec(xdb, "COMMIT", 0, 0, 0);
  if( zFileName || g.db!=0 ){
    sqlite3_close(xdb);
  }else{
    g.db = xdb;
  }
}

/*
** Function to return the number of seconds since 1970.  This is
** the same as strftime('%s','now') but is more compact.
*/
void db_now_function(
  sqlite3_context *context,
  int argc,
  sqlite3_value **argv
){
  sqlite3_result_int64(context, time(0));
}

/*
** Function to return the check-in time for a file.
**
**      checkin_mtime(CKINID,RID)
**
** CKINID:  The RID for the manifest for a check-in.
** RID:     The RID of a file in CKINID for which the check-in time
**          is desired.
**
** Returns: The check-in time in seconds since 1970.
*/
void db_checkin_mtime_function(
  sqlite3_context *context,
  int argc,
  sqlite3_value **argv
){
  i64 mtime;
  int rc = mtime_of_manifest_file(sqlite3_value_int(argv[0]),
                                  sqlite3_value_int(argv[1]), &mtime);
  if( rc==0 ){
    sqlite3_result_int64(context, mtime);
  }
}

/*
** SQL wrapper around the symbolic_name_to_rid() C-language API.
** Examples:
**
**     symbolic_name_to_rid('trunk');
**     symbolic_name_to_rid('trunk','w');
**
*/
void db_sym2rid_function(
  sqlite3_context *context,
  int argc,
  sqlite3_value **argv
){
  const char *arg;
  const char *type;
  if(1 != argc && 2 != argc){
    sqlite3_result_error(context, "Expecting one or two arguments", -1);
    return;
  }
  arg = (const char*)sqlite3_value_text(argv[0]);
  if(!arg){
    sqlite3_result_error(context, "Expecting a STRING argument", -1);
  }else{
    int rid;
    type = (2==argc) ? (const char*)sqlite3_value_text(argv[1]) : 0;
    if(!type) type = "ci";
    rid = symbolic_name_to_rid( arg, type );
    if(rid<0){
      sqlite3_result_error(context, "Symbolic name is ambiguous.", -1);
    }else if(0==rid){
      sqlite3_result_null(context);
    }else{
      sqlite3_result_int64(context, rid);
    }
  }
}

/*
** The toLocal() SQL function returns a string that is an argument to a
** date/time function that is appropriate for modifying the time for display.
** If UTC time display is selected, no modification occurs.  If local time
** display is selected, the time is adjusted appropriately.
**
** Example usage:
**
**         SELECT datetime('now',toLocal());
*/
void db_tolocal_function(
  sqlite3_context *context,
  int argc,
  sqlite3_value **argv
){
  if( g.fTimeFormat==0 ){
    if( db_get_int("timeline-utc", 1) ){
      g.fTimeFormat = 1;
    }else{
      g.fTimeFormat = 2;
    }
  }
  if( g.fTimeFormat==1 ){
    sqlite3_result_text(context, "0 seconds", -1, SQLITE_STATIC);
  }else{
    sqlite3_result_text(context, "localtime", -1, SQLITE_STATIC);
  }
}

/*
** The fromLocal() SQL function returns a string that is an argument to a
** date/time function that is appropriate to convert an input time to UTC.
** If UTC time display is selected, no modification occurs.  If local time
** display is selected, the time is adjusted from local to UTC.
**
** Example usage:
**
**         SELECT julianday(:user_input,fromLocal());
*/
void db_fromlocal_function(
  sqlite3_context *context,
  int argc,
  sqlite3_value **argv
){
  if( g.fTimeFormat==0 ){
    if( db_get_int("timeline-utc", 1) ){
      g.fTimeFormat = 1;
    }else{
      g.fTimeFormat = 2;
    }
  }
  if( g.fTimeFormat==1 ){
    sqlite3_result_text(context, "0 seconds", -1, SQLITE_STATIC);
  }else{
    sqlite3_result_text(context, "utc", -1, SQLITE_STATIC);
  }
}

/*
** If the input is a hexadecimal string, convert that string into a BLOB.
** If the input is not a hexadecimal string, return NULL.
*/
void db_hextoblob(
  sqlite3_context *context,
  int argc,
  sqlite3_value **argv
){
  const unsigned char *zIn = sqlite3_value_text(argv[0]);
  int nIn = sqlite3_value_bytes(argv[0]);
  unsigned char *zOut;
  if( zIn==0 ) return;
  if( nIn&1 ) return;
  if( !validate16((const char*)zIn, nIn) ) return;
  zOut = sqlite3_malloc64( nIn/2 + 1 );
  if( zOut==0 ){
    sqlite3_result_error_nomem(context);
    return;
  }
  decode16(zIn, zOut, nIn);
  sqlite3_result_blob(context, zOut, nIn/2, sqlite3_free);
}

/*
** Return the XOR-obscured version of the input text.  Useful for
** updating authentication strings in Fossil settings.  To change
** the password locally stored for sync, for instance:
**
**    echo "UPDATE config
**        SET value = obscure('monkey123')
**        WHERE name = 'last-sync-pw'" |
**      fossil sql
**
** Note that user.pw uses a different obscuration algorithm, but
** you don't need to use 'fossil sql' for that anyway.  Just call
**
**    fossil user pass monkey123
**
** to change the local user entry's password in the same way.
*/
void db_obscure(
  sqlite3_context *context,
  int argc,
  sqlite3_value **argv
){
  const unsigned char *zIn = sqlite3_value_text(argv[0]);
  int nIn = sqlite3_value_bytes(argv[0]);
  char *zOut, *zTemp;
  if( 0==zIn ) return;
  if( 0==(zOut = sqlite3_malloc64( nIn * 2 + 3 )) ){
    sqlite3_result_error_nomem(context);
    return;
  }
  strcpy(zOut, zTemp = obscure((char*)zIn));
  fossil_free(zTemp);
  sqlite3_result_text(context, zOut, strlen(zOut), sqlite3_free);
}

/*
** Register the SQL functions that are useful both to the internal
** representation and to the "fossil sql" command.
*/
void db_add_aux_functions(sqlite3 *db){
  sqlite3_create_function(db, "checkin_mtime", 2, SQLITE_UTF8, 0,
                          db_checkin_mtime_function, 0, 0);
  sqlite3_create_function(db, "symbolic_name_to_rid", 1, SQLITE_UTF8, 0,
                          db_sym2rid_function, 0, 0);
  sqlite3_create_function(db, "symbolic_name_to_rid", 2, SQLITE_UTF8, 0,
                          db_sym2rid_function, 0, 0);
  sqlite3_create_function(db, "now", 0, SQLITE_UTF8, 0,
                          db_now_function, 0, 0);
  sqlite3_create_function(db, "toLocal", 0, SQLITE_UTF8, 0,
                          db_tolocal_function, 0, 0);
  sqlite3_create_function(db, "fromLocal", 0, SQLITE_UTF8, 0,
                          db_fromlocal_function, 0, 0);
  sqlite3_create_function(db, "hextoblob", 1, SQLITE_UTF8, 0,
                          db_hextoblob, 0, 0);
  sqlite3_create_function(db, "capunion", 1, SQLITE_UTF8, 0,
                          0, capability_union_step, capability_union_finalize);
  sqlite3_create_function(db, "fullcap", 1, SQLITE_UTF8, 0,
                          capability_fullcap, 0, 0);
  sqlite3_create_function(db, "find_emailaddr", 1, SQLITE_UTF8, 0,
                          alert_find_emailaddr_func, 0, 0);
  sqlite3_create_function(db, "display_name", 1, SQLITE_UTF8, 0,
                          alert_display_name_func, 0, 0);
  sqlite3_create_function(db, "obscure", 1, SQLITE_UTF8, 0,
                          db_obscure, 0, 0);
}

#if USE_SEE
/*
** This is a pointer to the saved database encryption key string.
*/
static char *zSavedKey = 0;

/*
** This is the size of the saved database encryption key, in bytes.
*/
size_t savedKeySize = 0;

/*
** This function returns the saved database encryption key -OR- zero if
** no database encryption key is saved.
*/
char *db_get_saved_encryption_key(){
  return zSavedKey;
}

/*
** This function returns the size of the saved database encryption key
** -OR- zero if no database encryption key is saved.
*/
size_t db_get_saved_encryption_key_size(){
  return savedKeySize;
}

/*
** This function arranges for the database encryption key to be securely
** saved in non-pagable memory (on platforms where this is possible).
*/
static void db_save_encryption_key(
  Blob *pKey
){
  void *p = NULL;
  size_t n = 0;
  size_t pageSize = 0;
  size_t blobSize = 0;

  blobSize = blob_size(pKey);
  if( blobSize==0 ) return;
  fossil_get_page_size(&pageSize);
  assert( pageSize>0 );
  if( blobSize>pageSize ){
    fossil_panic("key blob too large: %u versus %u", blobSize, pageSize);
  }
  p = fossil_secure_alloc_page(&n);
  assert( p!=NULL );
  assert( n==pageSize );
  assert( n>=blobSize );
  memcpy(p, blob_str(pKey), blobSize);
  zSavedKey = p;
  savedKeySize = n;
}

/*
** This function arranges for the saved database encryption key to be
** securely zeroed, unlocked (if necessary), and freed.
*/
void db_unsave_encryption_key(){
  fossil_secure_free_page(zSavedKey, savedKeySize);
  zSavedKey = NULL;
  savedKeySize = 0;
}

/*
** This function sets the saved database encryption key to the specified
** string value, allocating or freeing the underlying memory if needed.
*/
void db_set_saved_encryption_key(
  Blob *pKey
){
  if( zSavedKey!=NULL ){
    size_t blobSize = blob_size(pKey);
    if( blobSize==0 ){
      db_unsave_encryption_key();
    }else{
      if( blobSize>savedKeySize ){
        fossil_panic("key blob too large: %u versus %u",
                     blobSize, savedKeySize);
      }
      fossil_secure_zero(zSavedKey, savedKeySize);
      memcpy(zSavedKey, blob_str(pKey), blobSize);
    }
  }else{
    db_save_encryption_key(pKey);
  }
}

#if defined(_WIN32)
/*
** This function sets the saved database encryption key to one that gets
** read from the specified Fossil parent process.  This is only necessary
** (or functional) on Windows.
*/
void db_read_saved_encryption_key_from_process(
  DWORD processId, /* Identifier for Fossil parent process. */
  LPVOID pAddress, /* Pointer to saved key buffer in the parent process. */
  SIZE_T nSize     /* Size of saved key buffer in the parent process. */
){
  void *p = NULL;
  size_t n = 0;
  size_t pageSize = 0;
  HANDLE hProcess = NULL;

  fossil_get_page_size(&pageSize);
  assert( pageSize>0 );
  if( nSize>pageSize ){
    fossil_panic("key too large: %u versus %u", nSize, pageSize);
  }
  p = fossil_secure_alloc_page(&n);
  assert( p!=NULL );
  assert( n==pageSize );
  assert( n>=nSize );
  hProcess = OpenProcess(PROCESS_VM_READ, FALSE, processId);
  if( hProcess!=NULL ){
    SIZE_T nRead = 0;
    if( ReadProcessMemory(hProcess, pAddress, p, nSize, &nRead) ){
      CloseHandle(hProcess);
      if( nRead==nSize ){
        db_unsave_encryption_key();
        zSavedKey = p;
        savedKeySize = n;
      }else{
        fossil_panic("bad size read, %u out of %u bytes at %p from pid %lu",
                     nRead, nSize, pAddress, processId);
      }
    }else{
      CloseHandle(hProcess);
      fossil_panic("failed read, %u bytes at %p from pid %lu: %lu", nSize,
                   pAddress, processId, GetLastError());
    }
  }else{
    fossil_panic("failed to open pid %lu: %lu", processId, GetLastError());
  }
}

/*
** This function evaluates the specified TH1 script and attempts to parse
** its result as a colon-delimited triplet containing a process identifier,
** address, and size (in bytes) of the database encryption key.  This is
** only necessary (or functional) on Windows.
*/
void db_read_saved_encryption_key_from_process_via_th1(
  const char *zConfig /* The TH1 script to evaluate. */
){
  int rc;
  char *zResult;
  Th_FossilInit(TH_INIT_DEFAULT | TH_INIT_NEED_CONFIG | TH_INIT_NO_REPO);
  rc = Th_Eval(g.interp, 0, zConfig, -1);
  zResult = (char*)Th_GetResult(g.interp, 0);
  if( rc!=TH_OK ){
    fossil_fatal("script for pid key failed: %s", zResult);
  }
  if( zResult ){
    DWORD processId = 0;
    LPVOID pAddress = NULL;
    SIZE_T nSize = 0;
    parse_pid_key_value(zResult, &processId, &pAddress, &nSize);
    db_read_saved_encryption_key_from_process(processId, pAddress, nSize);
  }
}
#endif /* defined(_WIN32) */
#endif /* USE_SEE */

/*
** If the database file zDbFile has a name that suggests that it is
** encrypted, then prompt for the database encryption key and return it
** in the blob *pKey.  Or, if the encryption key has previously been
** requested, just return a copy of the previous result.  The blob in
** *pKey must be initialized.
*/
static void db_maybe_obtain_encryption_key(
  const char *zDbFile,   /* Name of the database file */
  Blob *pKey             /* Put the encryption key here */
){
#if USE_SEE
  if( sqlite3_strglob("*.efossil", zDbFile)==0 ){
    char *zKey = db_get_saved_encryption_key();
    if( zKey ){
      blob_set(pKey, zKey);
    }else{
      char *zPrompt = mprintf("\rencryption key for '%s': ", zDbFile);
      prompt_for_password(zPrompt, pKey, 0);
      fossil_free(zPrompt);
      db_set_saved_encryption_key(pKey);
    }
  }
#endif
}


/*
** Sets the encryption key for the database, if necessary.
*/
void db_maybe_set_encryption_key(sqlite3 *db, const char *zDbName){
  Blob key;
  blob_init(&key, 0, 0);
  db_maybe_obtain_encryption_key(zDbName, &key);
  if( blob_size(&key)>0 ){
    if( fossil_getenv("FOSSIL_USE_SEE_TEXTKEY")==0 ){
      char *zCmd = sqlite3_mprintf("PRAGMA key(%Q)", blob_str(&key));
      sqlite3_exec(db, zCmd, 0, 0, 0);
      fossil_secure_zero(zCmd, strlen(zCmd));
      sqlite3_free(zCmd);
#if USE_SEE
    }else{
      sqlite3_key(db, blob_str(&key), -1);
#endif
    }
  }
  blob_reset(&key);
}

/*
** Open a database file.  Return a pointer to the new database
** connection.  An error results in process abort.
*/
LOCAL sqlite3 *db_open(const char *zDbName){
  int rc;
  sqlite3 *db;

  if( g.fSqlTrace ) fossil_trace("-- sqlite3_open: [%s]\n", zDbName);
  if( strcmp(zDbName, g.nameOfExe)==0 ){
    extern int sqlite3_appendvfs_init(
      sqlite3 *, char **, const sqlite3_api_routines *
    );
    sqlite3_appendvfs_init(0,0,0);
    g.zVfsName = "apndvfs";
  }
  rc = sqlite3_open_v2(
       zDbName, &db,
       SQLITE_OPEN_READWRITE | SQLITE_OPEN_CREATE,
       g.zVfsName
  );
  if( rc!=SQLITE_OK ){
    db_err("[%s]: %s", zDbName, sqlite3_errmsg(db));
  }
  db_maybe_set_encryption_key(db, zDbName);
  sqlite3_busy_timeout(db, 15000);
  sqlite3_wal_autocheckpoint(db, 1);  /* Set to checkpoint frequently */
  sqlite3_create_function(db, "user", 0, SQLITE_UTF8, 0, db_sql_user, 0, 0);
  sqlite3_create_function(db, "cgi", 1, SQLITE_UTF8, 0, db_sql_cgi, 0, 0);
  sqlite3_create_function(db, "cgi", 2, SQLITE_UTF8, 0, db_sql_cgi, 0, 0);
  sqlite3_create_function(db, "print", -1, SQLITE_UTF8, 0,db_sql_print,0,0);
  sqlite3_create_function(
    db, "is_selected", 1, SQLITE_UTF8, 0, file_is_selected,0,0
  );
  sqlite3_create_function(
    db, "if_selected", 3, SQLITE_UTF8, 0, file_is_selected,0,0
  );
  if( g.fSqlTrace ) sqlite3_trace_v2(db, SQLITE_TRACE_PROFILE, db_sql_trace, 0);
  db_add_aux_functions(db);
  re_add_sql_func(db);  /* The REGEXP operator */
  foci_register(db);    /* The "files_of_checkin" virtual table */
  sqlite3_db_config(db, SQLITE_DBCONFIG_ENABLE_FKEY, 0, &rc);
  return db;
}


/*
** Detaches the zLabel database.
*/
void db_detach(const char *zLabel){
  db_multi_exec("DETACH DATABASE %Q", zLabel);
}

/*
** zDbName is the name of a database file.  Attach zDbName using
** the name zLabel.
*/
void db_attach(const char *zDbName, const char *zLabel){
  Blob key;
  if( db_table_exists(zLabel,"sqlite_schema") ) return;
  blob_init(&key, 0, 0);
  db_maybe_obtain_encryption_key(zDbName, &key);
  if( fossil_getenv("FOSSIL_USE_SEE_TEXTKEY")==0 ){
    char *zCmd = sqlite3_mprintf("ATTACH DATABASE %Q AS %Q KEY %Q",
                                 zDbName, zLabel, blob_str(&key));
    db_exec_sql(zCmd);
    fossil_secure_zero(zCmd, strlen(zCmd));
    sqlite3_free(zCmd);
  }else{
    char *zCmd = sqlite3_mprintf("ATTACH DATABASE %Q AS %Q KEY ''",
                                 zDbName, zLabel);
    db_exec_sql(zCmd);
    sqlite3_free(zCmd);
#if USE_SEE
    if( blob_size(&key)>0 ){
      sqlite3_key_v2(g.db, zLabel, blob_str(&key), -1);
    }
#endif
  }
  blob_reset(&key);
}

/*
** Change the schema name of the "main" database to zLabel.
** zLabel must be a static string that is unchanged for the life of
** the database connection.
**
** After calling this routine, db_database_slot(zLabel) should
** return 0.
*/
void db_set_main_schemaname(sqlite3 *db, const char *zLabel){
  if( sqlite3_db_config(db, SQLITE_DBCONFIG_MAINDBNAME, zLabel) ){
    fossil_panic("Fossil requires a version of SQLite that supports the "
                 "SQLITE_DBCONFIG_MAINDBNAME interface.");
  }
}

/*
** Return the slot number for database zLabel.  The first database
** opened is slot 0.  The "temp" database is slot 1.  Attached databases
** are slots 2 and higher.
**
** Return -1 if zLabel does not match any open database.
*/
int db_database_slot(const char *zLabel){
  int iSlot = -1;
  int rc;
  Stmt q;
  if( g.db==0 ) return iSlot;
  rc = db_prepare_ignore_error(&q, "PRAGMA database_list");
  if( rc!=SQLITE_OK ) return iSlot;
  while( db_step(&q)==SQLITE_ROW ){
    if( fossil_strcmp(db_column_text(&q,1),zLabel)==0 ){
      iSlot = db_column_int(&q, 0);
      break;
    }
  }
  db_finalize(&q);
  return iSlot;
}

/*
** zDbName is the name of a database file.  If no other database
** file is open, then open this one.  If another database file is
** already open, then attach zDbName using the name zLabel.
*/
void db_open_or_attach(const char *zDbName, const char *zLabel){
  if( !g.db ){
    g.db = db_open(zDbName);
    db_set_main_schemaname(g.db, zLabel);
  }else{
    db_attach(zDbName, zLabel);
  }
}

/*
** Close the per-user configuration database file
*/
void db_close_config(){
  int iSlot = db_database_slot("configdb");
  if( iSlot>0 ){
    db_detach("configdb");
  }else if( g.dbConfig ){
    sqlite3_wal_checkpoint(g.dbConfig, 0);
    sqlite3_close(g.dbConfig);
    g.dbConfig = 0;
  }else if( g.db && 0==iSlot ){
    int rc;
    sqlite3_wal_checkpoint(g.db, 0);
    rc = sqlite3_close(g.db);
    if( g.fSqlTrace ) fossil_trace("-- db_close_config(%d)\n", rc);
    g.db = 0;
    g.repositoryOpen = 0;
    g.localOpen = 0;
  }else{
    return;
  }
  fossil_free(g.zConfigDbName);
  g.zConfigDbName = 0;
}

/*
** Compute the name of the configuration database.  If unable to find the
** database, return 0 if isOptional is true, or panic if isOptional is false.
**
** Space to hold the result comes from fossil_malloc().
*/
static char *db_configdb_name(int isOptional){
  char *zHome;        /* Home directory */
  char *zDbName;      /* Name of the database file */


  /* On Windows, look for these directories, in order:
  **
  **    FOSSIL_HOME
  **    LOCALAPPDATA
  **    APPDATA
  **    USERPROFILE
  **    HOMEDRIVE HOMEPATH
  */
#if defined(_WIN32) || defined(__CYGWIN__)
  zHome = fossil_getenv("FOSSIL_HOME");
  if( zHome==0 ){
    zHome = fossil_getenv("LOCALAPPDATA");
    if( zHome==0 ){
      zHome = fossil_getenv("APPDATA");
      if( zHome==0 ){
        zHome = fossil_getenv("USERPROFILE");
        if( zHome==0 ){
          char *zDrive = fossil_getenv("HOMEDRIVE");
          char *zPath = fossil_getenv("HOMEPATH");
          if( zDrive && zPath ) zHome = mprintf("%s%s", zDrive, zPath);
        }
      }
    }
  }
  zDbName = mprintf("%//_fossil", zHome);
  fossil_free(zHome);
  return zDbName;

#else /* if unix */
  char *zXdgHome;

  /* For unix. a 5-step algorithm is used.
  ** See ../www/tech_overview.wiki for discussion.
  **
  ** Step 1:  If FOSSIL_HOME exists -> $FOSSIL_HOME/.fossil
  */
  zHome = fossil_getenv("FOSSIL_HOME");
  if( zHome!=0 ) return mprintf("%s/.fossil", zHome);

  /* Step 2:  If HOME exists and file $HOME/.fossil exists -> $HOME/.fossil
  */
  zHome = fossil_getenv("HOME");
  if( zHome ){
    zDbName = mprintf("%s/.fossil", zHome);
    if( file_size(zDbName, ExtFILE)>1024*3 ){
      return zDbName;
    }
    fossil_free(zDbName);
  }

  /* Step 3: if XDG_CONFIG_HOME exists -> $XDG_CONFIG_HOME/fossil.db
  */
  zXdgHome = fossil_getenv("XDG_CONFIG_HOME");
  if( zXdgHome!=0 ){
    return mprintf("%s/fossil.db", zXdgHome);
  }

  /* The HOME variable is required in order to continue.
  */
  if( zHome==0 ){
    if( isOptional ) return 0;
    fossil_panic("cannot locate home directory - please set one of the "
                 "FOSSIL_HOME, XDG_CONFIG_HOME, or HOME environment "
                 "variables");
  }

  /* Step 4: If $HOME/.config is a directory -> $HOME/.config/fossil.db
  */
  zXdgHome = mprintf("%s/.config", zHome);
  if( file_isdir(zXdgHome, ExtFILE)==1 ){
    fossil_free(zXdgHome);
    return mprintf("%s/.config/fossil.db", zHome);
  }

  /* Step 5: Otherwise -> $HOME/.fossil
  */
  return mprintf("%s/.fossil", zHome);
#endif /* unix */
}

/*
** Open the configuration database.  Create the database anew if
** it does not already exist.
**
** If the useAttach flag is 0 (the usual case) then the configuration
** database is opened on a separate database connection g.dbConfig.
** This prevents the database from becoming locked on long check-in or sync
** operations which hold an exclusive transaction.  In a few cases, though,
** it is convenient for the database to be attached to the main database
** connection so that we can join between the various databases.  In that
** case, invoke this routine with useAttach as 1.
*/
int db_open_config(int useAttach, int isOptional){
  char *zDbName;
  if( g.zConfigDbName ){
    int alreadyAttached = db_database_slot("configdb")>0;
    if( useAttach==alreadyAttached ) return 1; /* Already open. */
    db_close_config();
  }
  zDbName = db_configdb_name(isOptional);
  if( zDbName==0 ) return 0;
  if( file_size(zDbName, ExtFILE)<1024*3 ){
    char *zHome = file_dirname(zDbName);
    int rc;
    if( file_isdir(zHome, ExtFILE)==0 ){
      file_mkdir(zHome, ExtFILE, 0);
    }
    rc = file_access(zHome, W_OK);
    fossil_free(zHome);
    if( rc ){
      if( isOptional ) return 0;
      fossil_panic("home directory \"%s\" must be writeable", zHome);
    }
    db_init_database(zDbName, zConfigSchema, (char*)0);
  }
  if( file_access(zDbName, W_OK) ){
    if( isOptional ) return 0;
    fossil_panic("configuration file %s must be writeable", zDbName);
  }
  if( useAttach ){
    db_open_or_attach(zDbName, "configdb");
    g.dbConfig = 0;
  }else{
    g.dbConfig = db_open(zDbName);
    db_set_main_schemaname(g.dbConfig, "configdb");
  }
  g.zConfigDbName = zDbName;
  return 1;
}

/*
** Return TRUE if zTable exists.
*/
int db_table_exists(
  const char *zDb,      /* One of: NULL, "configdb", "localdb", "repository" */
  const char *zTable    /* Name of table */
){
  return sqlite3_table_column_metadata(g.db, zDb, zTable, 0,
                                       0, 0, 0, 0, 0)==SQLITE_OK;
}

/*
** Return TRUE if zTable exists and contains column zColumn.
** Return FALSE if zTable does not exist or if zTable exists
** but lacks zColumn.
*/
int db_table_has_column(
  const char *zDb,       /* One of: NULL, "config", "localdb", "repository" */
  const char *zTable,    /* Name of table */
  const char *zColumn    /* Name of column in table */
){
  return sqlite3_table_column_metadata(g.db, zDb, zTable, zColumn,
                                       0, 0, 0, 0, 0)==SQLITE_OK;
}

/*
** Returns TRUE if zTable exists in the local database but lacks column
** zColumn
*/
static int db_local_table_exists_but_lacks_column(
  const char *zTable,
  const char *zColumn
){
  return db_table_exists("localdb", zTable)
      && !db_table_has_column("localdb", zTable, zColumn);
}

/*
** If zDbName is a valid local database file, open it and return
** true.  If it is not a valid local database file, return 0.
*/
static int isValidLocalDb(const char *zDbName){
  i64 lsize;

  if( file_access(zDbName, F_OK) ) return 0;
  lsize = file_size(zDbName, ExtFILE);
  if( lsize%1024!=0 || lsize<4096 ) return 0;
  db_open_or_attach(zDbName, "localdb");

  /* Check to see if the checkout database has the lastest schema changes.
  ** The most recent schema change (2019-01-19) is the addition of the
  ** vmerge.mhash and vfile.mhash fields.  If the schema has the vmerge.mhash
  ** column, assume everything else is up-to-date.
  */
  if( db_table_has_column("localdb","vmerge","mhash") ){
    return 1;   /* This is a checkout database with the latest schema */
  }

  /* If there is no vfile table, then assume we have picked up something
  ** that is not even close to being a valid checkout database */
  if( !db_table_exists("localdb","vfile") ){
    return 0;  /* Not a  DB */
  }

  /* If the "isexe" column is missing from the vfile table, then
  ** add it now.   This code added on 2010-03-06.  After all users have
  ** upgraded, this code can be safely deleted.
  */
  if( !db_table_has_column("localdb","vfile","isexe") ){
    db_multi_exec("ALTER TABLE vfile ADD COLUMN isexe BOOLEAN DEFAULT 0");
  }

  /* If "islink"/"isLink" columns are missing from tables, then
  ** add them now.   This code added on 2011-01-17 and 2011-08-27.
  ** After all users have upgraded, this code can be safely deleted.
  */
  if( !db_table_has_column("localdb","vfile","isLink") ){
    db_multi_exec("ALTER TABLE vfile ADD COLUMN islink BOOLEAN DEFAULT 0");
    if( db_local_table_exists_but_lacks_column("stashfile", "isLink") ){
      db_multi_exec("ALTER TABLE stashfile ADD COLUMN isLink BOOL DEFAULT 0");
    }
    if( db_local_table_exists_but_lacks_column("undo", "isLink") ){
      db_multi_exec("ALTER TABLE undo ADD COLUMN isLink BOOLEAN DEFAULT 0");
    }
    if( db_local_table_exists_but_lacks_column("undo_vfile", "islink") ){
      db_multi_exec("ALTER TABLE undo_vfile ADD COLUMN islink BOOL DEFAULT 0");
    }
  }

  /* The design of the checkout database changed on 2019-01-19, adding the mhash
  ** column to vfile and vmerge and changing the UNIQUE index on vmerge into
  ** a PRIMARY KEY that includes the new mhash column.  However, we must have
  ** the repository database at hand in order to do the migration, so that
  ** step is deferred. */
  return 1;
}

/*
** Locate the root directory of the local repository tree.  The root
** directory is found by searching for a file named "_FOSSIL_" or ".fslckout"
** that contains a valid repository database.
**
** For legacy, also look for ".fos".  The use of ".fos" is deprecated
** since "fos" has negative connotations in Hungarian, we are told.
**
** If no valid _FOSSIL_ or .fslckout file is found, we move up one level and
** try again. Once the file is found, the g.zLocalRoot variable is set
** to the root of the repository tree and this routine returns 1.  If
** no database is found, then this routine return 0.
**
** In db_open_local_v2(), if the bRootOnly flag is true, then only
** look in the CWD for the checkout database.  Do not scan upwards in
** the file hierarchy.
**
** This routine always opens the user database regardless of whether or
** not the repository database is found.  If the _FOSSIL_ or .fslckout file
** is found, it is attached to the open database connection too.
*/
int db_open_local_v2(const char *zDbName, int bRootOnly){
  int i, n;
  char zPwd[2000];
  static const char *(aDbName[]) = { "_FOSSIL_", ".fslckout", ".fos" };

  if( g.localOpen ) return 1;
  file_getcwd(zPwd, sizeof(zPwd)-20);
  n = strlen(zPwd);
  while( n>0 ){
    for(i=0; i<count(aDbName); i++){
      sqlite3_snprintf(sizeof(zPwd)-n, &zPwd[n], "/%s", aDbName[i]);
      if( isValidLocalDb(zPwd) ){
        if( db_open_config(0, 1)==0 ){
          return 0; /* Configuration could not be opened */
        }
        /* Found a valid checkout database file */
        g.zLocalDbName = mprintf("%s", zPwd);
        zPwd[n] = 0;
        while( n>0 && zPwd[n-1]=='/' ){
          n--;
          zPwd[n] = 0;
        }
        g.zLocalRoot = mprintf("%s/", zPwd);
        g.localOpen = 1;
        db_open_repository(zDbName);
        return 1;
      }
    }
    if( bRootOnly ) break;
    n--;
    while( n>1 && zPwd[n]!='/' ){ n--; }
    while( n>1 && zPwd[n-1]=='/' ){ n--; }
    zPwd[n] = 0;
  }

  /* A checkout database file could not be found */
  return 0;
}
int db_open_local(const char *zDbName){
  return db_open_local_v2(zDbName, 0);
}

/*
** Get the full pathname to the repository database file.  The
** local database (the _FOSSIL_ or .fslckout database) must have already
** been opened before this routine is called.
*/
const char *db_repository_filename(void){
  static char *zRepo = 0;
  assert( g.localOpen );
  assert( g.zLocalRoot );
  if( zRepo==0 ){
    zRepo = db_lget("repository", 0);
    if( zRepo && !file_is_absolute_path(zRepo) ){
      char * zFree = zRepo;
      zRepo = mprintf("%s%s", g.zLocalRoot, zRepo);
      fossil_free(zFree);
    }
  }
  return zRepo;
}

/*
** Returns non-zero if the default value for the "allow-symlinks" setting
** is "on".  When on Windows, this always returns false.
*/
int db_allow_symlinks_by_default(void){
#if defined(_WIN32) || !defined(FOSSIL_LEGACY_ALLOW_SYMLINKS)
  return 0;
#else
  return 1;
#endif
}

/*
** Returns non-zero if support for symlinks is currently enabled.
*/
int db_allow_symlinks(void){
  return g.allowSymlinks;
}

/*
** Open the repository database given by zDbName.  If zDbName==NULL then
** get the name from the already open local database.
*/
void db_open_repository(const char *zDbName){
  if( g.repositoryOpen ) return;
  if( zDbName==0 ){
    if( g.localOpen ){
      zDbName = db_repository_filename();
    }
    if( zDbName==0 ){
      db_err("unable to find the name of a repository database");
    }
  }
  if( file_access(zDbName, R_OK) || file_size(zDbName, ExtFILE)<1024 ){
    if( file_access(zDbName, F_OK) ){
#ifdef FOSSIL_ENABLE_JSON
      g.json.resultCode = FSL_JSON_E_DB_NOT_FOUND;
#endif
      fossil_fatal("repository does not exist or"
                   " is in an unreadable directory: %s", zDbName);
    }else if( file_access(zDbName, R_OK) ){
#ifdef FOSSIL_ENABLE_JSON
      g.json.resultCode = FSL_JSON_E_DENIED;
#endif
      fossil_fatal("read permission denied for repository %s", zDbName);
    }else{
#ifdef FOSSIL_ENABLE_JSON
      g.json.resultCode = FSL_JSON_E_DB_NOT_VALID;
#endif
      fossil_fatal("not a valid repository: %s", zDbName);
    }
  }
  g.zRepositoryName = mprintf("%s", zDbName);
  db_open_or_attach(g.zRepositoryName, "repository");
  g.repositoryOpen = 1;
  sqlite3_file_control(g.db, "repository", SQLITE_FCNTL_DATA_VERSION,
                       &g.iRepoDataVers);
  /* Cache "allow-symlinks" option, because we'll need it on every stat call */
  g.allowSymlinks = db_get_boolean("allow-symlinks",
                                   db_allow_symlinks_by_default());
  g.zAuxSchema = db_get("aux-schema","");
  g.eHashPolicy = db_get_int("hash-policy",-1);
  if( g.eHashPolicy<0 ){
    g.eHashPolicy = hname_default_policy();
    db_set_int("hash-policy", g.eHashPolicy, 0);
  }

  /* Make a change to the CHECK constraint on the BLOB table for
  ** version 2.0 and later.
  */
  rebuild_schema_update_2_0();   /* Do the Fossil-2.0 schema updates */

  /* Additional checks that occur when opening the checkout database */
  if( g.localOpen ){

    /* If the repository database that was just opened has been
    ** eplaced by a clone of the same project, with different RID
    ** values, then renumber the RID values stored in various tables
    ** of the checkout database, so that the repository and checkout
    ** databases align.
    */
    if( !db_fingerprint_ok() ){
      if( find_option("no-rid-adjust",0,0)!=0 ){
        /* The --no-rid-adjust command-line option bypasses the RID value
        ** updates. Intended for use during debugging, especially to be
        ** able to run "fossil sql" after a database swap. */
        fossil_print(
          "WARNING: repository change detected, but no adjust made.\n"
        );
      }else if( find_option("rid-renumber-dryrun",0,0)!=0 ){
        /* the --rid-renumber-dryrun option shows how RID values would be
        ** renumbered, but does not actually perform the renumbering.
        ** This is a debugging-only option. */
        vfile_rid_renumbering_event(1);
        exit(0);
      }else{
        char *z;
        stash_rid_renumbering_event();
        vfile_rid_renumbering_event(0);
        undo_reset();
        bisect_reset();
        z = db_fingerprint(0, 1);
        db_lset("fingerprint", z);
        fossil_free(z);
        fossil_print(
          "WARNING: The repository database has been replaced by a clone.\n"
          "Bisect history and undo have been lost.\n"
        );
      }
    }

    /* Make sure the checkout database schema migration of 2019-01-20
    ** has occurred.
    **
    ** The 2019-01-19 migration is the addition of the vmerge.mhash and
    ** vfile.mhash columns and making the vmerge.mhash column part of the
    ** PRIMARY KEY for vmerge.
    */
    if( !db_table_has_column("localdb", "vfile", "mhash") ){
      db_multi_exec("ALTER TABLE vfile ADD COLUMN mhash;");
      db_multi_exec(
        "UPDATE vfile"
        "   SET mhash=(SELECT uuid FROM blob WHERE blob.rid=vfile.mrid)"
        " WHERE mrid!=rid;"
      );
      if( !db_table_has_column("localdb", "vmerge", "mhash") ){
        db_exec_sql("ALTER TABLE vmerge RENAME TO old_vmerge;");
        db_exec_sql(zLocalSchemaVmerge);
        db_exec_sql(
           "INSERT OR IGNORE INTO vmerge(id,merge,mhash)"
           "  SELECT id, merge, blob.uuid FROM old_vmerge, blob"
           "   WHERE old_vmerge.merge=blob.rid;"
           "DROP TABLE old_vmerge;"
        );
      }
    }
  }
}

/*
** Return true if there have been any changes to the repository
** database since it was opened.
**
** Changes to "config" and "localdb" and "temp" do not count.
** This routine only returns true if there have been changes
** to "repository".
*/
int db_repository_has_changed(void){
  unsigned int v;
  if( !g.repositoryOpen ) return 0;
  sqlite3_file_control(g.db, "repository", SQLITE_FCNTL_DATA_VERSION, &v);
  return g.iRepoDataVers != v;
}

/*
** Flags for the db_find_and_open_repository() function.
*/
#if INTERFACE
#define OPEN_OK_NOT_FOUND       0x001   /* Do not error out if not found */
#define OPEN_ANY_SCHEMA         0x002   /* Do not error if schema is wrong */
#define OPEN_SUBSTITUTE         0x004   /* Fake in-memory repo if not found */
#endif

/*
** Try to find the repository and open it.  Use the -R or --repository
** option to locate the repository.  If no such option is available, then
** use the repository of the open checkout if there is one.
**
** Error out if the repository cannot be opened.
*/
void db_find_and_open_repository(int bFlags, int nArgUsed){
  const char *zRep = find_repository_option();
  if( zRep && file_isdir(zRep, ExtFILE)==1 ){
    goto rep_not_found;
  }
  if( zRep==0 && nArgUsed && g.argc==nArgUsed+1 ){
    zRep = g.argv[nArgUsed];
  }
  if( zRep==0 ){
    if( db_open_local(0)==0 ){
      goto rep_not_found;
    }
    zRep = db_repository_filename();
    if( zRep==0 ){
      goto rep_not_found;
    }
  }
  db_open_repository(zRep);
  if( g.repositoryOpen ){
    if( (bFlags & OPEN_ANY_SCHEMA)==0 ) db_verify_schema();
    return;
  }
rep_not_found:
  if( bFlags & OPEN_OK_NOT_FOUND ){
    /* No errors if the database is not found */
    if( bFlags & OPEN_SUBSTITUTE ){
      db_create_repository(0);
    }
  }else{
#ifdef FOSSIL_ENABLE_JSON
    g.json.resultCode = FSL_JSON_E_DB_NOT_FOUND;
#endif
    if( nArgUsed==0 ){
      fossil_fatal("use --repository or -R to specify the repository database");
    }else{
      fossil_fatal("specify the repository name as a command-line argument");
    }
  }
}

/*
** Return TRUE if the schema is out-of-date
*/
int db_schema_is_outofdate(void){
  return strcmp(g.zAuxSchema,AUX_SCHEMA_MIN)<0
      || strcmp(g.zAuxSchema,AUX_SCHEMA_MAX)>0;
}

/*
** Return true if the database is writeable
*/
int db_is_writeable(const char *zName){
  return g.db!=0 && !sqlite3_db_readonly(g.db, zName);
}

/*
** Verify that the repository schema is correct.  If it is not correct,
** issue a fatal error and die.
*/
void db_verify_schema(void){
  if( db_schema_is_outofdate() ){
#ifdef FOSSIL_ENABLE_JSON
    g.json.resultCode = FSL_JSON_E_DB_NEEDS_REBUILD;
#endif
    fossil_warning("incorrect repository schema version: "
          "current repository schema version is \"%s\" "
          "but need versions between \"%s\" and \"%s\".",
          g.zAuxSchema, AUX_SCHEMA_MIN, AUX_SCHEMA_MAX);
    fossil_fatal("run \"fossil rebuild\" to fix this problem");
  }
}


/*
** COMMAND: test-move-repository
**
** Usage: %fossil test-move-repository PATHNAME
**
** Change the location of the repository database on a local check-out.
** Use this command to avoid having to close and reopen a checkout
** when relocating the repository database.
*/
void move_repo_cmd(void){
  Blob repo;
  char *zRepo;
  if( g.argc!=3 ){
    usage("PATHNAME");
  }
  file_canonical_name(g.argv[2], &repo, 0);
  zRepo = blob_str(&repo);
  if( file_access(zRepo, F_OK) ){
    fossil_fatal("no such file: %s", zRepo);
  }
  if( db_open_local(zRepo)==0 ){
    fossil_fatal("not in a local checkout");
    return;
  }
  db_open_or_attach(zRepo, "test_repo");
  db_lset("repository", blob_str(&repo));
  db_record_repository_filename(blob_str(&repo));
  db_close(1);
}


/*
** Open the local database.  If unable, exit with an error.
*/
void db_must_be_within_tree(void){
  if( find_repository_option() ){
    fossil_fatal("the \"%s\" command only works from within an open check-out",
                 g.argv[1]);
  }
  if( db_open_local(0)==0 ){
    fossil_fatal("current directory is not within an open checkout");
  }
  db_open_repository(0);
  db_verify_schema();
}

/*
** Close the database connection.
**
** Check for unfinalized statements and report errors if the reportErrors
** argument is true.  Ignore unfinalized statements when false.
*/
void db_close(int reportErrors){
  sqlite3_stmt *pStmt;
  if( g.db==0 ) return;
  sqlite3_set_authorizer(g.db, 0, 0);
  if( g.fSqlStats ){
    int cur, hiwtr;
    sqlite3_db_status(g.db, SQLITE_DBSTATUS_LOOKASIDE_USED, &cur, &hiwtr, 0);
    fprintf(stderr, "-- LOOKASIDE_USED         %10d %10d\n", cur, hiwtr);
    sqlite3_db_status(g.db, SQLITE_DBSTATUS_LOOKASIDE_HIT, &cur, &hiwtr, 0);
    fprintf(stderr, "-- LOOKASIDE_HIT                     %10d\n", hiwtr);
    sqlite3_db_status(g.db, SQLITE_DBSTATUS_LOOKASIDE_MISS_SIZE, &cur,&hiwtr,0);
    fprintf(stderr, "-- LOOKASIDE_MISS_SIZE               %10d\n", hiwtr);
    sqlite3_db_status(g.db, SQLITE_DBSTATUS_LOOKASIDE_MISS_FULL, &cur,&hiwtr,0);
    fprintf(stderr, "-- LOOKASIDE_MISS_FULL               %10d\n", hiwtr);
    sqlite3_db_status(g.db, SQLITE_DBSTATUS_CACHE_USED, &cur, &hiwtr, 0);
    fprintf(stderr, "-- CACHE_USED             %10d\n", cur);
    sqlite3_db_status(g.db, SQLITE_DBSTATUS_SCHEMA_USED, &cur, &hiwtr, 0);
    fprintf(stderr, "-- SCHEMA_USED            %10d\n", cur);
    sqlite3_db_status(g.db, SQLITE_DBSTATUS_STMT_USED, &cur, &hiwtr, 0);
    fprintf(stderr, "-- STMT_USED              %10d\n", cur);
    sqlite3_status(SQLITE_STATUS_MEMORY_USED, &cur, &hiwtr, 0);
    fprintf(stderr, "-- MEMORY_USED            %10d %10d\n", cur, hiwtr);
    sqlite3_status(SQLITE_STATUS_MALLOC_SIZE, &cur, &hiwtr, 0);
    fprintf(stderr, "-- MALLOC_SIZE                       %10d\n", hiwtr);
    sqlite3_status(SQLITE_STATUS_MALLOC_COUNT, &cur, &hiwtr, 0);
    fprintf(stderr, "-- MALLOC_COUNT           %10d %10d\n", cur, hiwtr);
    sqlite3_status(SQLITE_STATUS_PAGECACHE_OVERFLOW, &cur, &hiwtr, 0);
    fprintf(stderr, "-- PCACHE_OVFLOW          %10d %10d\n", cur, hiwtr);
    fprintf(stderr, "-- prepared statements    %10d\n", db.nPrepare);
  }
  while( db.pAllStmt ){
    db_finalize(db.pAllStmt);
  }
  if( db.nBegin ){
    if( reportErrors ){
      fossil_warning("Transaction started at %s:%d never commits",
                     db.zStartFile, db.iStartLine);
    }
    db_end_transaction(1);
  }
  pStmt = 0;
  sqlite3_busy_timeout(g.db, 0);
  g.dbIgnoreErrors++; /* Stop "database locked" warnings */
  sqlite3_exec(g.db, "PRAGMA optimize", 0, 0, 0);
  g.dbIgnoreErrors--;
  db_close_config();

  /* If the localdb has a lot of unused free space,
  ** then VACUUM it as we shut down.
  */
  if( db_database_slot("localdb")>=0 ){
    int nFree = db_int(0, "PRAGMA localdb.freelist_count");
    int nTotal = db_int(0, "PRAGMA localdb.page_count");
    if( nFree>nTotal/4 ){
      db_multi_exec("VACUUM localdb;");
    }
  }

  if( g.db ){
    int rc;
    sqlite3_wal_checkpoint(g.db, 0);
    rc = sqlite3_close(g.db);
    if( g.fSqlTrace ) fossil_trace("-- sqlite3_close(%d)\n", rc);
    if( rc==SQLITE_BUSY && reportErrors ){
      while( (pStmt = sqlite3_next_stmt(g.db, pStmt))!=0 ){
        fossil_warning("unfinalized SQL statement: [%s]", sqlite3_sql(pStmt));
      }
    }
    g.db = 0;
  }
  g.repositoryOpen = 0;
  g.localOpen = 0;
  assert( g.dbConfig==0 );
  assert( g.zConfigDbName==0 );
  backoffice_run_if_needed();
}

/*
** Close the database as quickly as possible without unnecessary processing.
*/
void db_panic_close(void){
  if( g.db ){
    int rc;
    sqlite3_wal_checkpoint(g.db, 0);
    rc = sqlite3_close(g.db);
    if( g.fSqlTrace ) fossil_trace("-- sqlite3_close(%d)\n", rc);
    db_clear_authorizer();
  }
  g.db = 0;
  g.repositoryOpen = 0;
  g.localOpen = 0;
}

/*
** Create a new empty repository database with the given name.
**
** Only the schema is initialized.  The required VAR tables entries
** are not set by this routine and must be set separately in order
** to make the new file a valid database.
*/
void db_create_repository(const char *zFilename){
  db_init_database(
     zFilename,
     zRepositorySchema1,
     zRepositorySchemaDefaultReports,
     zRepositorySchema2,
     (char*)0
  );
  db_delete_on_failure(zFilename);
}

/*
** Create the default user accounts in the USER table.
*/
void db_create_default_users(int setupUserOnly, const char *zDefaultUser){
  const char *zUser = zDefaultUser;
  if( zUser==0 ){
    zUser = db_get("default-user", 0);
  }
  if( zUser==0 ){
    zUser = fossil_getenv("FOSSIL_USER");
  }
  if( zUser==0 ){
    zUser = fossil_getenv("USER");
  }
  if( zUser==0 ){
    zUser = fossil_getenv("LOGNAME");
  }
  if( zUser==0 ){
    zUser = fossil_getenv("USERNAME");
  }
  if( zUser==0 ){
    zUser = "root";
  }
  db_multi_exec(
     "INSERT OR IGNORE INTO user(login, info) VALUES(%Q,'')", zUser
  );
  db_multi_exec(
     "UPDATE user SET cap='s', pw=%Q"
     " WHERE login=%Q", fossil_random_password(10), zUser
  );
  if( !setupUserOnly ){
    db_multi_exec(
       "INSERT OR IGNORE INTO user(login,pw,cap,info)"
       "   VALUES('anonymous',hex(randomblob(8)),'hmnc','Anon');"
       "INSERT OR IGNORE INTO user(login,pw,cap,info)"
       "   VALUES('nobody','','gjorz','Nobody');"
       "INSERT OR IGNORE INTO user(login,pw,cap,info)"
       "   VALUES('developer','','ei','Dev');"
       "INSERT OR IGNORE INTO user(login,pw,cap,info)"
       "   VALUES('reader','','kptw','Reader');"
    );
  }
}

/*
** Return a pointer to a string that contains the RHS of an IN operator
** that will select CONFIG table names that are in the list of control
** settings.
*/
const char *db_setting_inop_rhs(){
  Blob x;
  int i;
  int nSetting;
  const Setting *aSetting = setting_info(&nSetting);
  const char *zSep = "";

  blob_zero(&x);
  blob_append_sql(&x, "(");
  for(i=0; i<nSetting; i++){
    blob_append_sql(&x, "%s%Q", zSep/*safe-for-%s*/, aSetting[i].name);
    zSep = ",";
  }
  blob_append_sql(&x, ")");
  return blob_sql_text(&x);
}

/*
** Fill an empty repository database with the basic information for a
** repository. This function is shared between 'create_repository_cmd'
** ('new') and 'reconstruct_cmd' ('reconstruct'), both of which create
** new repositories.
**
** The zTemplate parameter determines if the settings for the repository
** should be copied from another repository.  If zTemplate is 0 then the
** settings will have their normal default values.  If zTemplate is
** non-zero, it is assumed that the caller of this function has already
** attached a database using the label "settingSrc".  If not, the call to
** this function will fail.
**
** The zInitialDate parameter determines the date of the initial check-in
** that is automatically created.  If zInitialDate is 0 then no initial
** check-in is created. The makeServerCodes flag determines whether or
** not server and project codes are invented for this repository.
*/
void db_initial_setup(
  const char *zTemplate,       /* Repository from which to copy settings. */
  const char *zInitialDate,    /* Initial date of repository. (ex: "now") */
  const char *zDefaultUser     /* Default user for the repository */
){
  char *zDate;
  Blob hash;
  Blob manifest;

  db_set("content-schema", CONTENT_SCHEMA, 0);
  db_set("aux-schema", AUX_SCHEMA_MAX, 0);
  db_set("rebuilt", get_version(), 0);
  db_set("admin-log", "1", 0);
  db_set("access-log", "1", 0);
  db_multi_exec(
      "INSERT INTO config(name,value,mtime)"
      " VALUES('server-code', lower(hex(randomblob(20))),now());"
      "INSERT INTO config(name,value,mtime)"
      " VALUES('project-code', lower(hex(randomblob(20))),now());"
  );
  if( !db_is_global("autosync") ) db_set_int("autosync", 1, 0);
  if( !db_is_global("localauth") ) db_set_int("localauth", 0, 0);
  if( !db_is_global("timeline-plaintext") ){
    db_set_int("timeline-plaintext", 1, 0);
  }
  db_create_default_users(0, zDefaultUser);
  if( zDefaultUser ) g.zLogin = zDefaultUser;
  user_select();

  if( zTemplate ){
    /*
    ** Copy all settings from the supplied template repository.
    */
    db_multi_exec(
      "INSERT OR REPLACE INTO config"
      " SELECT name,value,mtime FROM settingSrc.config"
      "  WHERE (name IN %s OR name IN %s OR name GLOB 'walias:/*')"
      "    AND name NOT GLOB 'project-*'"
      "    AND name NOT GLOB 'short-project-*';",
      configure_inop_rhs(CONFIGSET_ALL),
      db_setting_inop_rhs()
    );
    g.eHashPolicy = db_get_int("hash-policy", g.eHashPolicy);
    db_multi_exec(
      "REPLACE INTO reportfmt SELECT * FROM settingSrc.reportfmt;"
    );

    /*
    ** Copy the user permissions, contact information, last modified
    ** time, and photo for all the "system" users from the supplied
    ** template repository into the one being setup.  The other columns
    ** are not copied because they contain security information or other
    ** data specific to the other repository.  The list of columns copied
    ** by this SQL statement may need to be revised in the future.
    */
    db_multi_exec("UPDATE user SET"
      "  cap = (SELECT u2.cap FROM settingSrc.user u2"
      "         WHERE u2.login = user.login),"
      "  info = (SELECT u2.info FROM settingSrc.user u2"
      "          WHERE u2.login = user.login),"
      "  mtime = (SELECT u2.mtime FROM settingSrc.user u2"
      "           WHERE u2.login = user.login),"
      "  photo = (SELECT u2.photo FROM settingSrc.user u2"
      "           WHERE u2.login = user.login)"
      " WHERE user.login IN ('anonymous','nobody','developer','reader');"
    );
  }

  if( zInitialDate ){
    int rid;
    blob_zero(&manifest);
    blob_appendf(&manifest, "C initial\\sempty\\scheck-in\n");
    zDate = date_in_standard_format(zInitialDate);
    blob_appendf(&manifest, "D %s\n", zDate);
    md5sum_init();
    /* The R-card is necessary here because without it
     * fossil versions earlier than versions 1.27 would
     * interpret this artifact as a "control". */
    blob_appendf(&manifest, "R %s\n", md5sum_finish(0));
    blob_appendf(&manifest, "T *branch * trunk\n");
    blob_appendf(&manifest, "T *sym-trunk *\n");
    blob_appendf(&manifest, "U %F\n", g.zLogin);
    md5sum_blob(&manifest, &hash);
    blob_appendf(&manifest, "Z %b\n", &hash);
    blob_reset(&hash);
    rid = content_put(&manifest);
    manifest_crosslink(rid, &manifest, MC_NONE);
  }
}

/*
** COMMAND: new*
** COMMAND: init
**
** Usage: %fossil new ?OPTIONS? FILENAME
**    or: %fossil init ?OPTIONS? FILENAME
**
** Create a repository for a new project in the file named FILENAME.
** This command is distinct from "clone".  The "clone" command makes
** a copy of an existing project.  This command starts a new project.
**
** By default, your current login name is used to create the default
** admin user. This can be overridden using the -A|--admin-user
** parameter.
**
** By default, all settings will be initialized to their default values.
** This can be overridden using the --template parameter to specify a
** repository file from which to copy the initial settings.  When a template
** repository is used, almost all of the settings accessible from the setup
** page, either directly or indirectly, will be copied.  Normal users and
** their associated permissions will not be copied; however, the system
** default users "anonymous", "nobody", "reader", "developer", and their
** associated permissions will be copied.
**
** Options:
**    --template      FILE         Copy settings from repository file
**    --admin-user|-A USERNAME     Select given USERNAME as admin user
**    --date-override DATETIME     Use DATETIME as time of the initial check-in
**    --sha1                       Use an initial hash policy of "sha1"
**
** DATETIME may be "now" or "YYYY-MM-DDTHH:MM:SS.SSS". If in
** year-month-day form, it may be truncated, the "T" may be replaced by
** a space, and it may also name a timezone offset from UTC as "-HH:MM"
** (westward) or "+HH:MM" (eastward). Either no timezone suffix or "Z"
** means UTC.
**
** See also: [[clone]]
*/
void create_repository_cmd(void){
  char *zPassword;
  const char *zTemplate;      /* Repository from which to copy settings */
  const char *zDate;          /* Date of the initial check-in */
  const char *zDefaultUser;   /* Optional name of the default user */
  int bUseSha1 = 0;           /* True to set the hash-policy to sha1 */


  zTemplate = find_option("template",0,1);
  zDate = find_option("date-override",0,1);
  zDefaultUser = find_option("admin-user","A",1);
  bUseSha1 = find_option("sha1",0,0)!=0;
  /* We should be done with options.. */
  verify_all_options();

  if( g.argc!=3 ){
    usage("REPOSITORY-NAME");
  }

  if( -1 != file_size(g.argv[2], ExtFILE) ){
    fossil_fatal("file already exists: %s", g.argv[2]);
  }

  db_create_repository(g.argv[2]);
  db_open_repository(g.argv[2]);
  db_open_config(0, 0);
  if( zTemplate ) db_attach(zTemplate, "settingSrc");
  db_begin_transaction();
  if( bUseSha1 ){
    g.eHashPolicy = HPOLICY_SHA1;
    db_set_int("hash-policy", HPOLICY_SHA1, 0);
  }
  if( zDate==0 ) zDate = "now";
  db_initial_setup(zTemplate, zDate, zDefaultUser);
  db_end_transaction(0);
  if( zTemplate ) db_detach("settingSrc");
  fossil_print("project-id: %s\n", db_get("project-code", 0));
  fossil_print("server-id:  %s\n", db_get("server-code", 0));
  zPassword = db_text(0, "SELECT pw FROM user WHERE login=%Q", g.zLogin);
  fossil_print("admin-user: %s (initial password is \"%s\")\n",
               g.zLogin, zPassword);
}

/*
** SQL functions for debugging.
**
** The print() function writes its arguments on stdout, but only
** if the -sqlprint command-line option is turned on.
*/
void db_sql_print(
  sqlite3_context *context,
  int argc,
  sqlite3_value **argv
){
  int i;
  if( g.fSqlPrint ){
    for(i=0; i<argc; i++){
      char c = i==argc-1 ? '\n' : ' ';
      fossil_print("%s%c", sqlite3_value_text(argv[i]), c);
    }
  }
}

/*
** Callback for sqlite3_trace_v2();
*/
int db_sql_trace(unsigned m, void *notUsed, void *pP, void *pX){
  sqlite3_stmt *pStmt = (sqlite3_stmt*)pP;
  char *zSql;
  int n;
  const char *zArg = (const char*)pX;
  char zEnd[40];
  if( m & SQLITE_TRACE_CLOSE ){
    /* If we are tracking closes, that means we want to clean up static
    ** prepared statements. */
    while( db.pAllStmt ){
      db_finalize(db.pAllStmt);
    }
    return 0;
  }
  if( zArg[0]=='-' ) return 0;
  if( m & SQLITE_TRACE_PROFILE ){
    sqlite3_int64 nNano = *(sqlite3_int64*)pX;
    double rMillisec = 0.000001 * nNano;
    sqlite3_snprintf(sizeof(zEnd),zEnd," /* %.3fms */\n", rMillisec);
  }else{
    zEnd[0] = '\n';
    zEnd[1] = 0;
  }
  zSql = sqlite3_expanded_sql(pStmt);
  n = (int)strlen(zSql);
  fossil_trace("%s%s%s", zSql, (n>0 && zSql[n-1]==';') ? "" : ";", zEnd);
  sqlite3_free(zSql);
  return 0;
}

/*
** Implement the user() SQL function.  user() takes no arguments and
** returns the user ID of the current user.
*/
LOCAL void db_sql_user(
  sqlite3_context *context,
  int argc,
  sqlite3_value **argv
){
  if( g.zLogin!=0 ){
    sqlite3_result_text(context, g.zLogin, -1, SQLITE_STATIC);
  }
}

/*
** Implement the cgi() SQL function.  cgi() takes an argument which is
** a name of CGI query parameter. The value of that parameter is returned,
** if available. Optional second argument will be returned if the first
** doesn't exist as a CGI parameter.
*/
LOCAL void db_sql_cgi(sqlite3_context *context, int argc, sqlite3_value **argv){
  const char* zP;
  if( argc!=1 && argc!=2 ) return;
  zP = P((const char*)sqlite3_value_text(argv[0]));
  if( zP ){
    sqlite3_result_text(context, zP, -1, SQLITE_STATIC);
  }else if( argc==2 ){
    zP = (const char*)sqlite3_value_text(argv[1]);
    if( zP ) sqlite3_result_text(context, zP, -1, SQLITE_TRANSIENT);
  }
}

/*
** SQL function:
**
**       is_selected(id)
**       if_selected(id, X, Y)
**
** On the commit command, when filenames are specified (in order to do
** a partial commit) the vfile.id values for the named files are loaded
** into the g.aCommitFile[] array.  This function looks at that array
** to see if a file is named on the command-line.
**
** In the first form (1 argument) return TRUE if either no files are
** named on the command line (g.aCommitFile is NULL meaning that all
** changes are to be committed) or if id is found in g.aCommitFile[]
** (meaning that id was named on the command-line).
**
** In the second form (3 arguments) return argument X if true and Y
** if false.  Except if Y is NULL then always return X.
*/
LOCAL void file_is_selected(
  sqlite3_context *context,
  int argc,
  sqlite3_value **argv
){
  int rc = 0;

  assert(argc==1 || argc==3);
  if( g.aCommitFile ){
    int iId = sqlite3_value_int(argv[0]);
    int ii;
    for(ii=0; g.aCommitFile[ii]; ii++){
      if( iId==g.aCommitFile[ii] ){
        rc = 1;
        break;
      }
    }
  }else{
    rc = 1;
  }
  if( argc==1 ){
    sqlite3_result_int(context, rc);
  }else{
    assert( argc==3 );
    assert( rc==0 || rc==1 );
    if( sqlite3_value_type(argv[2-rc])==SQLITE_NULL ) rc = 1-rc;
    sqlite3_result_value(context, argv[2-rc]);
  }
}

/*
** Convert the input string into a artifact hash.  Make a notation in the
** CONCEALED table so that the hash can be undo using the db_reveal()
** function at some later time.
**
** The value returned is stored in static space and will be overwritten
** on subsequent calls.
**
** If zContent is already a well-formed artifact hash, then return a copy
** of that hash, not a hash of the hash.
**
** The CONCEALED table is meant to obscure email addresses.  Every valid
** email address will contain a "@" character and "@" is not valid within
** a SHA1 hash so there is no chance that a valid email address will go
** unconcealed.
*/
char *db_conceal(const char *zContent, int n){
  static char zHash[HNAME_MAX+1];
  Blob out;
  if( hname_validate(zContent, n) ){
    memcpy(zHash, zContent, n);
    zHash[n] = 0;
  }else{
    sha1sum_step_text(zContent, n);
    sha1sum_finish(&out);
    sqlite3_snprintf(sizeof(zHash), zHash, "%s", blob_str(&out));
    blob_reset(&out);
    db_multi_exec(
       "INSERT OR IGNORE INTO concealed(hash,content,mtime)"
       " VALUES(%Q,%#Q,now())",
       zHash, n, zContent
    );
  }
  return zHash;
}

/*
** Attempt to look up the input in the CONCEALED table.  If found,
** and if the okRdAddr permission is enabled then return the
** original value for which the input is a hash.  If okRdAddr is
** false or if the lookup fails, return the original string content.
**
** In either case, the string returned is stored in space obtained
** from malloc and should be freed by the calling function.
*/
char *db_reveal(const char *zKey){
  char *zOut;
  if( g.perm.RdAddr ){
    zOut = db_text(0, "SELECT content FROM concealed WHERE hash=%Q", zKey);
  }else{
    zOut = 0;
  }
  if( zOut==0 ){
    zOut = mprintf("%s", zKey);
  }
  return zOut;
}

/*
** Return true if the string zVal represents "true" (or "false").
*/
int is_truth(const char *zVal){
  static const char *const azOn[] = { "on", "yes", "true", "1" };
  int i;
  for(i=0; i<count(azOn); i++){
    if( fossil_stricmp(zVal,azOn[i])==0 ) return 1;
  }
  return 0;
}
int is_false(const char *zVal){
  static const char *const azOff[] = { "off", "no", "false", "0" };
  int i;
  for(i=0; i<count(azOff); i++){
    if( fossil_stricmp(zVal,azOff[i])==0 ) return 1;
  }
  return 0;
}

/*
** Swap the g.db and g.dbConfig connections so that the various db_* routines
** work on the configuration database instead of on the repository database.
** Be sure to swap them back after doing the operation.
**
** If the configuration database has already been opened as the main database
** or is attached to the main database, no connection swaps are required so
** this routine is a no-op.
*/
void db_swap_connections(void){
  /*
  ** When swapping the main database connection with the config database
  ** connection, the config database connection must be open (not simply
  ** attached); otherwise, the swap would end up leaving the main database
  ** connection invalid, defeating the very purpose of this routine.  This
  ** same constraint also holds true when restoring the previously swapped
  ** database connection; otherwise, it means that no swap was performed
  ** because the main database connection was already pointing to the config
  ** database.
  */
  if( g.dbConfig ){
    sqlite3 *dbTemp = g.db;
    g.db = g.dbConfig;
    g.dbConfig = dbTemp;
  }
}

/*
** Try to read a versioned setting string from .fossil-settings/<name>.
**
** Return the text of the string if it is found.  Return NULL if not
** found.
**
** If the zNonVersionedSetting parameter is not NULL then it holds the
** non-versioned value for this setting.  If both a versioned and a
** non-versioned value exist and are not equal, then a warning message
** might be generated.
*/
char *db_get_versioned(const char *zName, char *zNonVersionedSetting){
  char *zVersionedSetting = 0;
  int noWarn = 0;
  int found = 0;
  struct _cacheEntry {
    struct _cacheEntry *next;
    const char *zName, *zValue;
  } *cacheEntry = 0;
  static struct _cacheEntry *cache = 0;

  if( !g.localOpen && g.zOpenRevision==0 ) return zNonVersionedSetting;
  /* Look up name in cache */
  cacheEntry = cache;
  while( cacheEntry!=0 ){
    if( fossil_strcmp(cacheEntry->zName, zName)==0 ){
      zVersionedSetting = fossil_strdup(cacheEntry->zValue);
      break;
    }
    cacheEntry = cacheEntry->next;
  }
  /* Attempt to read value from file in checkout if there wasn't a cache hit. */
  if( cacheEntry==0 ){
    Blob versionedPathname;
    Blob setting;
    blob_zero(&versionedPathname);
    blob_zero(&setting);
    blob_appendf(&versionedPathname, "%s.fossil-settings/%s",
                 g.zLocalRoot, zName);
    if( !g.localOpen ){
      /* Repository is in the process of being opened, but files have not been
       * written to disk. Load from the database. */
      Blob noWarnFile;
      if( historical_blob(g.zOpenRevision, blob_str(&versionedPathname),
          &setting, 0) ){
        found = 1;
      }
      /* See if there's a no-warn flag */
      blob_append(&versionedPathname, ".no-warn", -1);
      blob_zero(&noWarnFile);
      if( historical_blob(g.zOpenRevision, blob_str(&versionedPathname),
          &noWarnFile, 0) ){
        noWarn = 1;
      }
      blob_reset(&noWarnFile);
    }else if( file_size(blob_str(&versionedPathname), ExtFILE)>=0 ){
      /* File exists, and contains the value for this setting. Load from
      ** the file. */
      const char *zFile = blob_str(&versionedPathname);
      if( blob_read_from_file(&setting, zFile, ExtFILE)>=0 ){
        found = 1;
      }
      /* See if there's a no-warn flag */
      blob_append(&versionedPathname, ".no-warn", -1);
      if( file_size(blob_str(&versionedPathname), ExtFILE)>=0 ){
        noWarn = 1;
      }
    }
    blob_reset(&versionedPathname);
    if( found ){
      blob_trim(&setting); /* Avoid non-obvious problems with line endings
                           ** on boolean properties */
      zVersionedSetting = fossil_strdup(blob_str(&setting));
    }
    blob_reset(&setting);
    /* Store result in cache, which can be the value or 0 if not found */
    cacheEntry = (struct _cacheEntry*)fossil_malloc(sizeof(struct _cacheEntry));
    cacheEntry->next = cache;
    cacheEntry->zName = zName;
    cacheEntry->zValue = fossil_strdup(zVersionedSetting);
    cache = cacheEntry;
  }
  /* Display a warning? */
  if( zVersionedSetting!=0 && zNonVersionedSetting!=0
   && zNonVersionedSetting[0]!='\0' && !noWarn
  ){
    /* There's a versioned setting, and a non-versioned setting. Tell
    ** the user about the conflict */
    fossil_warning(
        "setting %s has both versioned and non-versioned values: using "
        "versioned value from file \"%/.fossil-settings/%s\" (to silence "
        "this warning, either create an empty file named "
        "\"%/.fossil-settings/%s.no-warn\" in the check-out root, or delete "
        "the non-versioned setting with \"fossil unset %s\")", zName,
        g.zLocalRoot, zName, g.zLocalRoot, zName, zName
    );
  }
  /* Prefer the versioned setting */
  return ( zVersionedSetting!=0 ) ? zVersionedSetting : zNonVersionedSetting;
}


/*
** Get and set values from the CONFIG, GLOBAL_CONFIG and VVAR table in the
** repository and local databases.
**
** If no such variable exists, return zDefault.  Or, if zName is the name
** of a setting, then the zDefault is ignored and the default value of the
** setting is returned instead.  If zName is a versioned setting, then
** versioned value takes priority.
*/
char *db_get(const char *zName, const char *zDefault){
  char *z = 0;
  const Setting *pSetting = db_find_setting(zName, 0);
  if( g.repositoryOpen ){
    z = db_text(0, "SELECT value FROM config WHERE name=%Q", zName);
  }
  if( z==0 && g.zConfigDbName ){
    db_swap_connections();
    z = db_text(0, "SELECT value FROM global_config WHERE name=%Q", zName);
    db_swap_connections();
  }
  if( pSetting!=0 && pSetting->versionable ){
    /* This is a versionable setting, try and get the info from a
    ** checked out file */
    char * zZ = z;
    z = db_get_versioned(zName, z);
    if(zZ != z){
      fossil_free(zZ);
    }
  }
  if( z==0 ){
    if( zDefault==0 && pSetting && pSetting->def[0] ){
      z = fossil_strdup(pSetting->def);
    }else{
      z = fossil_strdup(zDefault);
    }
  }
  return z;
}
char *db_get_mtime(const char *zName, const char *zFormat, const char *zDefault){
  char *z = 0;
  if( g.repositoryOpen ){
    z = db_text(0, "SELECT mtime FROM config WHERE name=%Q", zName);
  }
  if( z==0 ){
    z = fossil_strdup(zDefault);
  }else if( zFormat!=0 ){
    z = db_text(0, "SELECT strftime(%Q,%Q,'unixepoch');", zFormat, z);
  }
  return z;
}
void db_set(const char *zName, const char *zValue, int globalFlag){
  db_begin_transaction();
  if( globalFlag ){
    db_swap_connections();
    db_multi_exec("REPLACE INTO global_config(name,value) VALUES(%Q,%Q)",
                   zName, zValue);
    db_swap_connections();
  }else{
    db_multi_exec("REPLACE INTO config(name,value,mtime) VALUES(%Q,%Q,now())",
                   zName, zValue);
  }
  if( globalFlag && g.repositoryOpen ){
    db_multi_exec("DELETE FROM config WHERE name=%Q", zName);
  }
  db_end_transaction(0);
}
void db_unset(const char *zName, int globalFlag){
  db_begin_transaction();
  if( globalFlag ){
    db_swap_connections();
    db_multi_exec("DELETE FROM global_config WHERE name=%Q", zName);
    db_swap_connections();
  }else{
    db_multi_exec("DELETE FROM config WHERE name=%Q", zName);
  }
  if( globalFlag && g.repositoryOpen ){
    db_multi_exec("DELETE FROM config WHERE name=%Q", zName);
  }
  db_end_transaction(0);
}
int db_is_global(const char *zName){
  int rc = 0;
  if( g.zConfigDbName ){
    db_swap_connections();
    rc = db_exists("SELECT 1 FROM global_config WHERE name=%Q", zName);
    db_swap_connections();
  }
  return rc;
}
int db_get_int(const char *zName, int dflt){
  int v = dflt;
  int rc;
  if( g.repositoryOpen ){
    Stmt q;
    db_prepare(&q, "SELECT value FROM config WHERE name=%Q", zName);
    rc = db_step(&q);
    if( rc==SQLITE_ROW ){
      v = db_column_int(&q, 0);
    }
    db_finalize(&q);
  }else{
    rc = SQLITE_DONE;
  }
  if( rc==SQLITE_DONE && g.zConfigDbName ){
    db_swap_connections();
    v = db_int(dflt, "SELECT value FROM global_config WHERE name=%Q", zName);
    db_swap_connections();
  }
  return v;
}
void db_set_int(const char *zName, int value, int globalFlag){
  if( globalFlag ){
    db_swap_connections();
    db_multi_exec("REPLACE INTO global_config(name,value) VALUES(%Q,%d)",
                  zName, value);
    db_swap_connections();
  }else{
    db_multi_exec("REPLACE INTO config(name,value,mtime) VALUES(%Q,%d,now())",
                  zName, value);
  }
  if( globalFlag && g.repositoryOpen ){
    db_multi_exec("DELETE FROM config WHERE name=%Q", zName);
  }
}
int db_get_boolean(const char *zName, int dflt){
  char *zVal = db_get(zName, dflt ? "on" : "off");
  if( is_truth(zVal) ){
    dflt = 1;
  }else if( is_false(zVal) ){
    dflt = 0;
  }
  fossil_free(zVal);
  return dflt;
}
#ifdef FOSSIL_LEGACY_ALLOW_SYMLINKS
int db_get_versioned_boolean(const char *zName, int dflt){
  char *zVal = db_get_versioned(zName, 0);
  if( zVal==0 ) return dflt;
  if( is_truth(zVal) ) return 1;
  if( is_false(zVal) ) return 0;
  return dflt;
}
#endif /* FOSSIL_LEGACY_ALLOW_SYMLINKS */
char *db_lget(const char *zName, const char *zDefault){
  return db_text(zDefault,
                 "SELECT value FROM vvar WHERE name=%Q", zName);
}
void db_lset(const char *zName, const char *zValue){
  db_multi_exec("REPLACE INTO vvar(name,value) VALUES(%Q,%Q)", zName, zValue);
}
int db_lget_int(const char *zName, int dflt){
  return db_int(dflt, "SELECT value FROM vvar WHERE name=%Q", zName);
}
void db_lset_int(const char *zName, int value){
  db_multi_exec("REPLACE INTO vvar(name,value) VALUES(%Q,%d)", zName, value);
}

/* Va-args versions of db_get(), db_set(), and db_unset()
*/
char *db_get_mprintf(const char *zDefault, const char *zFormat, ...){
  va_list ap;
  char *zName;
  char *zResult;
  va_start(ap, zFormat);
  zName = vmprintf(zFormat, ap);
  va_end(ap);
  zResult = db_get(zName, zDefault);
  fossil_free(zName);
  return zResult;
}
void db_set_mprintf(const char *zNew, int iGlobal, const char *zFormat, ...){
  va_list ap;
  char *zName;
  va_start(ap, zFormat);
  zName = vmprintf(zFormat, ap);
  va_end(ap);
  db_set(zName, zNew, iGlobal);
  fossil_free(zName);
}
void db_unset_mprintf(int iGlobal, const char *zFormat, ...){
  va_list ap;
  char *zName;
  va_start(ap, zFormat);
  zName = vmprintf(zFormat, ap);
  va_end(ap);
  db_unset(zName, iGlobal);
  fossil_free(zName);
}



#if INTERFACE
/* Manifest generation flags */
#define MFESTFLG_RAW  0x01
#define MFESTFLG_UUID 0x02
#define MFESTFLG_TAGS 0x04
#endif /* INTERFACE */

/*
** Get the manifest setting.  For backwards compatibility first check if the
** value is a boolean.  If it's not a boolean, treat each character as a flag
** to enable a manifest type.  This system puts certain boundary conditions on
** which letters can be used to represent flags (any permutation of flags must
** not be able to fully form one of the boolean values).
*/
int db_get_manifest_setting(void){
  int flg;
  char *zVal = db_get("manifest", 0);
  if( zVal==0 || is_false(zVal) ){
    return 0;
  }else if( is_truth(zVal) ){
    return MFESTFLG_RAW|MFESTFLG_UUID;
  }
  flg = 0;
  while( *zVal ){
    switch( *zVal ){
      case 'r': flg |= MFESTFLG_RAW;  break;
      case 'u': flg |= MFESTFLG_UUID; break;
      case 't': flg |= MFESTFLG_TAGS; break;
    }
    zVal++;
  }
  return flg;
}


/*
** Record the name of a local repository in the global_config() database.
** The repository filename %s is recorded as an entry with a "name" field
** of the following form:
**
**       repo:%s
**
** The value field is set to 1.
**
** If running from a local checkout, also record the root of the checkout
** as follows:
**
**       ckout:%s
**
** Where %s is the checkout root.  The value is the repository file.
*/
void db_record_repository_filename(const char *zName){
  char *zRepoSetting;
  char *zCkoutSetting;
  Blob full;
  if( zName==0 ){
    if( !g.localOpen ) return;
    zName = db_repository_filename();
  }
  file_canonical_name(zName, &full, 0);
  (void)filename_collation();  /* Initialize before connection swap */
  db_swap_connections();
  zRepoSetting = mprintf("repo:%q", blob_str(&full));
  db_multi_exec(
     "DELETE FROM global_config WHERE name %s = %Q;",
     filename_collation(), zRepoSetting
  );
  db_multi_exec(
     "INSERT OR IGNORE INTO global_config(name,value)"
     "VALUES(%Q,1);",
     zRepoSetting
  );
  fossil_free(zRepoSetting);
  if( g.localOpen && g.zLocalRoot && g.zLocalRoot[0] ){
    Blob localRoot;
    file_canonical_name(g.zLocalRoot, &localRoot, 1);
    zCkoutSetting = mprintf("ckout:%q", blob_str(&localRoot));
    db_multi_exec(
       "DELETE FROM global_config WHERE name %s = %Q;",
       filename_collation(), zCkoutSetting
    );
    db_multi_exec(
      "REPLACE INTO global_config(name, value)"
      "VALUES(%Q,%Q);",
      zCkoutSetting, blob_str(&full)
    );
    db_swap_connections();
    db_optional_sql("repository",
        "DELETE FROM config WHERE name %s = %Q;",
        filename_collation(), zCkoutSetting
    );
    db_optional_sql("repository",
        "REPLACE INTO config(name,value,mtime)"
        "VALUES(%Q,1,now());",
        zCkoutSetting
    );
    fossil_free(zCkoutSetting);
    blob_reset(&localRoot);
  }else{
    db_swap_connections();
  }
  blob_reset(&full);
}

/*
** COMMAND: open
**
** Usage: %fossil open REPOSITORY ?VERSION? ?OPTIONS?
**
** Open a new connection to the repository name REPOSITORY.  A checkout
** for the repository is created with its root at the current working
** directory, or in DIR if the "--workdir DIR" is used.  If VERSION is
** specified then that version is checked out.  Otherwise the most recent
** check-in on the main branch (usually "trunk") is used.
**
** REPOSITORY can be the filename for a repository that already exists on the
** local machine or it can be a URI for a remote repository.  If REPOSITORY
** is a URI in one of the formats recognized by the [[clone]] command, then
** remote repo is first cloned, then the clone is opened. The clone will be
** stored in the current directory, or in DIR if the "--repodir DIR" option
** is used. The name of the clone will be taken from the last term of the URI.
** For "http:" and "https:" URIs, you can append an extra term to the end of
** the URI to get any repository name you like. For example:
**
**     fossil open https://fossil-scm.org/home/new-name
**
** The base URI for cloning is "https://fossil-scm.org/home".  The extra
** "new-name" term means that the cloned repository will be called
** "new-name.fossil".
**
** Options:
**   --empty           Initialize checkout as being empty, but still connected
**                     with the local repository. If you commit this checkout,
**                     it will become a new "initial" commit in the repository.
**   --force           Continue with the open even if the working directory is
**                     not empty.
**   --force-missing   Force opening a repository with missing content
**   --keep            Only modify the manifest and manifest.uuid files
**   --nested          Allow opening a repository inside an opened checkout
**   --repodir DIR     If REPOSITORY is a URI that will be cloned, store
**                     the clone in DIR rather than in "."
**   --setmtime        Set timestamps of all files to match their SCM-side
**                     times (the timestamp of the last checkin which modified
**                     them).
**   --workdir DIR     Use DIR as the working directory instead of ".". The DIR
**                     directory is created if it does not exist.
**
** See also: [[close]], [[clone]]
*/
void cmd_open(void){
  int emptyFlag;
  int keepFlag;
  int forceMissingFlag;
  int allowNested;
#ifdef FOSSIL_LEGACY_ALLOW_SYMLINKS
  int allowSymlinks;
#endif
  int setmtimeFlag;              /* --setmtime.  Set mtimes on files */
  int bForce = 0;                /* --force.  Open even if non-empty dir */
  static char *azNewArgv[] = { 0, "checkout", "--prompt", 0, 0, 0, 0 };
  const char *zWorkDir;          /* --workdir value */
  const char *zRepo = 0;         /* Name of the repository file */
  const char *zRepoDir = 0;      /* --repodir value */
  char *zPwd;                    /* Initial working directory */
  int isUri = 0;                 /* True if REPOSITORY is a URI */

  url_proxy_options();
  emptyFlag = find_option("empty",0,0)!=0;
  keepFlag = find_option("keep",0,0)!=0;
  forceMissingFlag = find_option("force-missing",0,0)!=0;
  allowNested = find_option("nested",0,0)!=0;
  setmtimeFlag = find_option("setmtime",0,0)!=0;
  zWorkDir = find_option("workdir",0,1);
  zRepoDir = find_option("repodir",0,1);
  bForce = find_option("force",0,0)!=0;  
  zPwd = file_getcwd(0,0);
  

  /* We should be done with options.. */
  verify_all_options();

  if( g.argc!=3 && g.argc!=4 ){
    usage("REPOSITORY-FILENAME ?VERSION?");
  }
  zRepo = g.argv[2];
  if( sqlite3_strglob("http://*", zRepo)==0
   || sqlite3_strglob("https://*", zRepo)==0
   || sqlite3_strglob("ssh:*", zRepo)==0
   || sqlite3_strglob("file:*", zRepo)==0
  ){
    isUri = 1;
  }

  /* If --workdir is specified, change to the requested working directory */
  if( zWorkDir ){
    if( !isUri ){
      zRepo = file_canonical_name_dup(zRepo);
    }
    if( zRepoDir ){
      zRepoDir = file_canonical_name_dup(zRepoDir);
    }
    if( file_isdir(zWorkDir, ExtFILE)!=1 ){
      file_mkfolder(zWorkDir, ExtFILE, 0, 0);
      if( file_mkdir(zWorkDir, ExtFILE, 0) ){
        fossil_fatal("cannot create directory %s", zWorkDir);
      }
    }
    if( file_chdir(zWorkDir, 0) ){
      fossil_fatal("unable to make %s the working directory", zWorkDir);
    }
  }
  if( keepFlag==0 && bForce==0 && file_directory_size(".", 0, 1)>0 ){
    fossil_fatal("directory %s is not empty\n"
                 "use the --force option to override", file_getcwd(0,0));
  }

  if( db_open_local_v2(0, allowNested) ){
    fossil_fatal("there is already an open tree at %s", g.zLocalRoot);
  }

  /* If REPOSITORY looks like a URI, then try to clone it first */
  if( isUri ){
    char *zNewBase;   /* Base name of the cloned repository file */
    const char *zUri; /* URI to clone */
    int i;            /* Loop counter */
    int rc;           /* Result code from fossil_system() */
    Blob cmd;         /* Clone command to be run */
    char *zCmd;       /* String version of the clone command */

    zUri = zRepo;
    zNewBase = fossil_strdup(file_tail(zUri));
    for(i=(int)strlen(zNewBase)-1; i>1 && zNewBase[i]!='.'; i--){}
    if( zNewBase[i]=='.' ) zNewBase[i] = 0;
    if( zRepoDir==0 ) zRepoDir = zPwd;
    zRepo = mprintf("%s/%s.fossil", zRepoDir, zNewBase);
    fossil_free(zNewBase);
    blob_init(&cmd, 0, 0);
    blob_append_escaped_arg(&cmd, g.nameOfExe);
    blob_append(&cmd, " clone", -1);
    blob_append_escaped_arg(&cmd, zUri);
    blob_append_escaped_arg(&cmd, zRepo);
    zCmd = blob_str(&cmd);
    fossil_print("%s\n", zCmd);
    if( zWorkDir ) file_chdir(zPwd, 0);
    rc = fossil_system(zCmd);
    if( rc ){
      fossil_fatal("clone of %s failed", zUri);
    }
    blob_reset(&cmd);
    if( zWorkDir ) file_chdir(zWorkDir, 0);
  }else if( zRepoDir ){
    fossil_fatal("the --repodir option only makes sense if the REPOSITORY "
                 "argument is a URI that begins with http:, https:, ssh:, "
                 "or file:");
  }

  db_open_repository(zRepo);

  /* Figure out which revision to open. */
  if( !emptyFlag ){
    if( g.argc==4 ){
      g.zOpenRevision = g.argv[3];
    }else if( db_exists("SELECT 1 FROM event WHERE type='ci'") ){
      g.zOpenRevision = db_get("main-branch", 0);
    }
  }

#ifdef FOSSIL_LEGACY_ALLOW_SYMLINKS
  if( g.zOpenRevision ){
    /* Since the repository is open and we know the revision now,
    ** refresh the allow-symlinks flag.  Since neither the local
    ** checkout nor the configuration database are open at this
    ** point, this should always return the versioned setting,
    ** if any, or the default value, which is negative one.  The
    ** value negative one, in this context, means that the code
    ** below should fallback to using the setting value from the
    ** repository or global configuration databases only. */
    allowSymlinks = db_get_versioned_boolean("allow-symlinks", -1);
  }else{
    allowSymlinks = -1; /* Use non-versioned settings only. */
  }
#endif

#if defined(_WIN32) || defined(__CYGWIN__)
# define LOCALDB_NAME "./_FOSSIL_"
#else
# define LOCALDB_NAME "./.fslckout"
#endif
  db_init_database(LOCALDB_NAME, zLocalSchema, zLocalSchemaVmerge,
#ifdef FOSSIL_LOCAL_WAL
                   "COMMIT; PRAGMA journal_mode=WAL; BEGIN;",
#endif
                   (char*)0);
  db_delete_on_failure(LOCALDB_NAME);
  db_open_local(0);
#ifdef FOSSIL_LEGACY_ALLOW_SYMLINKS
  if( allowSymlinks>=0 ){
    /* Use the value from the versioned setting, which was read
    ** prior to opening the local checkout (i.e. which is most
    ** likely empty and does not actually contain any versioned
    ** setting files yet).  Normally, this value would be given
    ** first priority within db_get_boolean(); however, this is
    ** a special case because we know the on-disk files may not
    ** exist yet. */
    g.allowSymlinks = allowSymlinks;
  }else{
    /* Since the local checkout may not have any files at this
    ** point, this will probably be the setting value from the
    ** repository or global configuration databases. */
    g.allowSymlinks = db_get_boolean("allow-symlinks",
                                     db_allow_symlinks_by_default());
  }
#endif /* FOSSIL_LEGACY_ALLOW_SYMLINKS */
<<<<<<< HEAD
  db_lset("repository", g.argv[2]);
  db_record_repository_filename(g.argv[2]);
=======
  db_lset("repository", zRepo);
  db_record_repository_filename(zRepo);
>>>>>>> 57d9e783
  db_set_checkout(0);
  azNewArgv[0] = g.argv[0];
  g.argv = azNewArgv;
  if( !emptyFlag ){
    g.argc = 3;
    if( g.zOpenRevision ){
      azNewArgv[g.argc-1] = g.zOpenRevision;
    }else{
      azNewArgv[g.argc-1] = "--latest";
    }
    if( keepFlag ){
      azNewArgv[g.argc++] = "--keep";
    }
    if( forceMissingFlag ){
      azNewArgv[g.argc++] = "--force-missing";
    }
    checkout_cmd();
  }
  if( setmtimeFlag ){
    int const vid = db_lget_int("checkout", 0);
    if(vid!=0){
      vfile_check_signature(vid, CKSIG_SETMTIME);
    }
  }
  g.argc = 2;
  info_cmd();
}

/*
** Print the current value of a setting identified by the pSetting
** pointer.
*/
void print_setting(const Setting *pSetting){
  Stmt q;
  if( g.repositoryOpen ){
    db_prepare(&q,
       "SELECT '(local)', value FROM config WHERE name=%Q"
       " UNION ALL "
       "SELECT '(global)', value FROM global_config WHERE name=%Q",
       pSetting->name, pSetting->name
    );
  }else{
    db_prepare(&q,
      "SELECT '(global)', value FROM global_config WHERE name=%Q",
      pSetting->name
    );
  }
  if( db_step(&q)==SQLITE_ROW ){
    fossil_print("%-20s %-8s %s\n", pSetting->name, db_column_text(&q, 0),
        db_column_text(&q, 1));
  }else{
    fossil_print("%-20s\n", pSetting->name);
  }
  if( pSetting->versionable && g.localOpen ){
    /* Check to see if this is overridden by a versionable settings file */
    Blob versionedPathname;
    blob_zero(&versionedPathname);
    blob_appendf(&versionedPathname, "%s.fossil-settings/%s",
                 g.zLocalRoot, pSetting->name);
    if( file_size(blob_str(&versionedPathname), ExtFILE)>=0 ){
      fossil_print("  (overridden by contents of file .fossil-settings/%s)\n",
                   pSetting->name);
    }
  }
  db_finalize(&q);
}

#if INTERFACE
/*
** Define all settings, which can be controlled via the set/unset
** command.
**
** var is the name of the internal configuration name for db_(un)set.
** If var is 0, the settings name is used.
**
** width is the length for the edit field on the behavior page, 0 is
** used for on/off checkboxes. A negative value indicates that that
** page should not render this setting. Such values may be rendered
** separately/manually on another page, e.g., /setup_access, and are
** exposed via the CLI settings command.
**
** The behaviour page doesn't use a special layout. It lists all
** set-commands and displays the 'set'-help as info.
*/
struct Setting {
  const char *name;     /* Name of the setting */
  const char *var;      /* Internal variable name used by db_set() */
  int width;            /* Width of display.  0 for boolean values and
                        ** negative for values which should not appear
                        ** on the /setup_settings page. */
  int versionable;      /* Is this setting versionable? */
  int forceTextArea;    /* Force using a text area for display? */
  const char *def;      /* Default value */
};
#endif /* INTERFACE */

/*
** SETTING: access-log      boolean default=off
**
** When the access-log setting is enabled, all login attempts (successful
** and unsuccessful) on the web interface are recorded in the "access" table
** of the repository.
*/
/*
** SETTING: admin-log       boolean default=off
**
** When the admin-log setting is enabled, configuration changes are recorded
** in the "admin_log" table of the repository.
*/
#if !defined(FOSSIL_LEGACY_ALLOW_SYMLINKS)
/*
** SETTING: allow-symlinks  boolean default=off
**
** When allow-symlinks is OFF (which is the default and recommended setting)
** symbolic links are treated like text files that contain a single line of
** content which is the name of their target.  If allow-symlinks is ON,
** the symbolic links are actually followed.
**
** The use of symbolic links is dangerous.  If you checkout a maliciously
** crafted checkin that contains symbolic links, it is possible that files
** outside of the working directory might be overwritten.
**
** Keep this setting OFF unless you have a very good reason to turn it
** on and you implicitly trust the integrity of the repositories you
** open.
*/
#endif
#if defined(_WIN32) && defined(FOSSIL_LEGACY_ALLOW_SYMLINKS)
/*
** SETTING: allow-symlinks  boolean default=off versionable
**
** When allow-symlinks is OFF, symbolic links in the repository are followed
** and treated no differently from real files.  When allow-symlinks is ON,
** the object to which the symbolic link points is ignored, and the content
** of the symbolic link that is stored in the repository is the name of the
** object to which the symbolic link points.
*/
#endif
#if !defined(_WIN32) && defined(FOSSIL_LEGACY_ALLOW_SYMLINKS)
/*
** SETTING: allow-symlinks  boolean default=on versionable
**
** When allow-symlinks is OFF, symbolic links in the repository are followed
** and treated no differently from real files.  When allow-symlinks is ON,
** the object to which the symbolic link points is ignored, and the content
** of the symbolic link that is stored in the repository is the name of the
** object to which the symbolic link points.
*/
#endif
/*
** SETTING: auto-captcha    boolean default=on variable=autocaptcha
** If enabled, the /login page provides a button that will automatically
** fill in the captcha password.  This makes things easier for human users,
** at the expense of also making logins easier for malicious robots.
*/
/*
** SETTING: auto-hyperlink  boolean default=on
** Use javascript to enable hyperlinks on web pages
** for all users (regardless of the "h" privilege) if the
** User-Agent string in the HTTP header look like it came
** from real person, not a spider or bot.
*/
/*
** SETTING: auto-shun       boolean default=on
** If enabled, automatically pull the shunning list
** from a server to which the client autosyncs.
*/
/*
** SETTING: autosync        width=16 default=on
** This setting can take either a boolean value or "pullonly"
** If enabled, automatically pull prior to commit
** or update and automatically push after commit or
** tag or branch creation.  If the value is "pullonly"
** then only pull operations occur automatically.
*/
/*
** SETTING: autosync-tries  width=16 default=1
** If autosync is enabled setting this to a value greater
** than zero will cause autosync to try no more than this
** number of attempts if there is a sync failure.
*/
/*
** SETTING: backoffice-nodelay boolean default=off
** If backoffice-nodelay is true, then the backoffice processing
** will never invoke sleep().  If it has nothing useful to do,
** it simply exits.
*/
/*
** SETTING: backoffice-disable boolean default=off
** If backoffice-disable is true, then the automatic backoffice
** processing is disabled.  Automatic backoffice processing is the
** backoffice work that normally runs after each web page is
** rendered.  Backoffice processing that is triggered by the
** "fossil backoffice" command is unaffected by this setting.
**
** Backoffice processing does things such as delivering
** email notifications.  So if this setting is true, and if
** there is no cron job periodically running "fossil backoffice",
** email notifications and other work normally done by the
** backoffice will not occur.
*/
/*
** SETTING: backoffice-logfile width=40
** If backoffice-logfile is not an empty string and is a valid
** filename, then a one-line message is appended to that file
** every time the backoffice runs.  This can be used for debugging,
** to ensure that backoffice is running appropriately.
*/
/*
** SETTING: binary-glob     width=40 versionable block-text
** The VALUE of this setting is a comma or newline-separated list of
** GLOB patterns that should be treated as binary files
** for committing and merging purposes.  Example: *.jpg
*/
#if defined(_WIN32)||defined(__CYGWIN__)||defined(__DARWIN__)
/*
** SETTING: case-sensitive  boolean default=off
** If TRUE, the files whose names differ only in case
** are considered distinct.  If FALSE files whose names
** differ only in case are the same file.  Defaults to
** TRUE for unix and FALSE for Cygwin, Mac and Windows.
*/
#endif
#if !(defined(_WIN32)||defined(__CYGWIN__)||defined(__DARWIN__))
/*
** SETTING: case-sensitive  boolean default=on
** If TRUE, the files whose names differ only in case
** are considered distinct.  If FALSE files whose names
** differ only in case are the same file.  Defaults to
** TRUE for unix and FALSE for Cygwin, Mac and Windows.
*/
#endif
/*
** SETTING: clean-glob      width=40 versionable block-text
** The VALUE of this setting is a comma or newline-separated list of GLOB
** patterns specifying files that the "clean" command will
** delete without prompting or allowing undo.
** Example: *.a,*.lib,*.o
*/
/*
** SETTING: clearsign       boolean default=off
** When enabled, fossil will attempt to sign all commits
** with gpg.  When disabled, commits will be unsigned.
*/
/*
** SETTING: comment-format  width=16 default=1
** Set the default options for printing timeline comments to the console.
**
** The global --comfmtflags command-line option (or alias --comment-format)
** overrides this setting.
**
** Possible values are:
**    1     Activate the legacy comment printing format (default).
**
** Or a bitwise combination of the following flags:
**    0     Activate the newer (non-legacy) comment printing format.
**    2     Trim leading and trailing CR and LF characters.
**    4     Trim leading and trailing white space characters.
**    8     Attempt to break lines on word boundaries.
**   16     Break lines before the original comment embedded in other text.
**
** Note: To preserve line breaks, activate the newer (non-legacy) comment
** printing format (i.e. set to "0", or a combination not including "1").
**
** Note: The options for timeline comments displayed on the web UI can be
** configured through the /setup_timeline web page.
*/
/*
** SETTING: crlf-glob       width=40 versionable block-text
** The value is a comma or newline-separated list of GLOB patterns for
** text files in which it is ok to have CR, CR+LF or mixed
** line endings. Set to "*" to disable CR+LF checking.
** The crnl-glob setting is a compatibility alias.
*/
/*
** SETTING: crnl-glob       width=40 versionable block-text
** This is an alias for the crlf-glob setting.
*/
/*
** SETTING: default-perms   width=16 default=u
** Permissions given automatically to new users.  For more
** information on permissions see the Users page in Server
** Administration of the HTTP UI.
*/
/*
** SETTING: diff-binary     boolean default=on
** If enabled, permit files that may be binary
** or that match the "binary-glob" setting to be used with
** external diff programs.  If disabled, skip these files.
*/
/*
** SETTING: diff-command    width=40
** The value is an external command to run when performing a diff.
** If undefined, the internal text diff will be used.
*/
/*
** SETTING: dont-push       boolean default=off
** If enabled, prevent this repository from pushing from client to
** server.  This can be used as an extra precaution to prevent
** accidental pushes to a public server from a private clone.
*/
/*
** SETTING: dotfiles        boolean versionable default=off
** If enabled, include --dotfiles option for all compatible commands.
*/
/*
** SETTING: editor          width=32
** The value is an external command that will launch the
** text editor command used for check-in comments.
*/
/*
** SETTING: empty-dirs      width=40 versionable block-text
** The value is a comma or newline-separated list of pathnames. On
** update and checkout commands, if no file or directory
** exists with that name, an empty directory will be
** created.
*/
/*
** SETTING: encoding-glob   width=40 versionable block-text
** The value is a comma or newline-separated list of GLOB
** patterns specifying files that the "commit" command will
** ignore when issuing warnings about text files that may
** use another encoding than ASCII or UTF-8. Set to "*"
** to disable encoding checking.
*/
#if defined(FOSSIL_ENABLE_EXEC_REL_PATHS)
/*
** SETTING: exec-rel-paths   boolean default=on
** When executing certain external commands (e.g. diff and
** gdiff), use relative paths.
*/
#endif
#if !defined(FOSSIL_ENABLE_EXEC_REL_PATHS)
/*
** SETTING: exec-rel-paths   boolean default=off
** When executing certain external commands (e.g. diff and
** gdiff), use relative paths.
*/
#endif

/*
** SETTING: fileedit-glob       width=40 block-text
** A comma- or newline-separated list of globs of filenames
** which are allowed to be edited using the /fileedit page.
** An empty list prohibits editing via that page. Note that
** it cannot edit binary files, so the list should not
** contain any globs for, e.g., images or PDFs.
*/
/*
** SETTING: gdiff-command    width=40 default=gdiff
** The value is an external command to run when performing a graphical
** diff. If undefined, text diff will be used.
*/
/*
** SETTING: gmerge-command   width=40
** The value is a graphical merge conflict resolver command operating
** on four files.  Examples:
**
**     kdiff3 "%baseline" "%original" "%merge" -o "%output"
**     xxdiff "%original" "%baseline" "%merge" -M "%output"
**     meld "%baseline" "%original" "%merge" "%output"
*/
/*
** SETTING: hash-digits      width=5 default=10
** The number of hexadecimal digits of the SHA3 hash to display.
*/
/*
** SETTING: http-port        width=16 default=8080
** The default TCP/IP port number to use by the "server"
** and "ui" commands.
*/
/*
** SETTING: https-login      boolean default=off
** If true, then the Fossil web server will redirect unencrypted
** login screen requests to HTTPS.
*/
/*
** SETTING: ignore-glob      width=40 versionable block-text
** The value is a comma or newline-separated list of GLOB
** patterns specifying files that the "add", "addremove",
** "clean", and "extras" commands will ignore.
**
** Example:  *.log customCode.c notes.txt
*/
/*
** SETTING: keep-glob        width=40 versionable block-text
** The value is a comma or newline-separated list of GLOB
** patterns specifying files that the "clean" command will keep.
*/
/*
** SETTING: localauth        boolean default=off
** If enabled, require that HTTP connections from the loopback
** address (127.0.0.1) be authenticated by password.  If false,
** some HTTP requests might be granted full "Setup" user
** privileges without having to present login credentials.
** This mechanism allows the "fossil ui" command to provide
** full access to the repository without requiring the user to
** log in first.
**
** In order for full "Setup" privilege to be granted without a
** login, the following conditions must be met:
**
**   (1)  This setting ("localauth") must be off
**   (2)  The HTTP request arrive over the loopback TCP/IP
**        address (127.0.01) or else via SSH.
**   (3)  The request must be HTTP, not HTTPS. (This
**        restriction is designed to help prevent accidentally
**        providing "Setup" privileges to requests arriving
**        over a reverse proxy.)
**   (4)  The command that launched the fossil server must be
**        one of the following:
**        (a) "fossil ui"
**        (b) "fossil server" with the --localauth option
**        (c) "fossil http" with the --localauth option
**        (d) CGI with the "localauth" setting in the cgi script.
**
** For maximum security, set "localauth" to 1.  However, because
** of the other restrictions (2) through (4), it should be safe
** to leave "localauth" set to 0 in most installations, and
** especially on cloned repositories on workstations. Leaving
** "localauth" at 0 makes the "fossil ui" command more convenient
** to use.
*/
/*
** SETTING: lock-timeout  width=25 default=60
** This is the number of seconds that a check-in lock will be held on
** the server before the lock expires.  The default is a 60-second delay.
** Set this value to zero to disable the check-in lock mechanism.
**
** This value should be set on the server to which users auto-sync
** their work.  This setting has no affect on client repositories.  The
** check-in lock mechanism is only effective if all users are auto-syncing
** to the same server.
**
** Check-in locks are an advisory mechanism designed to help prevent
** accidental forks due to a check-in race in installations where many
** user are  committing to the same branch and auto-sync is enabled.
** As forks are harmless, there is no danger in disabling this mechanism.
** However, keeping check-in locks turned on can help prevent unnecessary
** confusion.
*/
/*
** SETTING: main-branch      width=40 default=trunk
** The value is the primary branch for the project.
*/
/*
** SETTING: manifest         width=5 versionable
** If enabled, automatically create files "manifest" and "manifest.uuid"
** in every checkout.
**
** Optionally use combinations of characters 'r' for "manifest",
** 'u' for "manifest.uuid" and 't' for "manifest.tags".  The SQLite
** and Fossil repositories both require manifests.
*/
/*
** SETTING: max-loadavg      width=25 default=0.0
** Some CPU-intensive web pages (ex: /zip, /tarball, /blame)
** are disallowed if the system load average goes above this
** value.  "0.0" means no limit.  This only works on unix.
** Only local settings of this value make a difference since
** when running as a web-server, Fossil does not open the
** global configuration database.
*/
/*
** SETTING: max-upload       width=25 default=250000
** A limit on the size of uplink HTTP requests.
*/
/*
** SETTING: mimetypes        width=40 versionable block-text
** A list of file extension-to-mimetype mappings, one per line. e.g.
** "foo application/x-foo". File extensions are compared
** case-insensitively in the order listed in this setting.  A leading
** '.' on file extensions is permitted but not required.
*/
/*
** SETTING: mtime-changes    boolean default=on
** Use file modification times (mtimes) to detect when
** files have been modified.  If disabled, all managed files
** are hashed to detect changes, which can be slow for large
** projects.
*/
/*
** SETTING: mv-rm-files      boolean default=off
** If enabled, the "mv" and "rename" commands will also move
** the associated files within the checkout -AND- the "rm"
** and "delete" commands will also remove the associated
** files from within the checkout.
*/
/*
** SETTING: pgp-command      width=40
** Command used to clear-sign manifests at check-in.
** Default value is "gpg --clearsign -o"
*/
/*
** SETTING: forbid-delta-manifests    boolean default=off
** If enabled on a client, new delta manifests are prohibited on
** commits.  If enabled on a server, whenever a client attempts
** to obtain a check-in lock during auto-sync, the server will 
** send the "pragma avoid-delta-manifests" statement in its reply,
** which will cause the client to avoid generating a delta
** manifest.
*/
/*
** SETTING: proxy            width=32 default=off
** URL of the HTTP proxy.  If undefined or "off" then
** the "http_proxy" environment variable is consulted.
** If the http_proxy environment variable is undefined
** then a direct HTTP connection is used.
*/
/*
** SETTING: redirect-to-https   default=0 width=-1
** Specifies whether or not to redirect http:// requests to
** https:// URIs. A value of 0 (the default) means not to
** redirect, 1 means to redirect only the /login page, and 2
** means to always redirect.
*/
/*
** SETTING: relative-paths   boolean default=on
** When showing changes and extras, report paths relative
** to the current working directory.
*/
/*
** SETTING: repo-cksum       boolean default=on
** Compute checksums over all files in each checkout as a double-check
** of correctness.  Disable this on large repositories for a performance
** improvement.
*/
/*
** SETTING: repolist-skin    width=2 default=0
** If non-zero then use this repository as the skin for a repository list
** such as created by the one of:
**
**    1)  fossil server DIRECTORY --repolist
**    2)  fossil ui DIRECTORY --repolist
**    3)  fossil http DIRECTORY --repolist
**    4)  (The "repolist" option in a CGI script)
**    5)  fossil all ui
**    6)  fossil all server
**
** All repositories are searched (in lexicographical order) and the first
** repository with a non-zero "repolist-skin" value is used as the skin
** for the repository list page.  If none of the repositories on the list
** have a non-zero "repolist-skin" setting then the repository list is
** displayed using unadorned HTML ("skinless").
**
** If repolist-skin has a value of 2, then the repository is omitted from
** the list in use cases 1 through 4, but not for 5 and 6.
*/
/*
** SETTING: self-register    boolean default=off
** Allow users to register themselves through the HTTP UI.
** This is useful if you want to see other names than
** "Anonymous" in e.g. ticketing system. On the other hand
** users can not be deleted.
*/
/*
** SETTING: ssh-command      width=40
** The command used to talk to a remote machine with  the "ssh://" protocol.
*/
/*
** SETTING: ssl-ca-location  width=40
** The full pathname to a file containing PEM encoded
** CA root certificates, or a directory of certificates
** with filenames formed from the certificate hashes as
** required by OpenSSL.
**
** If set, this will override the OS default list of
** OpenSSL CAs. If unset, the default list will be used.
** Some platforms may add additional certificates.
** Checking your platform behaviour is required if the
** exact contents of the CA root is critical for your
** application.
*/
/*
** SETTING: ssl-identity     width=40
** The full pathname to a file containing a certificate
** and private key in PEM format. Create by concatenating
** the certificate and private key files.
**
** This identity will be presented to SSL servers to
** authenticate this client, in addition to the normal
** password authentication.
*/
#ifdef FOSSIL_ENABLE_TCL
/*
** SETTING: tcl              boolean default=off
** If enabled Tcl integration commands will be added to the TH1
** interpreter, allowing arbitrary Tcl expressions and
** scripts to be evaluated from TH1.  Additionally, the Tcl
** interpreter will be able to evaluate arbitrary TH1
** expressions and scripts.
*/
/*
** SETTING: tcl-setup        width=40 block-text
** This is the setup script to be evaluated after creating
** and initializing the Tcl interpreter.  By default, this
** is empty and no extra setup is performed.
*/
#endif /* FOSSIL_ENABLE_TCL */
/*
** SETTING: tclsh            width=80 default=tclsh
** Name of the external TCL interpreter used for such things
** as running the GUI diff viewer launched by the --tk option
** of the various "diff" commands.
*/
#ifdef FOSSIL_ENABLE_TH1_DOCS
/*
** SETTING: th1-docs         boolean default=off
** If enabled, this allows embedded documentation files to contain
** arbitrary TH1 scripts that are evaluated on the server.  If native
** Tcl integration is also enabled, this setting has the
** potential to allow anybody with check-in privileges to
** do almost anything that the associated operating system
** user account could do.  Extreme caution should be used
** when enabling this setting.
*/
#endif
#ifdef FOSSIL_ENABLE_TH1_HOOKS
/*
** SETTING: th1-hooks        boolean default=off
** If enabled, special TH1 commands will be called before and
** after any Fossil command or web page.
*/
#endif
/*
** SETTING: th1-setup        width=40 block-text
** This is the setup script to be evaluated after creating
** and initializing the TH1 interpreter.  By default, this
** is empty and no extra setup is performed.
*/
/*
** SETTING: th1-uri-regexp   width=40 block-text
** Specify which URI's are allowed in HTTP requests from
** TH1 scripts.  If empty, no HTTP requests are allowed
** whatsoever.
*/
/*
** SETTING: default-csp      width=40 block-text
**
** The text of the Content Security Policy that is included
** in the Content-Security-Policy: header field of the HTTP
** reply and in the default HTML <head> section that is added when the
** skin header does not specify a <head> section.  The text "$nonce"
** is replaced by the random nonce that is created for each web page.
**
** If this setting is an empty string or is omitted, then
** the following default Content Security Policy is used:
**
**     default-src 'self' data:;
**     script-src 'self' 'nonce-$nonce';
**     style-src 'self' 'unsafe-inline';
**
** The default CSP is recommended.  The main reason to change
** this setting would be to add CDNs from which it is safe to
** load additional content.
*/
/*
** SETTING: uv-sync          boolean default=off
** If true, automatically send unversioned files as part
** of a "fossil clone" or "fossil sync" command.  The
** default is false, in which case the -u option is
** needed to clone or sync unversioned files.
*/
/*
** SETTING: web-browser      width=30
** A shell command used to launch your preferred
** web browser when given a URL as an argument.
** Defaults to "start" on windows, "open" on Mac,
** and "firefox" on Unix.
*/

/*
** Look up a control setting by its name.  Return a pointer to the Setting
** object, or NULL if there is no such setting.
**
** If allowPrefix is true, then the Setting returned is the first one for
** which zName is a prefix of the Setting name.
*/
Setting *db_find_setting(const char *zName, int allowPrefix){
  int lwr, mid, upr, c;
  int n = (int)strlen(zName) + !allowPrefix;
  int nSetting;
  const Setting *aSetting = setting_info(&nSetting);
  lwr = 0;
  upr = nSetting - 1;
  while( upr>=lwr ){
    mid = (upr+lwr)/2;
    c = fossil_strncmp(zName, aSetting[mid].name, n);
    if( c<0 ){
      upr = mid - 1;
    }else if( c>0 ){
      lwr = mid + 1;
    }else{
      if( allowPrefix ){
        while( mid>lwr && fossil_strncmp(zName, aSetting[mid-1].name, n)==0 ){
          mid--;
        }
      }
      return (Setting*)&aSetting[mid];
    }
  }
  return 0;
}

/*
** COMMAND: settings
** COMMAND: unset*
**
** Usage: %fossil settings ?SETTING? ?VALUE? ?OPTIONS?
**    or: %fossil unset SETTING ?OPTIONS?
**
** The "settings" command with no arguments lists all settings and their
** values.  With just a SETTING name it shows the current value of that setting.
** With a VALUE argument it changes the property for the current repository.
**
** Settings marked as versionable are overridden by the contents of the
** file named .fossil-settings/PROPERTY in the check-out root, if that
** file exists.
**
** The "unset" command clears a setting.
**
** Settings can have both a "local" repository-only value and "global" value
** that applies to all repositories.  The local values are stored in the
** "config" table of the repository and the global values are stored in the
** configuration database.  If both a local and a global value exists for a
** setting, the local value takes precedence.  This command normally operates
** on the local settings.  Use the --global option to change global settings.
**
** Options:
**   --global   set or unset the given property globally instead of
**              setting or unsetting it for the open repository only.
**
**   --exact    only consider exact name matches.
**
** See also: [[configuration]]
*/
void setting_cmd(void){
  int i;
  int globalFlag = find_option("global","g",0)!=0;
  int exactFlag = find_option("exact",0,0)!=0;
  int unsetFlag = g.argv[1][0]=='u';
  int nSetting;
  const Setting *aSetting = setting_info(&nSetting);
  find_repository_option();
  verify_all_options();
  db_open_config(1, 0);
  if( !globalFlag ){
    db_find_and_open_repository(OPEN_ANY_SCHEMA | OPEN_OK_NOT_FOUND, 0);
  }
  if( !g.repositoryOpen ){
    globalFlag = 1;
  }
  if( unsetFlag && g.argc!=3 ){
    usage("PROPERTY ?-global?");
  }

  if( g.argc==2 ){
    for(i=0; i<nSetting; i++){
      print_setting(&aSetting[i]);
    }
  }else if( g.argc==3 || g.argc==4 ){
    const char *zName = g.argv[2];
    int n = (int)strlen(zName);
    const Setting *pSetting = db_find_setting(zName, !exactFlag);
    if( pSetting==0 ){
      fossil_fatal("no such setting: %s", zName);
    }
    if( globalFlag && fossil_strcmp(pSetting->name, "manifest")==0 ){
      fossil_fatal("cannot set 'manifest' globally");
    }
    if( unsetFlag || g.argc==4 ){
      int isManifest = fossil_strcmp(pSetting->name, "manifest")==0;
      if( n!=strlen(pSetting[0].name) && pSetting[1].name &&
          fossil_strncmp(pSetting[1].name, zName, n)==0 ){
        Blob x;
        int i;
        blob_init(&x,0,0);
        for(i=0; pSetting[i].name; i++){
          if( fossil_strncmp(pSetting[i].name,zName,n)!=0 ) break;
          blob_appendf(&x, " %s", pSetting[i].name);
        }
        fossil_fatal("ambiguous setting \"%s\" - might be:%s",
                     zName, blob_str(&x));
      }
      if( globalFlag && isManifest ){
        fossil_fatal("cannot set 'manifest' globally");
      }
      if( unsetFlag ){
        db_unset(pSetting->name, globalFlag);
      }else{
        db_set(pSetting->name, g.argv[3], globalFlag);
      }
      if( isManifest && g.localOpen ){
        manifest_to_disk(db_lget_int("checkout", 0));
      }
    }else{
      while( pSetting->name ){
        if( exactFlag ){
          if( fossil_strcmp(pSetting->name,zName)!=0 ) break;
        }else{
          if( fossil_strncmp(pSetting->name,zName,n)!=0 ) break;
        }
        print_setting(pSetting);
        pSetting++;
      }
    }
  }else{
    usage("?PROPERTY? ?VALUE? ?-global?");
  }
}

/*
** The input in a timespan measured in days.  Return a string which
** describes that timespan in units of seconds, minutes, hours, days,
** or years, depending on its duration.
*/
char *db_timespan_name(double rSpan){
  if( rSpan<0 ) rSpan = -rSpan;
  rSpan *= 24.0*3600.0;  /* Convert units to seconds */
  if( rSpan<120.0 ){
    return sqlite3_mprintf("%.1f seconds", rSpan);
  }
  rSpan /= 60.0;         /* Convert units to minutes */
  if( rSpan<90.0 ){
    return sqlite3_mprintf("%.1f minutes", rSpan);
  }
  rSpan /= 60.0;         /* Convert units to hours */
  if( rSpan<=48.0 ){
    return sqlite3_mprintf("%.1f hours", rSpan);
  }
  rSpan /= 24.0;         /* Convert units to days */
  if( rSpan<=365.0 ){
    return sqlite3_mprintf("%.1f days", rSpan);
  }
  rSpan /= 356.24;         /* Convert units to years */
  return sqlite3_mprintf("%.1f years", rSpan);
}

/*
** COMMAND: test-timespan
**
** Usage: %fossil test-timespan TIMESTAMP
**
** Print the approximate span of time from now to TIMESTAMP.
*/
void test_timespan_cmd(void){
  double rDiff;
  if( g.argc!=3 ) usage("TIMESTAMP");
  sqlite3_open(":memory:", &g.db);
  rDiff = db_double(0.0, "SELECT julianday('now') - julianday(%Q)", g.argv[2]);
  fossil_print("Time differences: %s\n", db_timespan_name(rDiff));
  sqlite3_close(g.db);
  g.db = 0;
  g.repositoryOpen = 0;
  g.localOpen = 0;
}

/*
** COMMAND: test-without-rowid
**
** Usage: %fossil test-without-rowid FILENAME...
**
** Change the Fossil repository FILENAME to make use of the WITHOUT ROWID
** optimization.  FILENAME can also be the configuration database file
** (~/.fossil or ~/.config/fossil.db) or a local .fslckout or _FOSSIL_ file.
**
** The purpose of this command is for testing the WITHOUT ROWID capabilities
** of SQLite.  There is no big advantage to using WITHOUT ROWID in Fossil.
**
** Options:
**    --dryrun | -n         No changes.  Just print what would happen.
*/
void test_without_rowid(void){
  int i, j;
  Stmt q;
  Blob allSql;
  int dryRun = find_option("dry-run", "n", 0)!=0;
  for(i=2; i<g.argc; i++){
    db_open_or_attach(g.argv[i], "main");
    blob_init(&allSql, "BEGIN;\n", -1);
    db_prepare(&q,
      "SELECT name, sql FROM main.sqlite_schema "
      " WHERE type='table' AND sql NOT LIKE '%%WITHOUT ROWID%%'"
      "   AND name IN ('global_config','shun','concealed','config',"
                    "  'plink','tagxref','backlink','vcache');"
    );
    while( db_step(&q)==SQLITE_ROW ){
      const char *zTName = db_column_text(&q, 0);
      const char *zOrigSql = db_column_text(&q, 1);
      Blob newSql;
      blob_init(&newSql, 0, 0);
      for(j=0; zOrigSql[j]; j++){
        if( fossil_strnicmp(zOrigSql+j,"unique",6)==0 ){
          blob_append(&newSql, zOrigSql, j);
          blob_append(&newSql, "PRIMARY KEY", -1);
          zOrigSql += j+6;
          j = -1;
        }
      }
      blob_append(&newSql, zOrigSql, -1);
      blob_append_sql(&allSql,
         "ALTER TABLE \"%w\" RENAME TO \"x_%w\";\n"
         "%s WITHOUT ROWID;\n"
         "INSERT INTO \"%w\" SELECT * FROM \"x_%w\";\n"
         "DROP TABLE \"x_%w\";\n",
         zTName, zTName, blob_sql_text(&newSql), zTName, zTName, zTName
      );
      fossil_print("Converting table %s of %s to WITHOUT ROWID.\n",
                    zTName, g.argv[i]);
      blob_reset(&newSql);
    }
    blob_append_sql(&allSql, "COMMIT;\n");
    db_finalize(&q);
    if( dryRun ){
      fossil_print("SQL that would have been evaluated:\n");
      fossil_print("%.78c\n", '-');
      fossil_print("%s", blob_sql_text(&allSql));
    }else{
      db_multi_exec("%s", blob_sql_text(&allSql));
    }
    blob_reset(&allSql);
    db_close(1);
  }
}

/*
** Make sure the adminlog table exists.  Create it if it does not
*/
void create_admin_log_table(void){
  static int once = 0;
  if( once ) return;
  once = 1;
  db_multi_exec(
    "CREATE TABLE IF NOT EXISTS repository.admin_log(\n"
    " id INTEGER PRIMARY KEY,\n"
    " time INTEGER, -- Seconds since 1970\n"
    " page TEXT,    -- path of page\n"
    " who TEXT,     -- User who made the change\n"
    " what TEXT     -- What changed\n"
    ")"
  );
}

/*
** Write a message into the admin_event table, if admin logging is
** enabled via the admin-log configuration option.
*/
void admin_log(const char *zFormat, ...){
  Blob what = empty_blob;
  va_list ap;
  if( !db_get_boolean("admin-log", 0) ){
      /* Potential leak here (on %z params) but
         the alternative is to let blob_vappendf()
         do it below. */
      return;
  }
  create_admin_log_table();
  va_start(ap,zFormat);
  blob_vappendf( &what, zFormat, ap );
  va_end(ap);
  db_multi_exec("INSERT INTO admin_log(time,page,who,what)"
                " VALUES(now(), %Q, %Q, %B)",
                g.zPath, g.zLogin, &what);
  blob_reset(&what);
}

/*
** COMMAND: test-database-names
**
** Print the names of the various database files:
** (1) The main repository database
** (2) The local checkout database
** (3) The global configuration database
*/
void test_database_name_cmd(void){
  db_find_and_open_repository(OPEN_ANY_SCHEMA, 0);
  fossil_print("Repository database: %s\n", g.zRepositoryName);
  fossil_print("Local database:      %s\n", g.zLocalDbName);
  fossil_print("Config database:     %s\n", g.zConfigDbName);
}

/*
** Compute a "fingerprint" on the repository.  A fingerprint is used
** to verify that that the repository has not been replaced by a clone
** of the same repository.  More precisely, a fingerprint are used to
** verify that the mapping between SHA3 hashes and RID values is unchanged.
**
** The checkout database ("localdb") stores RID values.  When associating
** a checkout database against a repository database, it is useful to verify
** the fingerprint so that we know tha the RID values in the checkout
** database still correspond to the correct entries in the BLOB table of
** the repository.
**
** The fingerprint is based on the RCVFROM table.  When constructing a
** new fingerprint, use the most recent RCVFROM entry.  (Set rcvid==0 to
** accomplish this.)  When verifying an old fingerprint, use the same
** RCVFROM entry that generated the fingerprint in the first place.
**
** The fingerprint consists of the rcvid, a "/", and the MD5 checksum of
** the remaining fields of the RCVFROM table entry.  MD5 is used for this
** because it is 4x faster than SHA3 and 5x faster than SHA1, and there
** are no security concerns - this is just a checksum, not a security
** token.
*/
char *db_fingerprint(int rcvid, int iVersion){
  char *z = 0;
  Blob sql = BLOB_INITIALIZER;
  Stmt q;
  if( iVersion==0 ){
    /* The original fingerprint algorithm used "quote(mtime)".  But this
    ** could give slightly different answers depending on how the floating-
    ** point hardware is configured.  For example, it gave different
    ** answers on native Linux versus running under valgrind.  */
    blob_append_sql(&sql,
      "SELECT rcvid, quote(uid), quote(mtime), quote(nonce), quote(ipaddr)"
      "  FROM rcvfrom"
    );
  }else{
    /* These days, we use "datetime(mtime)" for more consistent answers */
    blob_append_sql(&sql,
      "SELECT rcvid, quote(uid), datetime(mtime), quote(nonce), quote(ipaddr)"
      "  FROM rcvfrom"
    );
  }
  if( rcvid<=0 ){
    blob_append_sql(&sql, " ORDER BY rcvid DESC LIMIT 1");
  }else{
    blob_append_sql(&sql, " WHERE rcvid=%d", rcvid);
  }
  db_prepare_blob(&q, &sql);
  blob_reset(&sql);
  if( db_step(&q)==SQLITE_ROW ){
    int i;
    md5sum_init();
    for(i=1; i<=4; i++){
      md5sum_step_text(db_column_text(&q,i),-1);
    }
    z = mprintf("%d/%s",db_column_int(&q,0),md5sum_finish(0));
  }
  db_finalize(&q);
  return z;
}

/*
** COMMAND: test-fingerprint
**
** Usage: %fossil test-fingerprint ?RCVID?
**
** Display the repository fingerprint using the supplied RCVID or
** using the latest RCVID if not is given on the command line.
** Show both the legacy and the newer version of the fingerprint,
** and the currently stored fingerprint if there is one.
*/
void test_fingerprint(void){
  int rcvid = 0;
  db_find_and_open_repository(OPEN_ANY_SCHEMA,0);
  if( g.argc==3 ){
    rcvid = atoi(g.argv[2]);
  }else if( g.argc!=2 ){
    fossil_fatal("wrong number of arguments");
  }
  fossil_print("legacy:              %z\n", db_fingerprint(rcvid, 0));
  fossil_print("version-1:           %z\n", db_fingerprint(rcvid, 1));
  if( g.localOpen ){
    fossil_print("localdb:             %z\n", db_lget("fingerprint","(none)"));
    fossil_print("db_fingerprint_ok(): %d\n", db_fingerprint_ok());
  }
  fossil_print("Fossil version:      %s - %.10s %.19s\n",
    RELEASE_VERSION, MANIFEST_DATE, MANIFEST_UUID);
}

/*
** Set the value of the "checkout" entry in the VVAR table.
**
** Also set "fingerprint" and "checkout-hash".
*/
void db_set_checkout(int rid){
  char *z;
  db_lset_int("checkout", rid);
  if (rid != 0) {
    z = db_text(0,"SELECT uuid FROM blob WHERE rid=%d",rid);
    db_lset("checkout-hash", z);
    fossil_free(z);
    z = db_fingerprint(0, 1);
    db_lset("fingerprint", z);
    fossil_free(z);
  }
}

/*
** Verify that the fingerprint recorded in the "fingerprint" entry
** of the VVAR table matches the fingerprint on the currently
** connected repository.  Return true if the fingerprint is ok, and
** return false if the fingerprint does not match.
*/
int db_fingerprint_ok(void){
  char *zCkout;   /* The fingerprint recorded in the checkout database */
  char *zRepo;    /* The fingerprint of the repository */
  int rc;         /* Result */

  if( !db_lget_int("checkout", 0) ){
    /* We have an empty checkout, fingerprint is still NULL. */
    return 2;
  }
  zCkout = db_text(0,"SELECT value FROM localdb.vvar WHERE name='fingerprint'");
  if( zCkout==0 ){
    /* This is an older checkout that does not record a fingerprint.
    ** We have to assume everything is ok */
    return 2;
  }
  zRepo = db_fingerprint(atoi(zCkout), 1);
  rc = fossil_strcmp(zCkout,zRepo)==0;
  fossil_free(zRepo);
  /* If the initial test fails, try again using the older fingerprint
  ** algorithm */
  if( !rc ){
    zRepo = db_fingerprint(atoi(zCkout), 0);
    rc = fossil_strcmp(zCkout,zRepo)==0;
    fossil_free(zRepo);
  }
  fossil_free(zCkout);
  return rc;
}<|MERGE_RESOLUTION|>--- conflicted
+++ resolved
@@ -3328,13 +3328,8 @@
                                      db_allow_symlinks_by_default());
   }
 #endif /* FOSSIL_LEGACY_ALLOW_SYMLINKS */
-<<<<<<< HEAD
-  db_lset("repository", g.argv[2]);
-  db_record_repository_filename(g.argv[2]);
-=======
   db_lset("repository", zRepo);
   db_record_repository_filename(zRepo);
->>>>>>> 57d9e783
   db_set_checkout(0);
   azNewArgv[0] = g.argv[0];
   g.argv = azNewArgv;
