/*
** Copyright (c) 2006 D. Richard Hipp
**
** This program is free software; you can redistribute it and/or
** modify it under the terms of the GNU General Public
** License version 2 as published by the Free Software Foundation.
**
** This program is distributed in the hope that it will be useful,
** but WITHOUT ANY WARRANTY; without even the implied warranty of
** MERCHANTABILITY or FITNESS FOR A PARTICULAR PURPOSE.  See the GNU
** General Public License for more details.
** 
** You should have received a copy of the GNU General Public
** License along with this library; if not, write to the
** Free Software Foundation, Inc., 59 Temple Place - Suite 330,
** Boston, MA  02111-1307, USA.
**
** Author contact information:
**   drh@hwaci.com
**   http://www.hwaci.com/drh/
**
*******************************************************************************
** 
** Code for interfacing to the various databases.
**
** There are three separate database files that fossil interacts
** with:
**
**    (1)  The "user" database in ~/.fossil
**
**    (2)  The "repository" database
**
**    (3)  A local checkout database named "FOSSIL" and located at the
**         root of the local copy of the source tree.
**
*/
#include "config.h"
#include <sqlite3.h>
#include <sys/types.h>
#include <sys/stat.h>
#include <pwd.h>
#include <unistd.h>
#include "db.h"

#if INTERFACE
/*
** An single SQL statement is represented as an instance of the following
** structure.
*/
struct Stmt {
  Blob sql;               /* The SQL for this statement */
  sqlite3_stmt *pStmt;    /* The results of sqlite3_prepare() */
};
#endif /* INTERFACE */

/*
** Call this routine when a database error occurs.
*/
static void db_err(const char *zFormat, ...){
  va_list ap;
  char *z;
  va_start(ap, zFormat);
  z = vmprintf(zFormat, ap);
  va_end(ap);
  if( g.cgiPanic ){
    g.cgiPanic = 0;
    cgi_printf("<p><font color=\"red\">%h</font></p>", z);
    style_footer();
    cgi_reply();
  }else{
    fprintf(stderr, "%s: %s\n", g.argv[0], z);
  }
  db_force_rollback();
  exit(1);
  exit(1);
}

static int nBegin = 0;      /* Nesting depth of BEGIN */
static int doRollback = 0;  /* True to force a rollback */

/*
** Begin and end a nested transaction
*/
void db_begin_transaction(void){
  if( nBegin==0 ) db_multi_exec("BEGIN");
  nBegin++;
}
void db_end_transaction(int rollbackFlag){
  if( rollbackFlag ) doRollback = 1;
  nBegin--;
  if( nBegin==0 ){
    db_multi_exec(doRollback ? "ROLLBACK" : "COMMIT");
    doRollback = 0;
  }
}
void db_force_rollback(void){
  if( nBegin ){
    sqlite3_exec(g.db, "ROLLBACK", 0, 0, 0);
  }
  nBegin = 0;
}
 
/*
** Prepare or reprepare the sqlite3 statement from the raw SQL text.
*/
static void reprepare(Stmt *pStmt){
  sqlite3_stmt *pNew;
  int rc;
  if( (rc = sqlite3_prepare(g.db, blob_buffer(&pStmt->sql), -1, &pNew, 0))!=0 ){
    db_err("%s\n%s", blob_str(&pStmt->sql), sqlite3_errmsg(g.db));
  }
  if( pStmt->pStmt ){
    sqlite3_transfer_bindings(pStmt->pStmt, pNew);
    sqlite3_finalize(pStmt->pStmt);
  }
  pStmt->pStmt = pNew;
}

/*
** Prepare a Stmt.  Assume that the Stmt is previously uninitialized.
** If the input string contains multiple SQL statements, only the first
** one is processed.  All statements beyond the first are silently ignored.
*/
int db_vprepare(Stmt *pStmt, const char *zFormat, va_list ap){
  blob_zero(&pStmt->sql);
  blob_vappendf(&pStmt->sql, zFormat, ap);
  va_end(ap);
  pStmt->pStmt = 0;
  reprepare(pStmt);
  return 0;
}
int db_prepare(Stmt *pStmt, const char *zFormat, ...){
  int rc;
  va_list ap;
  va_start(ap, zFormat);
  rc = db_vprepare(pStmt, zFormat, ap);
  va_end(ap);
  return rc;
}
int db_static_prepare(Stmt *pStmt, const char *zFormat, ...){
  int rc = SQLITE_OK;
  if( blob_size(&pStmt->sql)==0 ){
    va_list ap;
    va_start(ap, zFormat);
    rc = db_vprepare(pStmt, zFormat, ap);
    va_end(ap);
  }
  return rc;
}

/*
** Return the index of a bind parameter
*/
static int paramIdx(Stmt *pStmt, const char *zParamName){
  int i = sqlite3_bind_parameter_index(pStmt->pStmt, zParamName);
  if( i==0 ){
    db_err("no such bind parameter: %s\n%b", zParamName, &pStmt->sql);
  }
  return i;
}
/*
** Bind an integer, string, or Blob value to a named parameter.
*/
int db_bind_int(Stmt *pStmt, const char *zParamName, int iValue){
  return sqlite3_bind_int(pStmt->pStmt, paramIdx(pStmt, zParamName), iValue);
}
int db_bind_int64(Stmt *pStmt, const char *zParamName, i64 iValue){
  return sqlite3_bind_int64(pStmt->pStmt, paramIdx(pStmt, zParamName), iValue);
}
int db_bind_text(Stmt *pStmt, const char *zParamName, const char *zValue){
  return sqlite3_bind_text(pStmt->pStmt, paramIdx(pStmt, zParamName), zValue,
                           -1, SQLITE_STATIC);
}
int db_bind_null(Stmt *pStmt, const char *zParamName){
  return sqlite3_bind_null(pStmt->pStmt, paramIdx(pStmt, zParamName));
}
int db_bind_blob(Stmt *pStmt, const char *zParamName, Blob *pBlob){
  return sqlite3_bind_blob(pStmt->pStmt, paramIdx(pStmt, zParamName),
                          blob_buffer(pBlob), blob_size(pBlob), SQLITE_STATIC);
}

/* bind_str() treats a Blob object like a TEXT string and binds it
** to the SQL variable.  Constrast this to bind_blob() which treats
** the Blob object like an SQL BLOB.
*/
int db_bind_str(Stmt *pStmt, const char *zParamName, Blob *pBlob){
  return sqlite3_bind_text(pStmt->pStmt, paramIdx(pStmt, zParamName),
                          blob_buffer(pBlob), blob_size(pBlob), SQLITE_STATIC);
}

/*
** Step the SQL statement.  Return either SQLITE_ROW or an error code
** or SQLITE_OK if the statement finishes successfully.
*/
int db_step(Stmt *pStmt){
  int rc;
  int limit = 3;
  while( limit-- ){
    rc = sqlite3_step(pStmt->pStmt);
    if( rc==SQLITE_ERROR ){
      rc = sqlite3_reset(pStmt->pStmt);
    }
    if( rc==SQLITE_SCHEMA ){
      reprepare(pStmt);
    }else{
      break;
    }
  }
  return rc;
}

/*
** Reset or finalize a statement.
*/
int db_reset(Stmt *pStmt){
  int rc = sqlite3_reset(pStmt->pStmt);
  db_check_result(rc);
  return rc;
}
int db_finalize(Stmt *pStmt){
  int rc;
  blob_reset(&pStmt->sql);
  rc = sqlite3_finalize(pStmt->pStmt);
  db_check_result(rc);
  return rc;
}

/*
** Return the rowid of the most recent insert
*/
i64 db_last_insert_rowid(void){
  return sqlite3_last_insert_rowid(g.db);
}

/*
** Return the number of rows that were changed by the most recent
** INSERT, UPDATE, or DELETE.  Auxiliary changes caused by triggers
** or other side effects are not counted.
*/
int db_changes(void){
  return sqlite3_changes(g.db);
}

/*
** Extract text, integer, or blob values from the N-th column of the
** current row.
*/
int db_column_bytes(Stmt *pStmt, int N){
  return sqlite3_column_bytes(pStmt->pStmt, N);
}
int db_column_int(Stmt *pStmt, int N){
  return sqlite3_column_int(pStmt->pStmt, N);
}
i64 db_column_int64(Stmt *pStmt, int N){
  return sqlite3_column_int64(pStmt->pStmt, N);
}
double db_column_double(Stmt *pStmt, int N){
  return sqlite3_column_double(pStmt->pStmt, N);
}
const char *db_column_text(Stmt *pStmt, int N){
  return (char*)sqlite3_column_text(pStmt->pStmt, N);
}
const char *db_column_malloc(Stmt *pStmt, int N){
  return mprintf("%s", db_column_text(pStmt, N));
}
void db_column_blob(Stmt *pStmt, int N, Blob *pBlob){
  blob_append(pBlob, sqlite3_column_blob(pStmt->pStmt, N),
              sqlite3_column_bytes(pStmt->pStmt, N));
}

/*
** Initialize a blob to an ephermeral copy of the content of a
** column in the current row.  The data in the blob will become
** invalid when the statement is stepped or reset.
*/
void db_ephemeral_blob(Stmt *pStmt, int N, Blob *pBlob){
  blob_init(pBlob, sqlite3_column_blob(pStmt->pStmt, N),
              sqlite3_column_bytes(pStmt->pStmt, N));
}

/*
** Check a result code.  If it is not SQLITE_OK, print the
** corresponding error message and exit.
*/
void db_check_result(int rc){
  if( rc!=SQLITE_OK ){
    db_err("SQL error: %s", sqlite3_errmsg(g.db));
  }
}

/*
** Execute a single prepared statement until it finishes.
*/
int db_exec(Stmt *pStmt){
  int rc;
  while( (rc = db_step(pStmt))==SQLITE_ROW ){}
  rc = db_reset(pStmt);
  db_check_result(rc);
  return rc;
}

/*
** Execute multiple SQL statements.
*/
int db_multi_exec(const char *zSql, ...){
  Blob sql;
  int rc;
  va_list ap;
  char *zErr = 0;
  blob_init(&sql, 0, 0);
  va_start(ap, zSql);
  blob_vappendf(&sql, zSql, ap);
  va_end(ap);
  rc = sqlite3_exec(g.db, blob_buffer(&sql), 0, 0, &zErr);
  if( rc!=SQLITE_OK ){
    db_err("%s\n%s", zErr, blob_buffer(&sql));
  }
  blob_reset(&sql);
  return rc;
}

/*
** Execute a query and return a single integer value.
*/
i64 db_int64(i64 iDflt, const char *zSql, ...){
  va_list ap;
  Stmt s;
  i64 rc;
  va_start(ap, zSql);
  db_vprepare(&s, zSql, ap);
  va_end(ap);
  if( db_step(&s)!=SQLITE_ROW ){
    rc = iDflt;
  }else{
    rc = db_column_int64(&s, 0);
  }
  db_finalize(&s);
  return rc;
}
int db_int(int iDflt, const char *zSql, ...){
  va_list ap;
  Stmt s;
  int rc;
  va_start(ap, zSql);
  db_vprepare(&s, zSql, ap);
  va_end(ap);
  if( db_step(&s)!=SQLITE_ROW ){
    rc = iDflt;
  }else{
    rc = db_column_int(&s, 0);
  }
  db_finalize(&s);
  return rc;
}

/*
** Return TRUE if the query would return 1 or more rows.  Return
** FALSE if the query result would be an empty set.
*/
int db_exists(const char *zSql, ...){
  va_list ap;
  Stmt s;
  int rc;
  va_start(ap, zSql);
  db_vprepare(&s, zSql, ap);
  va_end(ap);
  if( db_step(&s)!=SQLITE_ROW ){
    rc = 0;
  }else{
    rc = 1;
  }
  db_finalize(&s);
  return rc;
}


/*
** Execute a query and return a floating-point value.
*/
double db_double(double rDflt, const char *zSql, ...){
  va_list ap;
  Stmt s;
  double r;
  va_start(ap, zSql);
  db_vprepare(&s, zSql, ap);
  va_end(ap);
  if( db_step(&s)!=SQLITE_ROW ){
    r = rDflt;
  }else{
    r = db_column_double(&s, 0);
  }
  db_finalize(&s);
  return r;
}

/*
** Execute a query and append the first column of the first row
** of the result set to blob given in the first argument.
*/
void db_blob(Blob *pResult, const char *zSql, ...){
  va_list ap;
  Stmt s;
  va_start(ap, zSql);
  db_vprepare(&s, zSql, ap);
  va_end(ap);
  if( db_step(&s)==SQLITE_ROW ){
    blob_append(pResult, sqlite3_column_blob(s.pStmt, 0),
                         sqlite3_column_bytes(s.pStmt, 0));
  }
  db_finalize(&s);
}

/*
** Execute a query.  Return the first column of the first row
** of the result set as a string.  Space to hold the string is
** obtained from malloc().  If the result set is empty, return
** zDefault instead.
*/
char *db_text(char *zDefault, const char *zSql, ...){
  va_list ap;
  Stmt s;
  char *z = zDefault;
  va_start(ap, zSql);
  db_vprepare(&s, zSql, ap);
  va_end(ap);
  if( db_step(&s)==SQLITE_ROW ){
    z = mprintf("%s", sqlite3_column_text(s.pStmt, 0));
  }
  db_finalize(&s);
  return z;
}

/*
** Initialize a new database file with the given schema.  If anything
** goes wrong, call db_err() to exit.
*/
void db_init_database(
  const char *zFileName,   /* Name of database file to create */
  const char *zSchema,     /* First part of schema */
  ...                      /* Additional SQL to run.  Terminate with NULL. */
){
  sqlite3 *db;
  int rc;
  const char *zSql;
  va_list ap;

  rc = sqlite3_open(zFileName, &db);
  if( rc!=SQLITE_OK ){
    db_err(sqlite3_errmsg(g.db));
  }
  sqlite3_exec(db, "BEGIN EXCLUSIVE", 0, 0, 0);
  rc = sqlite3_exec(db, zSchema, 0, 0, 0);
  if( rc!=SQLITE_OK ){
    db_err(sqlite3_errmsg(g.db));
  }
  va_start(ap, zSchema);
  while( (zSql = va_arg(ap, const char*))!=0 ){
    rc = sqlite3_exec(db, zSql, 0, 0, 0);
    if( rc!=SQLITE_OK ){
      db_err(sqlite3_errmsg(g.db));
    }
  }
  va_end(ap);
  sqlite3_exec(db, "COMMIT", 0, 0, 0);
  sqlite3_close(db);
}

/*
** zDbName is the name of a database file.  If no other database
** file is open, then open this one.  If another database file is
** already open, then attach zDbName using the name zLabel.
*/
void db_open_or_attach(const char *zDbName, const char *zLabel){
  if( !g.db ){
    int rc = sqlite3_open(zDbName, &g.db);
    if( rc!=SQLITE_OK ){
      db_err(sqlite3_errmsg(g.db));
    }
    db_connection_init();
  }else{
    db_multi_exec("ATTACH DATABASE %Q AS %s", zDbName, zLabel);
  }
}

/*
** Open the user database in "~/.fossil".  Create the database anew if
** it does not already exist.
*/
void db_open_config(void){
  char *zDbName;
  const char *zHome = getenv("HOME");
  if( zHome==0 ){
    db_err("cannot local home directory");
  }
  zDbName = mprintf("%s/.fossil", zHome);
  if( g.configOpen ) return;
  if( file_size(zDbName)<1024*3 ){
    db_init_database(zDbName, zConfigSchema, (char*)0);
  }
  db_open_or_attach(zDbName, "configdb");
  g.configOpen = 1;
}

/*
** If zDbName is a valid local database file, open it and return
** true.  If it is not a valid local database file, return 0.
*/
static int isValidLocalDb(const char *zDbName){
  i64 lsize;
  if( access(zDbName, F_OK) ) return 0;
  lsize = file_size(zDbName);
  if( lsize%1024!=0 || lsize<4096 ) return 0;
  db_open_or_attach(zDbName, "localdb");
  g.localOpen = 1;
  db_open_config();
  db_open_repository(0);
  return 1;
}

/*
** Locate the root directory of the local repository tree.  The root
** directory is found by searching for a file named "FOSSIL" that contains
** a valid repository database.
**
** If no valid FOSSIL file is found, we move up one level and try again.  
** Once the file is found, the g.zLocalRoot variable is set to the root of
** the repository tree and this routine returns 1.  If no database is
** found, then this routine return 0.
**
** This routine always opens the user database regardless of whether or
** not the repository database is found.  If the FOSSIL file is found,
** it is attached to the open database connection too.
*/
int db_open_local(void){
  int n;
  char zPwd[2000];
  if( g.localOpen) return 1;
  if( getcwd(zPwd, sizeof(zPwd)-20)==0 ){
    db_err("pwd too big: max %d", sizeof(zPwd)-20);
  }
  n = strlen(zPwd);
  while( n>0 ){
    if( access(zPwd, W_OK) ) break;
    strcpy(&zPwd[n], "/_FOSSIL_");
    if( isValidLocalDb(zPwd) ){
      /* Found a valid _FOSSIL_ file */
      zPwd[n] = 0;
      g.zLocalRoot = mprintf("%s/", zPwd);
      return 1;
    }
    n--;
    while( n>0 && zPwd[n]!='/' ){ n--; }
    while( n>0 && zPwd[n-1]=='/' ){ n--; }
    zPwd[n] = 0;
  }
<<<<<<< HEAD
  return n>0;
=======

  /* A _FOSSIL_ file could not be found */
  return 0;
>>>>>>> a350cbe3
}

/*
** Open the repository database given by zDbName.  If zDbName==NULL then
** get the name from the already open local database.
*/
void db_open_repository(const char *zDbName){
  if( g.repositoryOpen ) return;
  if( zDbName==0 ){
    if( g.localOpen ){
      zDbName = db_lget("repository", 0);
    }
    if( zDbName==0 ){
      db_err("unable to find the name of a repository database");
    }
  }
  if( access(zDbName, R_OK) || file_size(zDbName)<1024 ){
    fossil_panic("no such repository: %s", zDbName);
  }
  db_open_or_attach(zDbName, "repository");
  g.repositoryOpen = 1;
  g.zRepositoryName = mprintf("%s", zDbName);
}

/*
** Try to find the repository and open it.  If we are in a local
** tree, then use the repository of the local tree.  Otherwise,
** fall back to the -R or --repository option.
**
** Error out if the repository cannot be opened.
*/
void db_find_and_open_repository(void){
  char *zRep = find_option("repository", "R", 1);
  if( zRep==0 ){
    if( db_open_local()==0 ){
      goto rep_not_found;
    }
    zRep = db_lget("repository", 0);
    if( zRep==0 ){
      goto rep_not_found;
    }
  }
  db_open_repository(zRep);
  if( g.repositoryOpen ){
    return;
  }
rep_not_found:
  fossil_fatal("use --repository or -R to specific the repository database");
}

/*
** Open the local database.  If unable, exit with an error.
*/
void db_must_be_within_tree(void){
  if( db_open_local()==0 ){
    fossil_fatal("not within an open checkout");
  }
  db_open_repository(0);
}

/*
** Close the database connection.
*/
void db_close(void){
  if( g.db==0 ) return;
  g.repositoryOpen = 0;
  g.localOpen = 0;
  g.configOpen = 0;
  sqlite3_close(g.db);
  g.db = 0;
}


/*
** Create a new empty repository database with the given name.
**
** Only the schema is initialized.  The required VAR tables entries
** are not set by this routine and must be set separately in order
** to make the new file a valid database.
*/
void db_create_repository(const char *zFilename){
  db_init_database(
     zFilename,
     zRepositorySchema1,
     zRepositorySchema2,
     (char*)0
  );
}


/*
** COMMAND: new
**
** Create a new repository
*/
void create_repository_cmd(void){
  char *zDate;
  char *zUser;
  Blob hash;
  Blob manifest;

  if( g.argc!=3 ){
    usage("REPOSITORY-NAME");
  }
  db_create_repository(g.argv[2]);
  db_open_repository(g.argv[2]);
  db_open_config();
  db_begin_transaction();
  db_set("content-schema", CONTENT_SCHEMA);
  db_set("aux-schema", AUX_SCHEMA);
  db_multi_exec(
    "INSERT INTO config(name,value) VALUES('server-code', hex(randomblob(20)));"
    "INSERT INTO config(name,value) VALUES('project-code',hex(randomblob(20)));"
  );
  zUser = db_global_get("default-user", 0);
  if( zUser==0 ){
    zUser = getenv("USER");
  }
  if( zUser==0 ){
    zUser = "anonymous";
  }
  db_multi_exec(
     "INSERT INTO user(login, pw, cap, info)"
     "VALUES(%Q,'','s','')", zUser
  );
  user_select();
  blob_zero(&manifest);
  blob_appendf(&manifest, "C initial\\sempty\\sbaseline\n");
  zDate = db_text(0, "SELECT datetime('now')");
  zDate[10]='T';
  blob_appendf(&manifest, "D %s\n", zDate);
  blob_appendf(&manifest, "P\n");
  md5sum_init();
  blob_appendf(&manifest, "R %s\n", md5sum_finish(0));
  blob_appendf(&manifest, "U %F\n", g.zLogin);
  md5sum_blob(&manifest, &hash);
  blob_appendf(&manifest, "Z %b\n", &hash);
  blob_reset(&hash);
  content_put(&manifest, 0);
  db_end_transaction(0);
  printf("project-id: %s\n", db_get("project-code", 0));
  printf("server-id:  %s\n", db_get("server-code", 0));
  printf("admin-user: %s (no password set yet!)\n", g.zLogin);
  printf("baseline:   %s\n", db_text(0, "SELECT uuid FROM blob"));
}

/*
** SQL functions for debugging.
**
** The print() function writes its arguments on stdout, but only
** if the -sqlprint command-line option is turned on.
*/
static void db_sql_print(
  sqlite3_context *context,
  int argc,
  sqlite3_value **argv
){
  int i;
  if( g.fSqlPrint ){
    for(i=0; i<argc; i++){
      char c = i==argc-1 ? '\n' : ' ';
      printf("%s%c", sqlite3_value_text(argv[i]), c);
    }
  }
}
static void db_sql_trace(void *notUsed, const char *zSql){
  printf("%s\n", zSql);
}

/*
** This function registers auxiliary functions when the SQLite
** database connection is first established.
*/
LOCAL void db_connection_init(void){
  static int once = 1;
  if( once ){
    sqlite3_create_function(g.db, "print", -1, SQLITE_UTF8, 0,db_sql_print,0,0);
    if( g.fSqlTrace ){
      sqlite3_trace(g.db, db_sql_trace, 0);
    }
    once = 0;
  }
}

/*
** Get and set values from the CONFIG, GLOBAL_CONFIG and VVAR table in the
** repository and local databases.
*/
char *db_get(const char *zName, const char *zDefault){
  return db_text((char*)zDefault, 
                 "SELECT value FROM config WHERE name=%Q", zName);
}
void db_set(const char *zName, const char *zValue){
  db_multi_exec("REPLACE INTO config(name,value) VALUES(%Q,%Q)", zName, zValue);
}
int db_get_int(const char *zName, int dflt){
  return db_int(dflt, "SELECT value FROM config WHERE name=%Q", zName);
}
void db_set_int(const char *zName, int value){
  db_multi_exec("REPLACE INTO config(name,value) VALUES(%Q,%d)", zName, value);
}
char *db_global_get(const char *zName, const char *zDefault){
  return db_text((char*)zDefault, 
                 "SELECT value FROM global_config WHERE name=%Q", zName);
}
void db_global_set(const char *zName, const char *zValue){
  db_multi_exec("REPLACE INTO global_config(name,value)"
                "VALUES(%Q,%Q)", zName, zValue);
}
char *db_lget(const char *zName, const char *zDefault){
  return db_text((char*)zDefault, 
                 "SELECT value FROM vvar WHERE name=%Q", zName);
}
void db_lset(const char *zName, const char *zValue){
  db_multi_exec("REPLACE INTO vvar(name,value) VALUES(%Q,%Q)", zName, zValue);
}
int db_lget_int(const char *zName, int dflt){
  return db_int(dflt, "SELECT value FROM vvar WHERE name=%Q", zName);
}
void db_lset_int(const char *zName, int value){
  db_multi_exec("REPLACE INTO vvar(name,value) VALUES(%Q,%d)", zName, value);
}

int db_row_to_table(const char *zFormat, ...){
  Stmt q;
  va_list ap;
  int rc;

  va_start(ap, zFormat);
  rc = db_vprepare(&q, zFormat, ap);
  va_end(ap);
  if( rc!=SQLITE_OK ){
    return rc;
  }

  @ <table border="0" cellpadding="0" cellspacing="0">
  if( db_step(&q)==SQLITE_ROW ){
    int ii;
    for(ii=0; ii<sqlite3_column_count(q.pStmt); ii++){
      char *zCol = htmlize(sqlite3_column_name(q.pStmt, ii), -1);
      char *zVal = htmlize(sqlite3_column_text(q.pStmt, ii), -1);

      @ <tr><td align=right>%s(zCol):<td width=10><td>%s(zVal)

      free(zVal);
      free(zCol);
    }
  }
  @ </table>

  return db_finalize(&q);
}


/*
** COMMAND: open
**
** Create a new local repository.
*/
void cmd_open(void){
  Blob path;
  if( g.argc!=3 ){
    usage("REPOSITORY-FILENAME");
  }
  if( db_open_local() ){
    fossil_panic("already within an open tree rooted at %s", g.zLocalRoot);
  }
  file_canonical_name(g.argv[2], &path);
  db_open_repository(blob_str(&path));
  db_init_database("./_FOSSIL_", zLocalSchema, (char*)0);
  db_open_local();
  db_lset("repository", blob_str(&path));
  db_lset_int("checkout", 1);
}

/*
** COMMAND: config
**
** List or change the global configuration settings.
*/
void cmd_config(void){
  db_open_config();
  if( g.argc>2 ){
    int i;
    db_begin_transaction();
    for(i=2; i<g.argc; i++){
      char *zName, *zValue;
      int j;

      zName = mprintf("%s", g.argv[i]);
      for(j=0; zName[j] && zName[j]!='='; j++){}
      if( zName[j] ){
        zName[j] = 0;
        zValue = &zName[j+1];
        if( zValue[0] ){
          db_global_set(zName, zValue);
        }else{
          db_multi_exec("DELETE FROM global_config WHERE name=%Q", zName);
        }
      }
      zValue = db_global_get(zName, 0);
      if( zValue ){
        printf("%s=%s\n", zName, zValue);
      }else{
        printf("%s is undefined\n", zName);
      }
    }
    db_end_transaction(0);
  }else{
    Stmt q;
    db_prepare(&q, "SELECT name, value FROM global_config ORDER BY name");
    while( db_step(&q)==SQLITE_ROW ){
      printf("%s=%s\n", db_column_text(&q, 0), db_column_text(&q, 1));
    }
    db_finalize(&q);
  }
}<|MERGE_RESOLUTION|>--- conflicted
+++ resolved
@@ -553,13 +553,9 @@
     while( n>0 && zPwd[n-1]=='/' ){ n--; }
     zPwd[n] = 0;
   }
-<<<<<<< HEAD
-  return n>0;
-=======
 
   /* A _FOSSIL_ file could not be found */
   return 0;
->>>>>>> a350cbe3
 }
 
 /*
