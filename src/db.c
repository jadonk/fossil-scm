--- conflicted
+++ resolved
@@ -2181,20 +2181,15 @@
 **    case-sensitive   If TRUE, the files whose names differ only in case
 **                     care considered distinct.  If FALSE files whose names
 **                     differ only in case are the same file.  Defaults to
-**                     TRUE for unix and FALSE for windows, Cygwin and mac.
+**                     TRUE for unix and FALSE for Cygwin, Mac and Windows.
 **
 **    clearsign        When enabled, fossil will attempt to sign all commits
 **                     with gpg.  When disabled (the default), commits will
 **                     be unsigned.  Default: off
 **
 **    crnl-glob        A comma or newline-separated list of GLOB patterns for
-<<<<<<< HEAD
 **     (versionable)   text files in which it is ok to have CR, CR+NL or mixed
 **                     line endings. Set to "*" to disable CR+NL checking.
-=======
-**     (versionable)   text files in which it is ok to have NL or CR+NL line
-**                     endings. Set to "*" to disable NL/CR+NL checking.
->>>>>>> cdde31c5
 **
 **    default-perms    Permissions given automatically to new users.  For more
 **                     information on permissions see Users page in Server
