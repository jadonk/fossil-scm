--- conflicted
+++ resolved
@@ -48,14 +48,9 @@
 
 ###############################################################################
 
-<<<<<<< HEAD
 # FIXME: Fails with what appears to be garbage output after the text.
 fossil test-comment-format "" "this\\sis\\sa\\sshort\\scomment."
 test comment-7 {$RESULT eq "this\\sis\\sa\\sshort\\scomment.\n(1 lines output)"}
-=======
-fossil test-comment-format "" "this\\sis\\sa\\sshort\\scomment." 26
-test comment-7 {$RESULT eq "this\\sis\\sa\\sshort\\scommen\nt.\n(2 lines output)"}
->>>>>>> 8378c421
 
 ###############################################################################
 
@@ -65,20 +60,12 @@
 ###############################################################################
 
 fossil test-comment-format --decode "HH:MM:SS " "this is a long comment that should span multiple lines if the test is working correctly." 78
-<<<<<<< HEAD
 test comment-9 {$RESULT eq "HH:MM:SS this is a long comment that should span multiple lines if the test is\n         working correctly.\n(2 lines output)"}
-=======
-test comment-9 {$RESULT eq "HH:MM:SS this is a long comment that should span multiple lines if the test\n         is working correctly.\n(2 lines output)"}
->>>>>>> 8378c421
 
 ###############################################################################
 
 fossil test-comment-format --decode "HH:MM:SS " "this is a long comment that should span multiple lines if the test is working correctly.  more text here describing the issue.\\nanother line here..................................................................................*" 78
-<<<<<<< HEAD
 test comment-10 {$RESULT eq "HH:MM:SS this is a long comment that should span multiple lines if the test is\n         working correctly.  more text here describing the issue.\n         another line here....................................................\n         ..............................*\n(4 lines output)"}
-=======
-test comment-10 {$RESULT eq "HH:MM:SS this is a long comment that should span multiple lines if the test\n         is working correctly. more text here describing the issue. another\n         line\n         here.................................................................\n         .................*\n(5 lines output)"}
->>>>>>> 8378c421
 
 ###############################################################################
 
@@ -93,10 +80,7 @@
 ###############################################################################
 
 fossil test-comment-format "*TEST* " "this\tis a test." 26
-<<<<<<< HEAD
 test comment-13 {$RESULT eq "*TEST* this\tis a te\n       st.\n(2 lines output)"}
-=======
-test comment-13 {$RESULT eq "*TEST* this is a test.\n(1 lines output)"}
 
 ###############################################################################
 
@@ -136,5 +120,4 @@
 ###############################################################################
 
 fossil test-comment-format --wordbreak "*TEST* " "one	two	three	four	five	six	seven	eight	nine	ten	eleven	twelve" 60
-test comment-21 {$RESULT eq "*TEST* one two three four five six seven eight nine ten\n       eleven twelve\n(2 lines output)"}
->>>>>>> 8378c421
+test comment-21 {$RESULT eq "*TEST* one two three four five six seven eight nine ten\n       eleven twelve\n(2 lines output)"}