--- conflicted
+++ resolved
@@ -23,14 +23,9 @@
 # is the name of the executable to be tested.
 #
 
-<<<<<<< HEAD
-set testrundir [pwd]
-set testdir [file normalize [file dir $argv0]]
-=======
 set testfiledir [file normalize [file dirname [info script]]]
 set testrundir [pwd]
 set testdir [file normalize [file dirname $argv0]]
->>>>>>> ab7508a2
 set fossilexe [file normalize [lindex $argv 0]]
 
 if {$tcl_platform(platform) eq "windows" && \
@@ -72,8 +67,6 @@
   set VERBOSE 0
 }
 
-<<<<<<< HEAD
-=======
 set i [lsearch $argv -quiet]
 if {$i>=0} {
   set QUIET 1
@@ -90,7 +83,6 @@
   set STRICT 0
 }
 
->>>>>>> ab7508a2
 if {[llength $argv]==0} {
   foreach f [lsort [glob $testdir/*.test]] {
     set base [file root [file tail $f]]
@@ -98,16 +90,6 @@
   }
 }
 
-<<<<<<< HEAD
-set tempPath [expr {[info exists env(TEMP)] ? \
-    $env(TEMP) : [file dirname [info script]]}]
-
-if {$tcl_platform(platform) eq "windows"} then {
-  set tempPath [string map [list \\ /] $tempPath]
-}
-
-=======
->>>>>>> ab7508a2
 # start protocol
 #
 proc protInit {cmd} {
@@ -121,15 +103,10 @@
 
 # write protocol
 #
-<<<<<<< HEAD
-proc protOut {msg} {
-  puts stdout $msg
-=======
 proc protOut {msg {noQuiet 0}} {
   if {$noQuiet || !$::QUIET} {
     puts stdout $msg
   }
->>>>>>> ab7508a2
   if {$::PROT} {
     set out [open [file join $::testrundir prot] a]
     fconfigure $out -translation platform
@@ -172,10 +149,7 @@
 
   flush stdout
   if {[string length $answer] > 0} {
-<<<<<<< HEAD
-=======
     protOut $answer
->>>>>>> ab7508a2
     set prompt_file [file join $::tempPath fossil_prompt_answer]
     write_file $prompt_file $answer\n
     set rc [catch {eval exec $cmd <$prompt_file} result]
@@ -185,13 +159,8 @@
   }
   global RESULT CODE
   set CODE $rc
-<<<<<<< HEAD
-  if {$rc} {
-    protOut "ERROR: $result"
-=======
   if {($rc && !$expectError) || (!$rc && $expectError)} {
     protOut "ERROR: $result" 1
->>>>>>> ab7508a2
   } elseif {$::VERBOSE} {
     protOut "RESULT: $result"
   }
@@ -230,27 +199,6 @@
   return [expr {$x==$y}]
 }
 
-<<<<<<< HEAD
-# Create and open a new Fossil repository and clean the checkout
-#
-proc repo_init {{filename ".rep.fossil"}} {
-  if {$::env(HOME) ne [pwd]} {
-    catch {exec $::fossilexe info} res
-    if {![regexp {use --repository} $res]} {
-      error "In an open checkout: cannot initialize a new repository here."
-    }
-    # Fossil will write data on $HOME, running 'fossil new' here.
-    # We need not to clutter the $HOME of the test caller.
-    #
-    set ::env(HOME) [pwd]
-  }
-  catch {exec $::fossilexe close -f}
-  file delete $filename
-  exec $::fossilexe new $filename
-  exec $::fossilexe open $filename
-  exec $::fossilexe clean -f
-  exec $::fossilexe set mtime-changes off
-=======
 proc require_no_open_checkout {} {
   if {[info exists ::env(FOSSIL_TEST_DANGEROUS_IGNORE_OPEN_CHECKOUT)] && \
       $::env(FOSSIL_TEST_DANGEROUS_IGNORE_OPEN_CHECKOUT) eq "YES_DO_IT"} {
@@ -416,7 +364,6 @@
   } result]
   cd $savedPwd; unset savedPwd
   return -code $code $result
->>>>>>> ab7508a2
 }
 
 # Normalize file status lists (like those returned by 'fossil changes')
@@ -434,17 +381,6 @@
 
 # Perform a test comparing two status lists
 #
-<<<<<<< HEAD
-proc test_status_list {name result expected} {
-  set expected [normalize_status_list $expected]
-  set result [normalize_status_list $result]
-  if {$result eq $expected} {
-    test $name 1
-  } else {
-    protOut "  Expected:\n    [join $expected "\n    "]"
-    protOut "  Got:\n    [join $result "\n    "]"
-    test $name 0
-=======
 proc test_status_list {name result expected {constraints ""}} {
   set expected [normalize_status_list $expected]
   set result [normalize_status_list $result]
@@ -454,7 +390,6 @@
     protOut "  Expected:\n    [join $expected "\n    "]" 1
     protOut "  Got:\n    [join $result "\n    "]" 1
     test $name 0 $constraints
->>>>>>> ab7508a2
   }
 }
 
@@ -464,8 +399,6 @@
   eval append result $args
 }
 
-<<<<<<< HEAD
-=======
 # Returns the value of the specified environment variable -OR- any empty
 # string if it does not exist.
 #
@@ -523,7 +456,6 @@
   error "Cannot find a usable temporary directory, testing halted."
 }
 
->>>>>>> ab7508a2
 # Return the name of the versioned settings file containing the TH1
 # setup script.
 #
@@ -533,12 +465,7 @@
   #       test suite; alternatively, the root of the source tree
   #       could be obtained directly from Fossil.
   #
-<<<<<<< HEAD
-  return [file normalize [file join [file dirname $::testdir] \
-      .fossil-settings th1-setup]]
-=======
   return [file normalize [file join .fossil-settings th1-setup]]
->>>>>>> ab7508a2
 }
 
 # Return the saved name of the versioned settings file containing
@@ -555,13 +482,9 @@
 # original TH1 setup script.
 #
 proc writeTh1SetupFile { data } {
-<<<<<<< HEAD
-  return [write_file [getTh1SetupFileName] $data]
-=======
   set fileName [getTh1SetupFileName]
   file mkdir [file dirname $fileName]
   return [write_file $fileName $data]
->>>>>>> ab7508a2
 }
 
 # Saves the TH1 setup script file by renaming it, based on the current
@@ -569,11 +492,7 @@
 #
 proc saveTh1SetupFile {} {
   set oldFileName [getTh1SetupFileName]
-<<<<<<< HEAD
-  if {[file exists $oldFileName]} then {
-=======
   if {[file exists $oldFileName]} {
->>>>>>> ab7508a2
     set newFileName [getSavedTh1SetupFileName]
     catch {file delete $newFileName}
     file rename $oldFileName $newFileName
@@ -586,11 +505,7 @@
 proc restoreTh1SetupFile {} {
   set oldFileName [getSavedTh1SetupFileName]
   set newFileName [getTh1SetupFileName]
-<<<<<<< HEAD
-  if {[file exists $oldFileName]} then {
-=======
   if {[file exists $oldFileName]} {
->>>>>>> ab7508a2
     catch {file delete $newFileName}
     file rename $oldFileName $newFileName
   } else {
@@ -604,18 +519,6 @@
 # Perform a test
 #
 set test_count 0
-<<<<<<< HEAD
-proc test {name expr} {
-  global bad_test test_count
-  incr test_count
-  set r [uplevel 1 [list expr $expr]]
-  if {$r} {
-    protOut "test $name OK"
-  } else {
-    protOut "test $name FAILED!"
-    lappend bad_test $name
-    if {$::HALT} exit
-=======
 proc test {name expr {constraints ""}} {
   global bad_test ignored_test test_count RESULT
   incr test_count
@@ -637,7 +540,6 @@
       lappend bad_test $name
       if {$::HALT} exit
     }
->>>>>>> ab7508a2
   }
 }
 set bad_test {}
@@ -715,11 +617,7 @@
   fossil http $inFileName $outFileName 127.0.0.1 $repository --localauth
   set result [expr {[file exists $outFileName] ? [read_file $outFileName] : ""}]
 
-<<<<<<< HEAD
-  if {1} then {
-=======
   if {1} {
->>>>>>> ab7508a2
     catch {file delete $inFileName}
     catch {file delete $outFileName}
   }
@@ -771,24 +669,6 @@
   return [lindex [split [normalize_result] \n] end-2]
 }
 
-<<<<<<< HEAD
-protInit $fossilexe
-foreach testfile $argv {
-  set dir [file root [file tail $testfile]]
-  file delete -force $dir
-  file mkdir $dir
-  set origwd [pwd]
-  cd $dir
-  protOut "***** $testfile ******"
-  source $testdir/$testfile.test
-  protOut "***** End of $testfile: [llength $bad_test] errors so far ******"
-  cd $origwd
-}
-set nErr [llength $bad_test]
-protOut "***** Final result: $nErr errors out of $test_count tests"
-if {$nErr>0} {
-  protOut "***** Failures: $bad_test"
-=======
 set tempPath [getTemporaryPath]
 
 if {$tcl_platform(platform) eq "windows"} {
@@ -833,5 +713,4 @@
 }
 if {$nErr>0} {
   protOut "***** Ignored failures: $ignored_test" 1
->>>>>>> ab7508a2
 }