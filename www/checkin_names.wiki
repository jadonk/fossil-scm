--- conflicted
+++ resolved
@@ -237,11 +237,9 @@
 the branch itself, omitting
 any changes that have already been merged in from the parent branch.
 
-<<<<<<< HEAD
 <a id="start"></a>
 The prefix "<tt>start:</tt>" gives the first check-in of the named branch.
 
-=======
 The prefixes "<tt>root:</tt>" and  "<tt>merge-in:</tt>" can be chained: one
 can say for example 
 
@@ -251,7 +249,6 @@
 
 to get informations about the most recent merge-in point on the branch 
 "xyzzy" that happened on or before March 1, 2022.
->>>>>>> 0ee202cc
 
 <h2 id="special">Special Tags</h2>
 
