--- conflicted
+++ resolved
@@ -12,15 +12,12 @@
      [./checkin_names.wiki#root|"root:BRANCHNAME" style of tag],
      accomplished using a Common Table Expression in the underlying SQL.
   *  Add the new "[/help?cmd=describe|fossil describe]" command.
-<<<<<<< HEAD
-  *  Add the new special name "start:BRANCH" to refer to the first check-in of
-     the branch.
-=======
   *  Markdown subsystem extended with [../src/markdown.md#ftnts|footnotes support].
      See corresponding [../test/markdown-test3.md|test cases],
      [/wiki?name=branch/markdown-footnotes#il|known limitations] and
      [forum:/forumthread/ee1f1597e46ec07a|discussion].
->>>>>>> 0ee202cc
+  *  Add the new special name "start:BRANCH" to refer to the first check-in of
+     the branch.
 
 <h2 id='v2_18'>Changes for version 2.18 (2022-02-23)</h2>
   *  Added support for [./ssl-server.md|SSL/TLS server mode] for commands
