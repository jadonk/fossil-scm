--- conflicted
+++ resolved
@@ -1,15 +1,11 @@
 <title>Change Log</title>
 
-<<<<<<< HEAD
-<h2 id='v2_17'>Changes for version 2.17 (2021-10-09)</h2>
-
-=======
 <h2 id='v2_18'>Changes for version 2.18 (pending)</h2>
   *  [/help?cmd=/chat|The /chat page] input options have been reworked
      again for better cross-browser portability.
 
-<h2 id='v2_17'>Changes for version 2.17 (pending)</h2>
->>>>>>> ea0cb2f5
+<h2 id='v2_17'>Changes for version 2.17 (2021-10-09)</h2>
+
   *  Major improvements to the "diff" subsystem, including: <ul>
      <li> Added new [/help?cmd=diff|formatting options]: --by, -b, --webpage, --json, --tcl.
      <li> Partial-line matching for unified diffs
