<title>Change Log</title>

<h2>Changes For Version 1.26 (as yet unreleased)</h2>
<<<<<<< HEAD
  *  Cygwin: Fossil now understands win32 absolute paths starting with a drive
     letter everywhere. The default value of the "case-sensitive" setting is
     now FALSE.
=======
  *  Win32: Fossil now understands Cygwin paths containing one or more of
     the characters <nowiki>"*:<>?|</nowiki>. Those are normally forbidden in
     win32. This means that the win32 fossil.exe is better usable in a Cygwin
     environment. See
     [http://cygwin.com/cygwin-ug-net/using-specialnames.html#pathnames-specialchars].
  *  Cygwin: Fossil now understands win32 absolute paths starting with a drive letter
     everywhere. The default value of the "case-sensitive" setting is now FALSE.
>>>>>>> cdde31c5
  *  Enhancements to /timeline.rss, adding more flags for filtering
     results, including the ability to subscribe to changes made
     to individual tickets. For example: [/timeline.rss?y=t&tkt=12fceeec82].
  *  JSON API: added the 'status' command to report local checkout status.

<h2>Changes For Version 1.25 (2013-02-16)</h2>
  *  Enhancements to ticket processing. There are now two tables: TICKET and
     TICKETCHNG. There is one row in TICKETCHNG for each ticket artifact.
     Fields from ticket artifacts go into either or both of TICKET and
     TICKETCHNG, whichever contain matching column names. Default ticket 
     edit and viewing scripts are updated to use TICKETCHNG. The TH1
     scripting language is enhanced to support this, including the new
     "query" command for doing SQL queries against the repository database.
     All changes should be backwards compatible. 
  *  Add the ability to moderate ticket and wiki changes.  Unmoderated changes
     do not sync and may be deleted by the moderator if found to contain spam
     or other objectionable content.
  *  Add javascript so that clicking on a node of the timeline graph selects
     that node.  Then clicking on a second node shows a diff between the
     two nodes.  Clicking on the selected node unselects it.
  *  Warn of unresolved merge conflicts in "fossil status" and disallow
     commits of unresolved conflicts unless the --allow-conflict option
     is used.
  *  Add javascript so that clicking on column headers in a ticket report
     sorts by the indicated column.
  *  Add the "fossil cat" command which is basically an alias for
     "fossil finfo -p".
  *  Hyperlinks with the class "button" are rendered as submenu buttons
     on embedded documentation.
  *  The check-in comment editor on windows now defaults to NotePad.exe.
  *  Correctly deal with BOMs in check-in comments.  Also attempt to convert 
     check-in comments to UTF8 from other encodings.
  *  Allow the deletion of multiple stash entries using multiple arguments
     to the "fossil stash rm" command.
  *  Enhance the "fossil server DIRECTORY" command to serve static content
     files contained in DIRECTORY.  For security, only files with a 
     recognized suffix (such as *.html, *.jpg, *.txt, etc) will be delivered
     as static content, and *.fossil files are not on the list of recognized
     suffixes.  There are additional restrictions on the names of the files.
  *  Allow the "fossil ui" command to specify a directory as long as the
     the --notfound option is used.
  *  Add a configuration option that causes timeline messages to be rendered
     as text/x-fossil-plain (which is the same as text/plain except that
     hyperlinks inside of <nowiki>[...]</nowiki> are decorated.)
  *  Only decorate <nowiki>[...]</nowiki> in check-in comments and tickets
     if the contented text really is a valid hyperlink target.
  *  Improvements to the side-by-side diff algorithm, for a more
     human-friendly display in some complex cases.
  *  Added <nowiki>[utime] and [stime]</nowiki> commands to TH1.  These
     commands can be used for things such as displaying the page rendering
     time in the footer.
  *  Add the ability to pass command-line options of "fossil rebuild" to
     "fossil all rebuild".
  *  Add the --deanalyze option to "fossil rebuild" (and "fossil all rebuild")
  *  Do not run the graphical merging tool nor leave merge-droppings after a
     dry-run merge.  Display an improved merge-summary message at the end of
     the merge.
  *  Add options to "fossil commit" to override the various sanity checks.
     Options added: --allow-empty, --allow-fork, --allow-older, and
     --allow-conflict.
  *  Optionally require a CAPTCHA (controlled by a setting on the
     Admin/Access webpage) when a user who is not logged in tries to
     edit wiki, or a ticket, or an attachment. 
  *  Improvements to the "ssh://" sync protocol, to help it move past
     noisey motd comments.
  *  Add the uf=FILE-SHA1-HASH query parameter to the timeline, causing the
     timeline to show only check-ins that contain the specific file identified
     by FILE-SHA1-HASH.  ("uf" stands for "uses file".)
  *  Enhance the file change annotator so that it follows the file across
     name changes.
  *  Fix the server-side of the sync protocol so that it will not generate
     a delta loop when a file changes from its original state, through two
     or more intermediate states, and back to the original state, all within
     a single sync.
  *  Show much less output during a sync operation, unless the --verbose
     option is used.
  *  Set the action= attribute of &lt;form&gt; elements using javascript,
     as an addition defense against spam-bots.
  *  Disallow invalid UTF8 characters (such as characters in the surrogate
     pair range) in filenames.
  *  Judge the UserAgent strings issued by the NetSurf webbrowser to be
     coming from a human, not from a bot.
  *  Add the zlib sources to the Fossil source tree (under compat/zlib) and
     use those sources when compiling on (windows) systems that do not have
     a zlib library installed by default.
  *  Prompt the user with the option to convert non-UTF8 files into UTF8
     when committing.
  *  Allow the characters <nowiki>*[]?</nowiki> in filenames.
  *  Allow the --context option on diff commands to have a value of 0.
  *  Added the "dbstat" command.
  *  Enhanced "fossil merge" so that if the VERSION argument is omitted, Fossil
     tries to merge any forks of the current branch.
  *  Improved detection of forks in a commit race.
  *  Added the --analyze option to "fossil rebuild".

<h2>Changes For Version 1.24 (2012-10-22)</h2>
  *  Added support for WYSIWYG editing of wiki pages. WYSIWYG is turned off
     by default and can be turned on by setting a configuration option.
  *  Allow style= attribute to occur in HTML markup on wiki pages.
  *  Added the --tk option to the "fossi diff" and "fossil stash diff"
     commands, causing color-coded diff output to be displayed in a Tcl/Tk
     GUI window.  This option only works if Tcl/Tk is installed on the
     host.
  *  On windows, make the "gdiff" command default to use WinDiff.exe.
  *  Update the "fossil stash" command so that it always prompts for a
     comment if the -m option is omitted.
  *  Enhance the timeline webpages so that a=, b=, c=, d=, p=, and dp=
     query parameters (and others) can all accept any valid checkin name
     (such as branch names or labels) instead of just SHA1 hashes.
  *  Added the "fossil stash show" command.
  *  Added the "fileage" webpage with links to this page from the check-in
     information page and from the file browser.
  *  Added --age and -t options to the "fossil ls" command.
  *  Added the --setmtime option to "fossil update".  When used, the mtime
     of all mananged files is set to the time when the most recent version of
     the file was checked in.
  *  Changed the "vdiff" webpage to show the complete text of files that
     were added or removed (the equivelent of using the -N or --newfile
     options with the "fossil diff" command-line.)
  *  Added the --temp option to "fossil clean" and "fossil extra", causing
     those commands to only look at temporary files generated by Fossil,
     such as merge-conflict reports or aborted check-in messages.
  *  Enhance the raw page download so that it can guess the mimetype of
     attachments based on the filename.
  *  Change the behavior of the from= and to= query parameters on the
     timeline page so that by default the path between the two specified
     check-ins avoids merges.
  *  Add the --baseurl option to "fossil server" and "fossil http" commands,
     so that those commands can be used with reverse proxies.
  *  If unable to determine the command-line user, do not guess.  Instead
     issue an error message.  This helps prevent check-ins from accidentally
     occurring under the wrong username.
  *  Include branch information in the output of file change listings
     (the "finfo" webpage).
  *  Make the simplified view of file history, rather than the full view,
     the default.
  *  In the "fossil configuration" command, allow the "css" option for
     synchronizing, importing, or exporting just the CSS file.  This makes
     it easier to share CSS files across repositories by exporting from
     one and importing to another.
  *  Add the (unsupported) "fossil test-orphans" command.
  *  Add the --template option to the "fossil init" command, to facilitate
     creating new repositories based on a template repository.
  *  Add the diff-binary setting, which if enabled causes binary files to
     be passed to the "gdiff" command for it to deal with, rather than simply
     printing a "cannot diff binary files" error.
  *  Add the --unified option to the "fossil diff" command to force a unified
     diff even if the --tk option (which normally implies a side-by-side diff)
     is used.
  *  Present a choice of nearby branches and versions to diff against on the
     check-in information page.
  *  Add the --force option to the "fossil merge" command that will force the
     merge to occur even if it would be a no-op.  This is sometimes useful for
     documentation purposes.
  *  Add another built-in skin:  "Enhanced Default".  Other minor tweaks to
     the existing skins.
  *  Add the "urllist" webpage, showing a list of URLs by which a server
     instance of Fossil has been accessed.  Requires "Administrator" privileges.
     A link is on the "Setup" main page.
  *  Enable dynamic loading of the Tcl runtime for installations that want
     to use Tcl as part of their configuration.  This reduces the size of
     the Fossil binary and allows any version of Tcl 8.4 or later to be used.
  *  Merge the latest SQLite changes from upstream.
  *  Lots of minor bug fixes.

<h2>Changes For Version 1.23 (2012-08-08)</h2>
  *  The default checkout database name is now ".fslckout" instead of
     "_FOSSIL_" on unix.  Both names continue to work.
  *  Added the "fossil all changes" command
  *  Added the --ckout option to the "fossil all list" command
  *  Added the "public-pages" glob pattern that can be configured to allow
     anonymous users to see embedded documentation on sites where source
     code should not be accessible to anonymous users.
  *  Allow multiple --tag options on the same "fossil commit" command.
  *  Change the meaning of the --bgcolor option for "fossil commit" to only
     change the color for that one commit.  The new --branchcolor option 
     is available to set a persistent background color.
  *  Add the branch= query parameter to the vdiff page and the --branch option
     to the "fossil diff" command.
  *  Check-in names of the form "root:BRANCH" now refer to the origin of
     the branch.  Hence to see all changes in a branch, use 
     "fossil diff --from root:BRANCH --to BRANCH".  The --branch option on
     the diff command is an alias for the same.
  *  Add the ability to configure ad-units to be displayed between the menu
     bar and the content.
  *  Add the ability to set a background image as part of server configuration.
  *  Allow partial commits of cherrypick merges.
  *  Updates against an uncommitted merge are now a warning, not a fatal error.
  *  Prompt the user to continue if a check-in comment is unedited.
  *  Fixes to case sensitivity settings with the /dir webpage.
  *  Repositories now try to remember the locations of all checkouts and
     web-access URLs and display this information with the 
     "fossil info $REPO" command.
  *  Improved defense against spiders:  The src= attribute of
     &lt;a&gt; elements is set using javascript after the page loads.
  *  Enhanced formatting of the user list page.
  *  If a file named in "fossil add" is missing, that is now a warning instead
     of a fatal error.
  *  Fix side-by-side diff so that it displays correctly with 
     multi-byte UTF8 characters.
  *  Performance improvements in the diff logic.
  *  Other performance tweaks and documentation updates.

<h2>Changes For Version 1.22 (2012-03-17)</h2>
  *  Greatly improved "diff" processing including the new --brief option,
     partial line matching, colorized in-line diffs, and better performance.
  *  Promote "allow-symlinks" to a versionable setting
  *  Harden the CGI processing logic against DOS attacks
  *  Add the ability to run TH1 scripts after sync requests
  *  Store the repository name in _FOSSIL_ as it is type in the "open" command,
     possibly as a relative pathname.
  *  Make ".fslckout" the alternative name for the "_FOSSIL_" file. 
  *  Change the "ssh:" transfer method to allow all access regardless of
     user permission.
  *  Improvements to the timeline messages associated with tag changes.
     (Requires a "[/help/rebuild | fossil rebuild]" to take effect.)
  *  Various additions and fixes for the JSON API.
  *  Improved merge-with-rename handling.
  *  --cherrypick merges use their origin's commit message by default.
  *  Added support for multiple concurrent logins per user.
  *  Update to use SQLite version 3.7.11.
  *  Various minor bug fixes.

<h2>Changes For Version 1.21 (2011-12-13)</h2>
  *  Added side-by-side diffs in the command-line interface
  *  Automatically enable hyperlinks if the UserAgent string in the 
     HTTP header suggests that the requestor is a human and not a bot.
  *  Show only commonly used commands with "fossil help".  Use
     "fossil help --all" to see the complete list now.
  *  Improvements to the "stash" command:  (1) Stash all files, not just 
     those below the working directory. (2) Add the --detail option to 
     "list". (3) Confirm before "drop --all". (4) Add the "help" 
     subcommand.
  *  Add an Admin/Access setting to change the number of octets of the
     IP address that are saved in login cookies - allowing this setting
     to be changed to zero
  *  Promote the "test-md5sum" command to "md5sum".
  *  Added the "whatis" command.
  *  Stop showing the server-code in status outputs - it is no longer used
     for anything.
  *  Added a compile-time option (--with-tcl) to build in the full
     TCL interpreter to augment TH1.
  *  Merged the JSON branch into trunk.  Disabled by default.  Enabled
     by a compile-time option.  Probably it will be enabled by default
     in some future release.
  *  Update to use SQLite version 3.7.9 plus the alignment fix for Sparc.
     align

<h2>Changes For Version 1.20 (2011-10-21)</h2>
  *  Added side-by-side diffs in HTML interface. [0bde74ea1e]
  *  Added support for symlinks. (Controlled by "allow-symlinks" setting,
     off by default). [e4f1c1fe95]
  *  Fixed CLI annotate to show the proper file version in case there
     are multiple equal versions in history. [e161670939]
  *  Timeline now shows tag changes (requires rebuild).[87540ed6e6]  
  *  Fixed annotate to show "more relevant" versions of lines in
     some cases. [e161670939]
  *  New command: ticket history. [98a855c508]
  *  Disabled SSLv2 in HTTPS client.[ea1d369d23]
  *  Fixed constant prompting regarding previously-saved SSL
     certificates. [636804745b]
  *  Other SSL improvements.
  *  Added -R REPOFILE support to several more CLI commands. [e080560378]
  *  Generated tarballs now have constant timestamps, so they are
     always identical for any given checkin. [e080560378]
  *  A number of minor HTML-related tweaks and fixes.
  *  Added --args FILENAME global CLI argument to import arbitrary
     CLI arguments from a file (e.g. long file lists). [e080560378]
  *  Fixed significant memory leak in annotation of files with long
     histories.[9929bab702] 
  *  Added warnings when a merge operation overwrites local copies
     (UNDO is available, but previously this condition normally went
     silently unnoticed). [39f979b08c]
  *  Improved performance when adding many files. [a369dc7721]
  *  Improve merges which contain many file renames. [0b93b0f958]
  *  Added protection against timing attacks. [d4a341b49d]
  *  Firefox now remembers filled fields when returning to forms. [3fac77d7b0]
  *  Added the --stats option to the rebuild command. [f25e5e53c4]
  *  RSS feed now passes validation. [ce354d0a9f]
  *  Show overridden user when entering commit comment. [ce354d0a9f]
  *  Made rebuilding from web interface silent. [ce354d0a9f]
  *  Now works on MSVC with repos >2GB. [6092935ff2]
  *  A number of code cleanups to resolve warnings from various compilers.
  *  Update the built-in SQLite to version 3.7.9 beta.

<h2>Changes For Version 1.19 (2011-09-02)</h2>

  *  Added a ./configure script based on autosetup.
  *  Added the "[/help/winsrv | fossil winsrv]" command
     for creating a Fossil service on windows systems.
  *  Added "versionable settings" where settings that affect
     the local tree can be stored in versioned files in the
     .fossil-settings directory.
  *  Background colors for branches are choosen automatically if no
     color is specified by the user.
  *  The status, changes and extras commands now show
     pathnames relative to the current working directory,
     unless overridden by command line options or the
     "relative-paths" setting.<br><b>WARNING:</b> This
     change will break scripts which rely on the current
     output when the current working directory is not the
     repository root.
  *  Added "empty-dirs" versionable setting.
  *  Added support for client-side SSL certificates with "ssl-identity"
     setting and --ssl-identity option.
  *  Added "ssl-ca-location" setting to specify trusted root
     SSL certificates.
  *  Added the --case-sensitive BOOLEAN command-line option to many commands.
     Default to true for unix and false for windows.
  *  Added the "Color-Test" submenu button on the branch list web page.
  *  Compatibility improvements to the git-export feature.
  *  Performance improvements on SHA1 checksums
  *  Update to the latest SQLite version 3.7.8 alpha.
  *  Fix the tarball generator to work with very log pathnames

<h2>Changes For Version 1.18 (2011-07-14)</h2>

  *  Added this Change Log
  *  Added sequential version numbering
  *  Added a optional configure script - the Makefile still works for most
     systems.
  *  Improvements to the "annotate" algorithm: only search primary
     ancestors and ignore branches.
  *  Update the "scrub" command to remove traces of login-groups and
     subrepositories.
  *  Added the --type option to the "fossil tag find" command.
  *  In contexts where only a check-in makes sense, resolve branch and
     tag names to checkins only, never events or other artifacts.
  *  Improved display of file renames on a diff.  A rebuild is required
     to take full advantage of this change.
  *  Update the built-in SQLite to version 3.7.7.<|MERGE_RESOLUTION|>--- conflicted
+++ resolved
@@ -1,19 +1,14 @@
 <title>Change Log</title>
 
 <h2>Changes For Version 1.26 (as yet unreleased)</h2>
-<<<<<<< HEAD
-  *  Cygwin: Fossil now understands win32 absolute paths starting with a drive
-     letter everywhere. The default value of the "case-sensitive" setting is
-     now FALSE.
-=======
   *  Win32: Fossil now understands Cygwin paths containing one or more of
      the characters <nowiki>"*:<>?|</nowiki>. Those are normally forbidden in
      win32. This means that the win32 fossil.exe is better usable in a Cygwin
      environment. See
      [http://cygwin.com/cygwin-ug-net/using-specialnames.html#pathnames-specialchars].
-  *  Cygwin: Fossil now understands win32 absolute paths starting with a drive letter
-     everywhere. The default value of the "case-sensitive" setting is now FALSE.
->>>>>>> cdde31c5
+  *  Cygwin: Fossil now understands win32 absolute paths starting with a drive
+     letter everywhere. The default value of the "case-sensitive" setting is
+     now FALSE.
   *  Enhancements to /timeline.rss, adding more flags for filtering
      results, including the ability to subscribe to changes made
      to individual tickets. For example: [/timeline.rss?y=t&tkt=12fceeec82].
