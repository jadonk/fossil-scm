--- conflicted
+++ resolved
@@ -79,16 +79,10 @@
 <ol>
   <li><p>Fossil creates only one user in a <a
   href="$ROOT/help?cmd=new">new repository</a> and gives it the <a
-<<<<<<< HEAD
-  href="../caps/admin-v-setup.md#apsu">all-powerful Setup capability</a>.  (“s”)
-  The 6-digit random hex password generated for that user is not very strong against
-  remote attack, so because that user has so much power, you should
-=======
-  href="../admin-v-setup.md">all-powerful Setup capability</a>.  (“s”)
+  href="../caps/admin-v-setup.md#apsu">all-powerful Setup capability</a>.
   The 10-digit random password generated for that user is fairly strong
   against remote attack, even without explicit password guess rate
   limiting, but because that user has so much power, you may want to
->>>>>>> 54e5a133
   give it a much stronger password under Admin → Users.</a></li>
 
   <li><p>Run the Admin → Security-Audit tool to verify that other
