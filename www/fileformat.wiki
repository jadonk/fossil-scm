<title>Fossil File Formats</title>
<h1 align="center">
Fossil File Formats
</h1>

The global state of a fossil repository is kept simple so that it can
endure in useful form for decades or centuries. 
A fossil repository is intended to be readable,
searchable, and extensible by people not yet born.

The global state of a fossil repository is an unordered
set of <i>artifacts</i>.
An artifact might be a source code file, the text of a wiki page,
part of a trouble ticket, or one of several special control artifacts
used to show the relationships between other artifacts within the
project.  Each artifact is normally represented on disk as a separate
file.  Artifacts can be text or binary.

In addition to the global state, 
each fossil repository also contains local state.
The local state consists of web-page formatting
preferences, authorized users, ticket display and reporting formats,
and so forth.  The global state is shared in common among all
repositories for the same project, whereas the local state is often
different in separate repositories.
The local state is not versioned and is not synchronized
with the global state.
The local state is not composed of artifacts and is not intended to be enduring.
This document is concerned with global state only.  Local state is only
mentioned here in order to distinguish it from global state.

Each artifact in the repository is named by its SHA1 hash.
No prefixes or meta information is added to an artifact before
its hash is computed.  The name of an artifact in the repository
is exactly the same SHA1 hash that is computed by sha1sum 
on the file as it exists in your source tree.</p>

Some artifacts have a particular format which gives them special
meaning to fossil.  Fossil recognizes:

<ul>
<li> [#manifest | Manifests] </li>
<li> [#cluster | Clusters] </li>
<li> [#ctrl | Control Artifacts] </li>
<li> [#wikichng | Wiki Pages] </li>
<li> [#tktchng | Ticket Changes] </li>
<li> [#attachment | Attachments] </li>
<li> [#event | TechNotes] </li>
</ul>

These seven artifact types are described in the following sections.

In the current implementation (as of 2009-01-25) the artifacts that
make up a fossil repository are stored as delta- and zlib-compressed
blobs in an <a href="http://www.sqlite.org/">SQLite</a> database.  This
is an implementation detail and might change in a future release.  For
the purpose of this article "file format" means the format of the artifacts,
not how the artifacts are stored on disk.  It is the artifact format that
is intended to be enduring.  The specifics of how artifacts are stored on
disk, though stable, is not intended to live as long as the
artifact format.

All of the artifacts can be extracted from a Fossil repository using
the "fossil deconstruct" command.

<a name="manifest"></a>
<h2>1.0 The Manifest</h2>

A manifest defines a check-in or version of the project
source tree.  The manifest contains a list of artifacts for
each file in the project and the corresponding filenames, as
well as information such as parent check-ins, the name of the
programmer who created the check-in, the date and time when
the check-in was created, and any check-in comments associated
with the check-in.

Any artifact in the repository that follows the syntactic rules
of a manifest is a manifest.  Note that a manifest can
be both a real manifest and also a content file, though this
is rare.

A manifest is a text file.  Newline characters
(ASCII 0x0a) separate the file into "cards".
Each card begins with a single
character "card type".  Zero or more arguments may follow
the card type.  All arguments are separated from each other
and from the card-type character by a single space
character.  There is no surplus white space between arguments
and no leading or trailing whitespace except for the newline 
character that acts as the card separator.

All cards of the manifest occur in strict sorted lexicographical order.
No card may be duplicated.
The entire manifest may be PGP clear-signed, but otherwise it
may contain no additional text or data beyond what is described here.

Allowed cards in the manifest are as follows:

<blockquote>
<b>B</b> <i>baseline-manifest</i><br>
<b>C</b> <i>checkin-comment</i><br>
<b>D</b> <i>time-and-date-stamp</i><br>
<b>F</b> <i>filename</i> ?<i>SHA1-hash</i>? ?<i>permissions</i>? ?<i>old-name</i>?<br>
<b>N</b> <i>mimetype</i><br>
<b>P</b> <i>SHA1-hash</i>+<br>
<b>Q</b> (<b>+</b>|<b>-</b>)<i>SHA1-hash</i> ?<i>SHA1-hash</i>?<br>
<b>R</b> <i>repository-checksum</i><br>
<b>T</b> (<b>+</b>|<b>-</b>|<b>*</b>)<i>tag-name</i> <b>*</b> ?<i>value</i>?<br>
<b>U</b> <i>user-login</i><br>
<b>Z</b> <i>manifest-checksum</i>
</blockquote>

A manifest may optionally have a single B-card.  The B-card specifies
another manifest that serves as the "baseline" for this manifest.  A
manifest that has a B-card is called a delta-manifest and a manifest
that omits the B-card is a baseline-manifest.  The other manifest
identified by the argument of the B-card must be a baseline-manifest.
A baseline-manifest records the complete contents of a check-in.
A delta-manifest records only changes from its baseline.  

A manifest must have exactly one C-card.  The sole argument to
the C-card is a check-in comment that describes the check-in that
the manifest defines.  The check-in comment is text.  The following
escape sequences are applied to the text:
A space (ASCII 0x20) is represented as "\s" (ASCII 0x5C, 0x73).  A
newline (ASCII 0x0a) is "\n" (ASCII 0x5C, x6E).  A backslash 
(ASCII 0x5C) is represented as two backslashes "\\".  Apart from
space and newline, no other whitespace characters are allowed in
the check-in comment.  Nor are any unprintable characters allowed
in the comment.

A manifest must have exactly one D-card.  The sole argument to
the D-card is a date-time stamp in the ISO8601 format.  The
date and time should be in coordinated universal time (UTC).
The format one of:

<blockquote>
<i>YYYY</i><b>-</b><i>MM</i><b>-</b><i>DD</i><b>T</b><i>HH</i><b>:</b><i>MM</i><b>:</b><i>SS</i><br>
<i>YYYY</i><b>-</b><i>MM</i><b>-</b><i>DD</i><b>T</b><i>HH</i><b>:</b><i>MM</i><b>:</b><i>SS</i><b>.</b><i>SSS</i>
</blockquote>

A manifest has zero or more F-cards.  Each F-card identifies a file
that is part of the check-in.  There are one, two, three, or four
arguments.  The first argument is the pathname of the file in the
check-in relative to the root of the project file hierarchy.  No ".."
or "." directories are allowed within the filename.  Space characters
are escaped as in C-card comment text.  Backslash characters and
newlines are not allowed within filenames.  The directory separator
character is a forward slash (ASCII 0x2F).  The second argument to the
F-card is the full 40-character lower-case hexadecimal SHA1 hash of
the content artifact.  The second argument is required for baseline
manifests but is optional for delta manifests.  When the second
argument to the F-card is omitted, it means that the file has been
deleted relative to the baseline (files removed in baseline manifests
versions are <em>not</em> added as F-cards). The optional 3rd argument
defines any special access permissions associated with the file.  This
can be defined as "x" to mean that the file is executable or "l"
(small letter ell) to mean a symlink.  All files are always readable
and writable.  This can be expressed by "w" permission if desired but
is optional.  The file format might be extended with new permission
letters in the future.  The optional 4th argument is the name of the
same file as it existed in the parent check-in.  If the name of the
file is unchanged from its parent, then the 4th argument is omitted.

A manifest has zero or one N-cards.  The N-card specifies the mimetype for the
text in the comment of the C-card.  If the N-card is omitted, a default mimetype
is used.

A manifest has zero or one P-cards.  Most manifests have one P-card.
The P-card has a varying number of arguments that
defines other manifests from which the current manifest
is derived.  Each argument is an 40-character lowercase 
hexadecimal SHA1 of the predecessor manifest.  All arguments
to the P-card must be unique to that line.
The first predecessor is the direct ancestor of the manifest.
Other arguments define manifests with which the first was
merged to yield the current manifest.  Most manifests have
a P-card with a single argument.  The first manifest in the
project has no ancestors and thus has no P-card or (depending
on the Fossil version) an empty P-card (no arguments).

A manifest has zero or more Q-cards.  A Q-card is similar to a P-card
in that it defines a predecessor to the current check-in.  But
whereas a P-card defines the immediate ancestor or a merge
ancestor, the Q-card is used to identify a single check-in or a small
range of check-ins which were cherry-picked for inclusion in or
exclusion from the current manifest.  The first argument of
the Q-card is the artifact ID of another manifest (the "target")
which has had its changes included or excluded in the current manifest.  
The target is preceded by "+" or "-" to show inclusion or
exclusion, respectively.  The optional second argument to the
Q-card is another manifest artifact ID which is the "baseline"
for the cherry-pick.  If omitted, the baseline is the primary
parent of the target.  The
changes included or excluded consist of all changes moving from
the baseline to the target.  

The Q-card was added to the interface specification on 2011-02-26.  
Older versions of Fossil will reject manifests that contain Q-cards.

A manifest has zero or more Q-cards.  A Q-card is similar to a P-card
in that it defines a predecessor to the current check-in.  But
whereas a P-card defines the immediate ancestor or a merge
ancestor, the Q-card is used to identify a single check-in or a small
range of check-ins which were cherry-picked for inclusion in or
exclusion from the current manifest.  The first argument of
the Q-card is the artifact ID of another manifest (the "target")
which has had its changes included or excluded in the current manifest.  
The target is preceded by "+" or "-" to show inclusion or
exclusion, respectively.  The optional second argument to the
Q-card is another manifest artifact ID which is the "baseline"
for the cherry-pick.  If omitted, the baseline is the primary
parent of the target.  The
changes included or excluded consist of all changes moving from
the baseline to the target.  

The Q-card was added to the interface specification on 2011-02-26.  
Older versions of Fossil will reject manifests that contain Q-cards.

A manifest may optionally have a single R-card.  The R-card has
a single argument which is the MD5 checksum of all files in 
the check-in except the manifest itself.  The checksum is expressed
as 32-characters of lowercase hexadecimal.   The checksum is
computed as follows:  For each file in the check-in (except for
the manifest itself) in strict sorted lexicographical order, 
take the pathname of the file relative to the root of the
repository, append a single space (ASCII 0x20), the
size of the file in ASCII decimal, a single newline
character (ASCII 0x0A), and the complete text of the file.
Compute the MD5 checksum of the result.

A manifest might contain one or more T-cards used to set
[./branching.wiki#tags | tags or properties]
on the check-in.  The format of the T-card is the same as
described in <i>Control Artifacts</i> section below, except that the
second argument is the single character "<b>*</b>" instead of an
artifact ID.  The <b>*</b> in place of the artifact ID indicates that
the tag or property applies to the current artifact.  It is not
possible to encode the current artifact ID as part of an artifact,
since the act of inserting the artifact ID would change the artifact ID,
hence a <b>*</b> is used to represent "self".  T-cards are typically
added to manifests in order to set the <b>branch</b> property and a
symbolic name when the check-in is intended to start a new branch.

Each manifest has a single U-card.  The argument to the U-card is
the login of the user who created the manifest.  The login name
is encoded using the same character escapes as is used for the
check-in comment argument to the C-card.

A manifest must have a single Z-card as its last line.  The argument
to the Z-card is a 32-character lowercase hexadecimal MD5 hash
of all prior lines of the manifest up to and including the newline 
character that immediately precedes the "Z".  The Z-card is 
a sanity check to prove that the manifest is well-formed and
consistent.

A sample manifest from Fossil itself can be seen
[/artifact/28987096ac | here].

<a name="cluster"></a>
<h2>2.0 Clusters</h2>

A cluster is an artifact that declares the existence of other artifacts.
Clusters are used during repository synchronization to help 
reduce network traffic.  As such, clusters are an optimization and
may be removed from a repository without loss or damage to the
underlying project code.

Clusters follow a syntax that is very similar to manifests.
A Cluster is a line-oriented text file.  Newline characters
(ASCII 0x0a) separate the artifact into cards.  Each card begins with a single
character "card type".  Zero or more arguments may follow
the card type.  All arguments are separated from each other
and from the card-type character by a single space
character.  There is no surplus white space between arguments
and no leading or trailing whitespace except for the newline 
character that acts as the card separator.
All cards of a cluster occur in strict sorted lexicographical order.
No card may be duplicated.
The cluster may not contain additional text or data beyond 
what is described here.
Unlike manifests, clusters are never PGP signed.

Allowed cards in the cluster are as follows:

<blockquote>
<b>M</b> <i>artifact-id</i><br />
<b>Z</b> <i>checksum</i>
</blockquote>

A cluster contains one or more "M" cards followed by a single "Z"
line.  Each M card has a single argument which is the artifact ID of 
another artifact in the repository.  The Z card work exactly like
the Z card of a manifest.  The argument to the Z card is the
lower-case hexadecimal representation of the MD5 checksum of all
prior cards in the cluster.  The Z-card is required.

An example cluster from Fossil can be seen
[/artifact/d03dbdd73a2a8 | here].

<a name="ctrl"></a>
<h2>3.0 Control Artifacts</h2>

Control artifacts are used to assign properties to other artifacts
within the repository.  The basic format of a control artifact is
the same as a manifest or cluster.  A control artifact is a text
file divided into cards by newline characters.  Each card has a
single-character card type followed by arguments.  Spaces separate
the card type and the arguments.  No surplus whitespace is allowed.
All cards must occur in strict lexicographical order.

Allowed cards in a control artifact are as follows:

<blockquote>
<b>D</b> <i>time-and-date-stamp</i><br />
<b>T</b> (<b>+</b>|<b>-</b>|<b>*</b>)<i>tag-name</i> <i>artifact-id</i> ?<i>value</i>?<br />
<b>U</b> <i>user-name</i><br />
<b>Z</b> <i>checksum</i><br />
</blockquote>

A control artifact must have one D card, one U card, one Z card and
one or more T cards.  No other cards or other text is
allowed in a control artifact.  Control artifacts might be PGP
clearsigned.

The D card and the Z card of a control artifact are the same
as in a manifest.

The T card represents a [./branching.wiki#tags | tag or property]
that is applied to
some other artifact.  The T card has two or three values.  The
second argument is the 40 character lowercase artifact ID of the artifact
to which the tag is to be applied. The
first value is the tag name.  The first character of the tag
is either "+", "-", or "*".  The "+" means the tag should be added
to the artifact.  The "-" means the tag should be removed.
The "*" character means the tag should be added to the artifact
and all direct descendants (but not descendants through a merge) down
to but not including the first descendant that contains a 
more recent "-", "*", or "+" tag with the same name.
The optional third argument is the value of the tag.  A tag
without a value is a Boolean.

When two or more tags with the same name are applied to the
same artifact, the tag with the latest (most recent) date is
used.

Some tags have special meaning.  The "comment" tag when applied
to a check-in will override the check-in comment of that check-in
for display purposes.  The "user" tag overrides the name of the
check-in user.  The "date" tag overrides the check-in date.
The "branch" tag sets the name of the branch that at check-in
belongs to.  Symbolic tags begin with the "sym-" prefix.

The U card is the name of the user that created the control 
artifact.  The Z card is the usual required artifact checksum.

An example control artifacts can be seen [/info/9d302ccda8 | here].


<a name="wikichng"></a>
<h2>4.0 Wiki Pages</h2>

A wiki page is an artifact with a format similar to manifests,
clusters, and control artifacts.  The artifact is divided into
cards by newline characters.  The format of each card is as in
manifests, clusters, and control artifacts.  Wiki artifacts accept
the following card types:

<blockquote>
<b>D</b> <i>time-and-date-stamp</i><br />
<b>L</b> <i>wiki-title</i><br />
<b>N</b> <i>mimetype</i><br />
<b>P</b> <i>parent-artifact-id</i>+<br />
<b>U</b> <i>user-name</i><br />
<b>W</b> <i>size</i> <b>\n</b> <i>text</i> <b>\n</b><br />
<b>Z</b> <i>checksum</i>
</blockquote>

The D card is the date and time when the wiki page was edited.
The P card specifies the parent wiki pages, if any.  The L card
gives the name of the wiki page.  The optional N card specifies
the mimetype of the wiki text.  If the N card is omitted, the
mimetype is assumed to be text/x-fossil-wiki.  
The U card specifies the login
of the user who made this edit to the wiki page.  The Z card is
the usual checksum over the entire artifact and is required.

The W card is used to specify the text of the wiki page.  The
argument to the W card is an integer which is the number of bytes
of text in the wiki page.  That text follows the newline character
that terminates the W card.  The wiki text is always followed by one
extra newline.

An example wiki artifact can be seen
[/artifact?name=7b2f5fd0e0&txt=1 | here].

<a name="tktchng"></a>
<h2>5.0 Ticket Changes</h2>

A ticket-change artifact represents a change to a trouble ticket.
The following cards are allowed on a ticket change artifact:

<blockquote>
<b>D</b> <i>time-and-date-stamp</i><br />
<b>J</b> ?<b>+</b>?<i>name</i> ?<i>value</i>?<br />
<b>K</b> <i>ticket-id</i><br />
<b>U</b> <i>user-name</i><br />
<b>Z</b> <i>checksum</i>
</blockquote>

The D card is the usual date and time stamp and represents the point
in time when the change was entered.  The U card is the login of the
programmer who entered this change.  The Z card is the required checksum over
the entire artifact.

Every ticket has a distinct ticket-id:
40-character lower-case hexadecimal number.
The ticket-id is given in the K-card.  A ticket exists if it contains one or
more changes.  The first "change" to a ticket is what brings the
ticket into existence.

J cards specify changes to the "value" of "fields" in the ticket.
If the <i>value</i> parameter of the J card is omitted, then the
field is set to an empty string.
Each fossil server has a ticket configuration which specifies the fields its
understands.  The ticket configuration is part of the local state for
the repository and thus can vary from one repository to another.
Hence a J card might specify a <i>field</i> that do not exist in the 
local ticket configuration.  If a J card specifies a <i>field</i> that
is not in the local configuration, then that J card
is simply ignored.

The first argument of the J card is the field name.  The second
value is the field value.  If the field name begins with "+" then
the value is appended to the prior value.  Otherwise, the value
on the J card replaces any previous value of the field.
The field name and value are both encoded using the character
escapes defined for the C card of a manifest.

An example ticket-change artifact can be seen
[/artifact/91f1ec6af053 | here].

<a name="attachment"></a>
<h2>6.0 Attachments</h2>

An attachment artifact associates some other artifact that is the
attachment (the source artifact) with a ticket or wiki page or 
technical note to which
the attachment is connected (the target artifact).
The following cards are allowed on an attachment artifact:

<blockquote>
<b>A</b> <i>filename target</i> ?<i>source</i>?<br />
<b>C</b> <i>comment</i><br />
<b>D</b> <i>time-and-date-stamp</i><br />
<b>N</b> <i>mimetype</i><br />
<b>U</b> <i>user-name</i><br />
<b>Z</b> <i>checksum</i>
</blockquote>

The A card specifies a filename for the attachment in its first argument.
The second argument to the A card is the name of the wiki page or
ticket or technical note to which the attachment is connected.  The
third argument is either missing or else it is the 40-character artifact 
ID of the attachment itself.  A missing third argument means that the
attachment should be deleted.

The C card is an optional comment describing what the attachment is about.
The C card is optional, but there can only be one.

A single D card is required to give the date and time when the attachment
was applied.

There may be zero or one N cards.  The N card specifies the mimetype of the
comment text provided in the C card.  If the N card is omitted, the C card
mimetype is taken to be text/plain.

A single U card gives the name of the user who added the attachment.
If an attachment is added anonymously, then the U card may be omitted.

The Z card is the usual checksum over the rest of the attachment artifact.
The Z card is required.


<a name="event"></a>
<h2>7.0 Technical Notes</h2>

A technical note or "technote" artifact (formerly known as an "event" artifact)
associates a timeline comment and a page of text
(similar to a wiki page) with a point in time.  Technotes can be used
to record project milestones, release notes, blog entries, process
checkpoints, or news articles.
The following cards are allowed on an technote artifact:

<blockquote>
<b>C</b> <i>comment</i><br>
<b>D</b> <i>time-and-date-stamp</i><br />
<b>E</b> <i>technote-time</i> <i>technote-id</i><br />
<b>N</b> <i>mimetype</i><br />
<b>P</b> <i>parent-artifact-id</i>+<br />
<b>T</b> <b>+</b><i>tag-name</i> <b>*</b> ?<i>value</i>?<br />
<b>U</b> <i>user-name</i><br />
<b>W</b> <i>size</i> <b>\n</b> <i>text</i> <b>\n</b><br />
<b>Z</b> <i>checksum</i>
</blockquote>

The C card contains text that is displayed on the timeline for the
technote.  The C card is optional, but there can only be one.

A single D card is required to give the date and time when the 
technote artifact was created.  This is different from the time at which
the technote appears on the timeline.

A single E card gives the time of the technote (the point on the timeline
where the technote is displayed) and a unique identifier for the technote.
When there are multiple artifacts with the same technote-id, the one with
the most recent D card is the only one used.  The technote-id must be a
40-character lower-case hexadecimal string.

The optional N card specifies the mimetype of the text of the technote
that is contained in the W card.  If the N card is omitted, then the
W card text mimetype is assumed to be text/x-fossil, which is the
Fossil wiki format.
<<<<<<< HEAD

The optional P card specifies a prior technote with the same technote-id
from which the current technote is an edit.  The P card is a hint to the
system that it might be space efficient to store one technote as a delta of
the other.

=======

The optional P card specifies a prior technote with the same technote-id
from which the current technote is an edit.  The P card is a hint to the
system that it might be space efficient to store one technote as a delta of
the other.

>>>>>>> ab7508a2
A technote might contain one or more T-cards used to set
[./branching.wiki#tags | tags or properties]
on the technote.  The format of the T-card is the same as
described in [#ctrl | Control Artifacts] section above, except that the
second argument is the single character "<b>*</b>" instead of an
artifact ID and the name is always prefaced by "<b>+</b>".
The <b>*</b> in place of the artifact ID indicates that
the tag or property applies to the current artifact.  It is not
possible to encode the current artifact ID as part of an artifact,
since the act of inserting the artifact ID would change the artifact ID,
hence a <b>*</b> is used to represent "self".  The "<b>+</b>" on the
name means that tags can only be add and they can only be non-propagating
tags.  In a technote, T cards are normally used to set the background
display color for timelines.

The optional U card gives name of the user who entered the technote.

A single W card provides wiki text for the document associated with the
technote.  The format of the W card is exactly the same as for a 
[#wikichng | wiki artifact].

The Z card is the required checksum over the rest of the artifact.


<a name="summary"></a>
<h2>8.0 Card Summary</h2>

The following table summarizes the various kinds of cards that appear
on Fossil artifacts. A blank entry means that combination of card and
artifact is not legal. A number or range of numbers indicates the number
of times a card may (or must) appear in the corresponding artifact type.
e.g. a value of 1 indicates a required unique card and 1+ indicates that one
or more such cards are required.

<table border=1 width="100%">
<tr>
<th rowspan=2 valign=bottom>Card Format</th>
<th colspan=7>Used By</th>
</tr>
<tr>
<th>Manifest</th>
<th>Cluster</th>
<th>Control</th>
<th>Wiki</th>
<th>Ticket</th>
<th>Attachment</th>
<th>Technote</th>
</tr>
<tr>
<td><b>A</b> <i>filename</i> <i>target</i> ?<i>source</i>?</td>
<td>&nbsp;</td>
<td>&nbsp;</td>
<td>&nbsp;</td>
<td>&nbsp;</td>
<td>&nbsp;</td>
<td align=center><b>1</b></td>
<td>&nbsp;</td>
</tr>
<tr>
<td><b>B</b> <i>baseline</i></td>
<td align=center><b>0-1*</b></td>
<td>&nbsp;</td>
<td>&nbsp;</td>
<td>&nbsp;</td>
<td>&nbsp;</td>
<td>&nbsp;</td>
<td>&nbsp;</td>
</tr>
<tr><td>&nbsp;</td><td colspan='7'>* = Required for delta manifests</td></tr>
<tr>
<td><b>C</b> <i>comment-text</i></td>
<td align=center><b>1</b></td>
<td>&nbsp;</td>
<td>&nbsp;</td>
<td>&nbsp;</td>
<td>&nbsp;</td>
<td align=center><b>0-1</b></td>
<td align=center><b>0-1</b></td>
</tr>
<tr>
<td><b>D</b> <i>date-time-stamp</i></td>
<td align=center><b>1</b></td>
<td>&nbsp;</td>
<td align=center><b>1</b></td>
<td align=center><b>1</b></td>
<td align=center><b>1</b></td>
<td align=center><b>1</b></td>
<td align=center><b>1</b></td>
</tr>
<tr>
<td><b>E</b> <i>technote-time technote-id</i></td>
<td>&nbsp;</td>
<td>&nbsp;</td>
<td>&nbsp;</td>
<td>&nbsp;</td>
<td>&nbsp;</td>
<td>&nbsp;</td>
<td align=center><b>1</b></td>
</tr>
<tr>
<td><b>F</b> <i>filename</i> ?<i>uuid</i>? ?<i>permissions</i>? ?<i>oldname</i>?</td>
<td align=center><b>0+</b></td>
<td>&nbsp;</td>
<td>&nbsp;</td>
<td>&nbsp;</td>
<td>&nbsp;</td>
<td>&nbsp;</td>
<td>&nbsp;</td>
</tr>
<tr>
<td><b>J</b> <i>name</i> ?<i>value</i>?</td>
<td>&nbsp;</td>
<td>&nbsp;</td>
<td>&nbsp;</td>
<td>&nbsp;</td>
<td align=center><b>1+</b></td>
<td>&nbsp;</td>
<td>&nbsp;</td>
</tr>
<tr>
<td><b>K</b> <i>ticket-uuid</i></td>
<td>&nbsp;</td>
<td>&nbsp;</td>
<td>&nbsp;</td>
<td>&nbsp;</td>
<td align=center><b>1</b></td>
<td>&nbsp;</td>
<td>&nbsp;</td>
</tr>
<tr>
<td><b>L</b> <i>wiki-title</i></td>
<td>&nbsp;</td>
<td>&nbsp;</td>
<td>&nbsp;</td>
<td align=center><b>1</b></td>
<td>&nbsp;</td>
<td>&nbsp;</td>
<td>&nbsp;</td>
</tr>
<tr>
<td><b>M</b> <i>uuid</i></td>
<td>&nbsp;</td>
<td align=center><b>1+</b></td>
<td>&nbsp;</td>
<td>&nbsp;</td>
<td>&nbsp;</td>
<td>&nbsp;</td>
<td>&nbsp;</td>
</tr>
<tr>
<td><b>N</b> <i>mimetype</i></td>
<td align=center><b>0-1</b></td>
<td>&nbsp;</td>
<td>&nbsp;</td>
<td align=center><b>0-1</b></td>
<td>&nbsp;</td>
<td align=center><b>0-1</b></td>
<td align=center><b>0-1</b></td>
</tr>
<tr>
<td><b>P</b> <i>uuid ...</i></td>
<td align=center><b>0-1</b></td>
<td>&nbsp;</td>
<td>&nbsp;</td>
<td align=center><b>0-1</b></td>
<td>&nbsp;</td>
<td>&nbsp;</td>
<td align=center><b>0-1</b></td>
</tr>
<tr>
<td><b>Q</b> (<b>+</b>|<b>-</b>)<i>uuid</i> ?<i>uuid</i>?</td>
<td align=center><b>0+</b></td>
<td>&nbsp;</td>
<td>&nbsp;</td>
<td>&nbsp;</td>
<td>&nbsp;</td>
<td>&nbsp;</td>
<td>&nbsp;</td>
</tr>
<tr>
<td><b>R</b> <i>md5sum</i></td>
<td align=center><b>0-1</b></td>
<td>&nbsp;</td>
<td>&nbsp;</td>
<td>&nbsp;</td>
<td>&nbsp;</td>
<td>&nbsp;</td>
<td>&nbsp;</td>
<tr>
<td><b>T</b> (<b>+</b>|<b>*</b>|<b>-</b>)<i>tagname</i> <i>uuid</i> ?<i>value</i>?</td>
<td align=center><b>0+</b></td>
<td>&nbsp;</td>
<td align=center><b>1+</b></td>
<td>&nbsp;</td>
<td>&nbsp;</td>
<td>&nbsp;</td>
<td align=center><b>0+</b></td>
</tr>
<tr>
<td><b>U</b> <i>username</i></td>
<td align=center><b>1</b></td>
<td>&nbsp;</td>
<td align=center><b>1</b></td>
<td align=center><b>1</b></td>
<td align=center><b>1</b></td>
<td align=center><b>0-1</b></td>
<td align=center><b>0-1</b></td>
</tr>
<tr>
<td><b>W</b> <i>size</i></td>
<td>&nbsp;</td>
<td>&nbsp;</td>
<td>&nbsp;</td>
<td align=center><b>1</b></td>
<td>&nbsp;</td>
<td>&nbsp;</td>
<td align=center><b>1</b></td>
</tr>
<tr>
<td><b>Z</b> <i>md5sum</i></td>
<td align=center><b>1</b></td>
<td align=center><b>1</b></td>
<td align=center><b>1</b></td>
<td align=center><b>1</b></td>
<td align=center><b>1</b></td>
<td align=center><b>1</b></td>
<td align=center><b>1</b></td>
</tr>
</table>


<a name="addenda"></a>
<h2>9.0 Addenda</h2>

This section contains additional information which may be useful when
implementing algorithms described above.

<h3>R Card Hash Calculation</h3>

Given a manifest file named <tt>MF</tt>, the following Bash shell code
demonstrates how to compute the value of the R card in that manifest.
This example uses manifest [28987096ac]. Lines starting with <tt>#</tt> are
shell input and other lines are output. This demonstration assumes that the
file versions represented by the input manifest are checked out
under the current directory.

<nowiki><pre>
# head MF
-----BEGIN PGP SIGNED MESSAGE-----
Hash: SHA1

C Make\sthe\s"clearsign"\sPGP\ssigning\sdefault\sto\soff.
D 2010-02-23T15:33:14
F BUILD.txt 4f7988767e4e48b29f7eddd0e2cdea4555b9161c
F COPYRIGHT-GPL2.txt 06877624ea5c77efe3b7e39b0f909eda6e25a4ec
...

# grep '^R ' MF
R c0788982781981c96a0d81465fec7192

# for i in $(awk '/^F /{print $2}' MF); do \
  echo $i $(stat -c '%s' $i); \
  cat $i; \
done | md5sum
c0788982781981c96a0d81465fec7192  -
</pre></nowiki>

Minor caveats: the above demonstration will work only when none of the
filenames in the manifest are "fossilized" (encoded) because they contain
spaces. In that case the shell-generated hash would differ because the
<tt>stat</tt> calls will fail to find such files (which are output in encoded
form here). That approach also won't work for delta manifests. Calculating
the R-card for delta manifests requires traversing both the delta and its baseline in
lexical order of the files, preferring the delta's copy if both contain
a given file.<|MERGE_RESOLUTION|>--- conflicted
+++ resolved
@@ -198,25 +198,6 @@
 The Q-card was added to the interface specification on 2011-02-26.  
 Older versions of Fossil will reject manifests that contain Q-cards.
 
-A manifest has zero or more Q-cards.  A Q-card is similar to a P-card
-in that it defines a predecessor to the current check-in.  But
-whereas a P-card defines the immediate ancestor or a merge
-ancestor, the Q-card is used to identify a single check-in or a small
-range of check-ins which were cherry-picked for inclusion in or
-exclusion from the current manifest.  The first argument of
-the Q-card is the artifact ID of another manifest (the "target")
-which has had its changes included or excluded in the current manifest.  
-The target is preceded by "+" or "-" to show inclusion or
-exclusion, respectively.  The optional second argument to the
-Q-card is another manifest artifact ID which is the "baseline"
-for the cherry-pick.  If omitted, the baseline is the primary
-parent of the target.  The
-changes included or excluded consist of all changes moving from
-the baseline to the target.  
-
-The Q-card was added to the interface specification on 2011-02-26.  
-Older versions of Fossil will reject manifests that contain Q-cards.
-
 A manifest may optionally have a single R-card.  The R-card has
 a single argument which is the MD5 checksum of all files in 
 the check-in except the manifest itself.  The checksum is expressed
@@ -522,21 +503,12 @@
 that is contained in the W card.  If the N card is omitted, then the
 W card text mimetype is assumed to be text/x-fossil, which is the
 Fossil wiki format.
-<<<<<<< HEAD
 
 The optional P card specifies a prior technote with the same technote-id
 from which the current technote is an edit.  The P card is a hint to the
 system that it might be space efficient to store one technote as a delta of
 the other.
 
-=======
-
-The optional P card specifies a prior technote with the same technote-id
-from which the current technote is an edit.  The P card is a hint to the
-system that it might be space efficient to store one technote as a delta of
-the other.
-
->>>>>>> ab7508a2
 A technote might contain one or more T-cards used to set
 [./branching.wiki#tags | tags or properties]
 on the technote.  The format of the T-card is the same as
